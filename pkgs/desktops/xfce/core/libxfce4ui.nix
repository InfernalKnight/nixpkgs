--- conflicted
+++ resolved
@@ -1,19 +1,12 @@
 { stdenv, fetchurl, pkgconfig, intltool, gtk, libxfce4util, xfconf
-<<<<<<< HEAD
-, libglade, libstartup_notification, hicolor_icon_theme }:
-let
-=======
-, libglade, libstartup_notification
+, libglade, libstartup_notification, hicolor_icon_theme
 , withGtk3 ? false, gtk3
 }:
-
-with { inherit (stdenv.lib) optional; };
-
-stdenv.mkDerivation rec {
->>>>>>> b809f886
+let
   p_name  = "libxfce4ui";
   ver_maj = "4.12";
   ver_min = "1";
+  inherit (stdenv.lib) optional;
 in
 stdenv.mkDerivation rec {
   name = "${p_name}-${ver_maj}.${ver_min}";
@@ -23,31 +16,15 @@
     sha256 = "3d619811bfbe7478bb984c16543d980cadd08586365a7bc25e59e3ca6384ff43";
   };
 
-<<<<<<< HEAD
   outputs = [ "dev" "out" "docdev" ];
 
   buildInputs =
     [ pkgconfig intltool gtk libxfce4util xfconf libglade
       libstartup_notification hicolor_icon_theme
-    ];
-=======
-  #TODO: gladeui
-  # Install into our own prefix instead.
-  configureFlags = [
-    "--with-libglade-module-path=$out/lib/libglade/2.0"
-  ] ++ optional withGtk3 "--enable-gtk3";
+    ] ++ optional withGtk3 gtk3;
 
-  buildInputs =
-    [ pkgconfig intltool gtk libxfce4util xfconf libglade
-      libstartup_notification
-    ] ++ optional withGtk3 gtk3;
->>>>>>> b809f886
-
-  #TODO: gladeui
-  # Install into our own prefix instead.
-  configureFlags = [
-    "--with-libglade-module-path=$(out)/lib/libglade/2.0"
-  ];
+  #TODO: glade?
+  configureFlags = optional withGtk3 "--enable-gtk3";
 
   enableParallelBuilding = true;
 
