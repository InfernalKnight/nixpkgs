/* This file composes the Nix Packages collection.  That is, it
   imports the functions that build the various packages, and calls
   them with appropriate arguments.  The result is a set of all the
   packages in the Nix Packages collection for some particular
   platform. */


{ # The system (e.g., `i686-linux') for which to build the packages.
  system ? builtins.currentSystem

, # The standard environment to use.  Only used for bootstrapping.  If
  # null, the default standard environment is used.
  bootStdenv ? null

, # Non-GNU/Linux OSes are currently "impure" platforms, with their libc
  # outside of the store.  Thus, GCC, GFortran, & co. must always look for
  # files in standard system directories (/usr/include, etc.)
  noSysDirs ? (system != "x86_64-freebsd" && system != "i686-freebsd"
               && system != "x86_64-kfreebsd-gnu")

  # More flags for the bootstrapping of stdenv.
, gccWithCC ? true
, gccWithProfiling ? true

, # Allow a configuration attribute set to be passed in as an
  # argument.  Otherwise, it's read from $NIXPKGS_CONFIG or
  # ~/.nixpkgs/config.nix.
  config ? null

, crossSystem ? null
, platform ? null
}:


let config_ = config; platform_ = platform; in # rename the function arguments

let

  lib = import ../../lib;

  # The contents of the configuration file found at $NIXPKGS_CONFIG or
  # $HOME/.nixpkgs/config.nix.
  # for NIXOS (nixos-rebuild): use nixpkgs.config option
  config =
    let
      toPath = builtins.toPath;
      getEnv = x: if builtins ? getEnv then builtins.getEnv x else "";
      pathExists = name:
        builtins ? pathExists && builtins.pathExists (toPath name);

      configFile = getEnv "NIXPKGS_CONFIG";
      homeDir = getEnv "HOME";
      configFile2 = homeDir + "/.nixpkgs/config.nix";

      configExpr =
        if config_ != null then config_
        else if configFile != "" && pathExists configFile then import (toPath configFile)
        else if homeDir != "" && pathExists configFile2 then import (toPath configFile2)
        else {};

    in
      # allow both:
      # { /* the config */ } and
      # { pkgs, ... } : { /* the config */ }
      if builtins.isFunction configExpr
        then configExpr { inherit pkgs; }
        else configExpr;

  # Allow setting the platform in the config file. Otherwise, let's use a reasonable default (pc)

  platformAuto = let
      platforms = (import ./platforms.nix);
    in
      if system == "armv6l-linux" then platforms.raspberrypi
      else if system == "armv7l-linux" then platforms.armv7l-hf-multiplatform
      else if system == "armv5tel-linux" then platforms.sheevaplug
      else if system == "mips64el-linux" then platforms.fuloong2f_n32
      else if system == "x86_64-linux" then platforms.pc64
      else if system == "i686-linux" then platforms.pc32
      else platforms.pcBase;

  platform = if platform_ != null then platform_
    else config.platform or platformAuto;

  # Helper functions that are exported through `pkgs'.
  helperFunctions =
    stdenvAdapters //
    (import ../build-support/trivial-builders.nix { inherit lib; inherit (pkgs) stdenv; inherit (pkgs.xorg) lndir; });

  stdenvAdapters =
    import ../stdenv/adapters.nix pkgs;


  # Allow packages to be overriden globally via the `packageOverrides'
  # configuration option, which must be a function that takes `pkgs'
  # as an argument and returns a set of new or overriden packages.
  # The `packageOverrides' function is called with the *original*
  # (un-overriden) set of packages, allowing packageOverrides
  # attributes to refer to the original attributes (e.g. "foo =
  # ... pkgs.foo ...").
  pkgs = applyGlobalOverrides (config.packageOverrides or (pkgs: {}));

  mkOverrides = pkgsOrig: overrides: overrides //
        (lib.optionalAttrs (pkgsOrig.stdenv ? overrides && crossSystem == null) (pkgsOrig.stdenv.overrides pkgsOrig));

  # Return the complete set of packages, after applying the overrides
  # returned by the `overrider' function (see above).  Warning: this
  # function is very expensive!
  applyGlobalOverrides = overrider:
    let
      # Call the overrider function.  We don't want stdenv overrides
      # in the case of cross-building, or otherwise the basic
      # overrided packages will not be built with the crossStdenv
      # adapter.
      overrides = mkOverrides pkgsOrig (overrider pkgsOrig);

      # The un-overriden packages, passed to `overrider'.
      pkgsOrig = pkgsFun pkgs {};

      # The overriden, final packages.
      pkgs = pkgsFun pkgs overrides;
    in pkgs;


  # The package compositions.  Yes, this isn't properly indented.
  pkgsFun = pkgs: overrides:
    with helperFunctions;
    let defaultScope = pkgs // pkgs.xorg; self = self_ // overrides;
    self_ = with self; helperFunctions // {

  # Make some arguments passed to all-packages.nix available
  inherit system platform;

  # Allow callPackage to fill in the pkgs argument
  inherit pkgs;


  # We use `callPackage' to be able to omit function arguments that
  # can be obtained from `pkgs' or `pkgs.xorg' (i.e. `defaultScope').
  # Use `newScope' for sets of packages in `pkgs' (see e.g. `gnome'
  # below).
  callPackage = newScope {};

  callPackages = lib.callPackagesWith defaultScope;

  newScope = extra: lib.callPackageWith (defaultScope // extra);

  # Easily override this package set.
  # Warning: this function is very expensive and must not be used
  # from within the nixpkgs repository.
  #
  # Example:
  #  pkgs.overridePackages (self: super: {
  #    foo = super.foo.override { ... };
  #  }
  #
  # The result is `pkgs' where all the derivations depending on `foo'
  # will use the new version.
  overridePackages = f:
    let
      newpkgs = pkgsFun newpkgs overrides;
      overrides = mkOverrides pkgs (f newpkgs pkgs);
    in newpkgs;

  # Override system. This is useful to build i686 packages on x86_64-linux.
  forceSystem = system: kernel: (import ./all-packages.nix) {
    inherit system;
    platform = platform // { kernelArch = kernel; };
    inherit bootStdenv noSysDirs gccWithCC gccWithProfiling config
      crossSystem;
  };


  # Used by wine, firefox with debugging version of Flash, ...
  pkgsi686Linux = forceSystem "i686-linux" "i386";

  callPackage_i686 = lib.callPackageWith (pkgsi686Linux // pkgsi686Linux.xorg);


  # For convenience, allow callers to get the path to Nixpkgs.
  path = ../..;


  ### Helper functions.
  inherit lib config stdenvAdapters;

  inherit (lib) lowPrio hiPrio appendToName makeOverridable;
  inherit (misc) versionedDerivation;

  # Applying this to an attribute set will cause nix-env to look
  # inside the set for derivations.
  recurseIntoAttrs = attrs: attrs // { recurseForDerivations = true; };

  builderDefs = lib.composedArgsAndFun (callPackage ../build-support/builder-defs/builder-defs.nix) {};

  builderDefsPackage = builderDefs.builderDefsPackage builderDefs;

  stringsWithDeps = lib.stringsWithDeps;


  ### Nixpkgs maintainer tools

  nix-generate-from-cpan = callPackage ../../maintainers/scripts/nix-generate-from-cpan.nix { };

  nixpkgs-lint = callPackage ../../maintainers/scripts/nixpkgs-lint.nix { };


  ### STANDARD ENVIRONMENT


  allStdenvs = import ../stdenv {
    inherit system platform config lib;
    allPackages = args: import ./all-packages.nix ({ inherit config system; } // args);
  };

  defaultStdenv = allStdenvs.stdenv // { inherit platform; };

  stdenvCross = lowPrio (makeStdenvCross defaultStdenv crossSystem binutilsCross gccCrossStageFinal);

  stdenv =
    if bootStdenv != null then (bootStdenv // {inherit platform;}) else
      if crossSystem != null then
        stdenvCross
      else
        let
            changer = config.replaceStdenv or null;
        in if changer != null then
          changer {
            # We import again all-packages to avoid recursivities.
            pkgs = import ./all-packages.nix {
              # We remove packageOverrides to avoid recursivities
              config = removeAttrs config [ "replaceStdenv" ];
            };
          }
      else
        defaultStdenv;

  forceNativeDrv = drv : if crossSystem == null then drv else
    (drv // { crossDrv = drv.nativeDrv; });

  # A stdenv capable of building 32-bit binaries.  On x86_64-linux,
  # it uses GCC compiled with multilib support; on i686-linux, it's
  # just the plain stdenv.
  stdenv_32bit = lowPrio (
    if system == "x86_64-linux" then
      overrideCC stdenv gcc_multi
    else
      stdenv);


  ### BUILD SUPPORT

  attrSetToDir = arg: callPackage ../build-support/upstream-updater/attrset-to-dir.nix {
    theAttrSet = arg;
  };

  autonix = import ../build-support/autonix { inherit pkgs; };

  autoreconfHook = makeSetupHook
    { substitutions = { inherit autoconf automake gettext libtool; }; }
    ../build-support/setup-hooks/autoreconf.sh;

  buildEnv = callPackage ../build-support/buildenv { }; # not actually a package

  buildFHSEnv = callPackage ../build-support/build-fhs-chrootenv/env.nix {
    nixpkgs      = pkgs;
    nixpkgs_i686 = pkgsi686Linux;
  };

  chrootFHSEnv = callPackage ../build-support/build-fhs-chrootenv { };
  userFHSEnv = callPackage ../build-support/build-fhs-userenv {
   ruby = ruby_2_1_3;
  };

  buildFHSChrootEnv = args: chrootFHSEnv {
    env = buildFHSEnv args;
  };

  buildFHSUserEnv = args: userFHSEnv {
    env = buildFHSEnv (removeAttrs args [ "runScript" "extraBindMounts" ]);
    runScript = args.runScript or "bash";
    extraBindMounts = args.extraBindMounts or [];
  };

  buildMaven = callPackage ../build-support/build-maven.nix {};

  dotnetenv = callPackage ../build-support/dotnetenv {
    dotnetfx = dotnetfx40;
  };

  dotnetbuildhelpers = callPackage ../build-support/dotnetbuildhelpers {
    inherit helperFunctions;
  };

  scatterOutputHook = makeSetupHook {} ../build-support/setup-hooks/scatter_output.sh;

  vsenv = callPackage ../build-support/vsenv {
    vs = vs90wrapper;
  };

  fetchadc = callPackage ../build-support/fetchadc {
    adc_user = if config ? adc_user
      then config.adc_user
      else throw "You need an adc_user attribute in your config to download files from Apple Developer Connection";
    adc_pass = if config ? adc_pass
      then config.adc_pass
      else throw "You need an adc_pass attribute in your config to download files from Apple Developer Connection";
  };

  fetchbower = callPackage ../build-support/fetchbower {
    inherit (nodePackages) fetch-bower;
  };

  fetchbzr = callPackage ../build-support/fetchbzr { };

  fetchcvs = callPackage ../build-support/fetchcvs { };

  fetchdarcs = callPackage ../build-support/fetchdarcs { };

  fetchgit = callPackage ../build-support/fetchgit {
    git = gitMinimal;
  };

  fetchgitPrivate = callPackage ../build-support/fetchgit/private.nix { };

  fetchgitrevision = import ../build-support/fetchgitrevision runCommand git;

  fetchgitLocal = callPackage ../build-support/fetchgitlocal { };

  fetchmtn = callPackage ../build-support/fetchmtn (config.fetchmtn or {});

  packer = callPackage ../development/tools/packer { };

  fetchpatch = callPackage ../build-support/fetchpatch { };

  fetchsvn = callPackage ../build-support/fetchsvn {
    sshSupport = true;
  };

  fetchsvnrevision = import ../build-support/fetchsvnrevision runCommand subversion;

  fetchsvnssh = callPackage ../build-support/fetchsvnssh {
    sshSupport = true;
  };

  fetchhg = callPackage ../build-support/fetchhg { };

  # `fetchurl' downloads a file from the network.
  fetchurl = import ../build-support/fetchurl {
    inherit curl stdenv;
  };

  # fetchurlBoot is used for curl and its dependencies in order to
  # prevent a cyclic dependency (curl depends on curl.tar.bz2,
  # curl.tar.bz2 depends on fetchurl, fetchurl depends on curl).  It
  # uses the curl from the previous bootstrap phase (e.g. a statically
  # linked curl in the case of stdenv-linux).
  fetchurlBoot = stdenv.fetchurlBoot;

  fetchzip = callPackage ../build-support/fetchzip { };

  fetchFromGitHub = { owner, repo, rev, sha256, name ? "${repo}-${rev}-src" }: fetchzip {
    inherit name sha256;
    url = "https://github.com/${owner}/${repo}/archive/${rev}.tar.gz";
    meta.homepage = "https://github.com/${owner}/${repo}/";
  } // { inherit rev; };

  fetchFromBitbucket = { owner, repo, rev, sha256, name ? "${repo}-${rev}-src" }: fetchzip {
    inherit name sha256;
    url = "https://bitbucket.org/${owner}/${repo}/get/${rev}.tar.gz";
    meta.homepage = "https://bitbucket.org/${owner}/${repo}/";
  };

  # gitorious example
  fetchFromGitorious = { owner, repo, rev, sha256, name ? "${repo}-${rev}-src" }: fetchzip {
    inherit name sha256;
    url = "https://gitorious.org/${owner}/${repo}/archive/${rev}.tar.gz";
    meta.homepage = "https://gitorious.org/${owner}/${repo}/";
  };

  # cgit example, snapshot support is optional in cgit
  fetchFromSavannah = { repo, rev, sha256, name ? "${repo}-${rev}-src" }: fetchzip {
    inherit name sha256;
    url = "http://git.savannah.gnu.org/cgit/${repo}.git/snapshot/${repo}-${rev}.tar.gz";
    meta.homepage = "http://git.savannah.gnu.org/cgit/${repo}.git/";
  };

  # gitlab example
  fetchFromGitLab = { owner, repo, rev, sha256, name ? "${repo}-${rev}-src" }: fetchzip {
    inherit name sha256;
    url = "https://gitlab.com/${owner}/${repo}/repository/archive.tar.gz?ref=${rev}";
    meta.homepage = "https://gitlab.com/${owner}/${repo}/";
  };

  # gitweb example, snapshot support is optional in gitweb
  fetchFromRepoOrCz = { repo, rev, sha256, name ? "${repo}-${rev}-src" }: fetchzip {
    inherit name sha256;
    url = "http://repo.or.cz/${repo}.git/snapshot/${rev}.tar.gz";
    meta.homepage = "http://repo.or.cz/${repo}.git/";
  };

  fetchNuGet = callPackage ../build-support/fetchnuget { };
  buildDotnetPackage = callPackage ../build-support/build-dotnet-package { };

  resolveMirrorURLs = {url}: fetchurl {
    showURLs = true;
    inherit url;
  };

  libredirect = callPackage ../build-support/libredirect { };

  makeDesktopItem = callPackage ../build-support/make-desktopitem { };

  makeAutostartItem = callPackage ../build-support/make-startupitem { };

  makeInitrd = { contents, compressor ? "gzip -9n", prepend ? [ ] }:
    callPackage ../build-support/kernel/make-initrd.nix {
      inherit contents compressor prepend;
    };

  makeWrapper = makeSetupHook { } ../build-support/setup-hooks/make-wrapper.sh;

  makeModulesClosure = { kernel, rootModules, allowMissing ? false }:
    callPackage ../build-support/kernel/modules-closure.nix {
      inherit kernel rootModules allowMissing;
    };

  pathsFromGraph = ../build-support/kernel/paths-from-graph.pl;

  srcOnly = args: callPackage ../build-support/src-only args;

  substituteAll = callPackage ../build-support/substitute/substitute-all.nix { };

  substituteAllFiles = callPackage ../build-support/substitute-files/substitute-all-files.nix { };

  replaceDependency = callPackage ../build-support/replace-dependency.nix { };

  nukeReferences = callPackage ../build-support/nuke-references/default.nix { };

  vmTools = callPackage ../build-support/vm/default.nix { };

  releaseTools = callPackage ../build-support/release/default.nix { };

  composableDerivation = callPackage ../../lib/composable-derivation.nix { };

  platforms = import ./platforms.nix;

  setJavaClassPath = makeSetupHook { } ../build-support/setup-hooks/set-java-classpath.sh;

  fixDarwinDylibNames = makeSetupHook { } ../build-support/setup-hooks/fix-darwin-dylib-names.sh;

  keepBuildTree = makeSetupHook { } ../build-support/setup-hooks/keep-build-tree.sh;

  enableGCOVInstrumentation = makeSetupHook { } ../build-support/setup-hooks/enable-coverage-instrumentation.sh;

  makeGCOVReport = makeSetupHook
    { deps = [ pkgs.lcov pkgs.enableGCOVInstrumentation ]; }
    ../build-support/setup-hooks/make-coverage-analysis-report.sh;

  # intended to be used like nix-build -E 'with <nixpkgs> {}; enableDebugging fooPackage'
  enableDebugging = pkg: pkg.override { stdenv = stdenvAdapters.keepDebugInfo pkg.stdenv; };

  findXMLCatalogs = makeSetupHook { } ../build-support/setup-hooks/find-xml-catalogs.sh;

  wrapGAppsHook = makeSetupHook {
    deps = [ makeWrapper ];
  } ../build-support/setup-hooks/wrap-gapps-hook.sh;

  separateDebugInfo = makeSetupHook { } ../build-support/setup-hooks/separate-debug-info.sh;


  ### TOOLS

  "3dfsb" = callPackage ../applications/misc/3dfsb {
    glibc = glibc.override { debugSymbols = true; };
  };

  abduco = callPackage ../tools/misc/abduco { };

  acct = callPackage ../tools/system/acct { };

  acoustidFingerprinter = callPackage ../tools/audio/acoustid-fingerprinter {
    ffmpeg = ffmpeg_1;
  };

  actdiag = pythonPackages.actdiag;

  actkbd = callPackage ../tools/system/actkbd { };

  advancecomp = callPackage ../tools/compression/advancecomp {};

  aefs = callPackage ../tools/filesystems/aefs { };

  aegisub = callPackage ../applications/video/aegisub {
    wxGTK = wxGTK30;
    spellcheckSupport = config.aegisub.spellcheckSupport or true;
    automationSupport = config.aegisub.automationSupport or true;
    openalSupport     = config.aegisub.openalSupport or false;
    alsaSupport       = config.aegisub.alsaSupport or true;
    pulseaudioSupport = config.aegisub.pulseaudioSupport or true;
    portaudioSupport  = config.aegisub.portaudioSupport or false;
  };

  aespipe = callPackage ../tools/security/aespipe { };

  aescrypt = callPackage ../tools/misc/aescrypt { };

  afl = callPackage ../tools/security/afl { };

  aha = callPackage ../tools/text/aha { };

  ahcpd = callPackage ../tools/networking/ahcpd { };

  aiccu = callPackage ../tools/networking/aiccu { };

  aide = callPackage ../tools/security/aide { };

  aircrackng = callPackage ../tools/networking/aircrack-ng { };

  airfield = callPackage ../tools/networking/airfield { };

  analog = callPackage ../tools/admin/analog {};

  apktool = callPackage ../development/tools/apktool {
    buildTools = androidenv.buildTools;
  };

  apt-offline = callPackage ../tools/misc/apt-offline { };

  apulse = callPackage ../misc/apulse { };

  archivemount = callPackage ../tools/filesystems/archivemount { };

  arandr = callPackage ../tools/X11/arandr { };

  arangodb = callPackage ../servers/nosql/arangodb {
    inherit (pythonPackages) gyp;
  };

  arcanist = callPackage ../development/tools/misc/arcanist {};

  arduino = arduino-core.override { withGui = true; };

  arduino-core = callPackage ../development/arduino/arduino-core {
    jdk = jdk;
    jre = jdk;
    withGui = false;
  };

  apitrace = callPackage ../applications/graphics/apitrace {};

  argyllcms = callPackage ../tools/graphics/argyllcms {};

  arp-scan = callPackage ../tools/misc/arp-scan { };

  artyFX = callPackage ../applications/audio/artyFX {};

  ascii = callPackage ../tools/text/ascii { };

  asciinema = goPackages.asciinema.bin // { outputs = [ "bin" ]; };

  asymptote = callPackage ../tools/graphics/asymptote {
    texLive = texLiveAggregationFun {
      paths = [ texLive texLiveExtra texLiveCMSuper ];
    };
  };

  atomicparsley = callPackage ../tools/video/atomicparsley { };

  attic = callPackage ../tools/backup/attic { };

  avfs = callPackage ../tools/filesystems/avfs { };

  awscli = callPackage ../tools/admin/awscli { };

  ec2_api_tools = callPackage ../tools/virtualization/ec2-api-tools { };

  ec2_ami_tools = callPackage ../tools/virtualization/ec2-ami-tools { };

  altermime = callPackage ../tools/networking/altermime {};

  amule = callPackage ../tools/networking/p2p/amule { };

  amuleDaemon = appendToName "daemon" (amule.override {
    monolithic = false;
    daemon = true;
  });

  amuleGui = appendToName "gui" (amule.override {
    monolithic = false;
    client = true;
  });

  androidenv = callPackage ../development/mobile/androidenv {
    pkgs_i686 = pkgsi686Linux;
  };

  apg = callPackage ../tools/security/apg { };

  bonnie = callPackage ../tools/filesystems/bonnie { };

  djmount = callPackage ../tools/filesystems/djmount { };

  grc = callPackage ../tools/misc/grc { };

  lastpass-cli = callPackage ../tools/security/lastpass-cli { };

  otool = callPackage ../os-specific/darwin/otool { };

  pass = callPackage ../tools/security/pass { };

  oracle-instantclient = callPackage ../development/libraries/oracle-instantclient { };

  reattach-to-user-namespace = callPackage ../os-specific/darwin/reattach-to-user-namespace {};

  install_name_tool = callPackage ../os-specific/darwin/install_name_tool { };

  xcodeenv = callPackage ../development/mobile/xcodeenv { };

  titaniumenv = callPackage ../development/mobile/titaniumenv {
    pkgs_i686 = pkgsi686Linux;
  };

  inherit (androidenv) androidsdk_4_4 androidndk;

  arc-gtk-theme = callPackage ../misc/themes/arc { };

  aria2 = callPackage ../tools/networking/aria2 {
    inherit (darwin.apple_sdk.frameworks) Security;
  };
  aria = aria2;

  at = callPackage ../tools/system/at { };

  atftp = callPackage ../tools/networking/atftp {};

  autogen = callPackage ../development/tools/misc/autogen { };

  autojump = callPackage ../tools/misc/autojump { };

  autorandr = callPackage ../tools/misc/autorandr {};

  avahi = callPackage ../development/libraries/avahi {
    qt4Support = config.avahi.qt4Support or false;
  };

  aws = callPackage ../tools/virtualization/aws { };

  aws_mturk_clt = callPackage ../tools/misc/aws-mturk-clt { };

  axel = callPackage ../tools/networking/axel { };

  azureus = callPackage ../tools/networking/p2p/azureus { };

  basex = callPackage ../tools/text/xml/basex { };

  babeld = callPackage ../tools/networking/babeld { };

  badvpn = callPackage ../tools/networking/badvpn {};

  barcode = callPackage ../tools/graphics/barcode {};

  bashmount = callPackage ../tools/filesystems/bashmount {};

  bc = callPackage ../tools/misc/bc { };

  bdf2psf = callPackage ../tools/misc/bdf2psf { };

  bcache-tools = callPackage ../tools/filesystems/bcache-tools { };

  bchunk = callPackage ../tools/cd-dvd/bchunk { };

  bfr = callPackage ../tools/misc/bfr {
    perl = perl516; # Docs fail to build with newer versions
  };

  bibtool = callPackage ../tools/misc/bibtool { };

  bindfs = callPackage ../tools/filesystems/bindfs { };

  binwalk = callPackage ../tools/misc/binwalk {
    python = pythonFull;
    wrapPython = pythonPackages.wrapPython;
    curses = pythonPackages.curses;
  };

  binwalk-full = callPackage ../tools/misc/binwalk {
    python = pythonFull;
    wrapPython = pythonPackages.wrapPython;
    curses = pythonPackages.curses;
    visualizationSupport = true;
    pyqtgraph = pythonPackages.pyqtgraph;
  };

  bitbucket-cli = pythonPackages.bitbucket-cli;

  blink = callPackage ../applications/networking/instant-messengers/blink {
    gnutls = gnutls33;
  };

  blitz = callPackage ../development/libraries/blitz { };

  blockdiag = pythonPackages.blockdiag;

  bmon = callPackage ../tools/misc/bmon { };

  bochs = callPackage ../applications/virtualization/bochs { };

  borgbackup = callPackage ../tools/backup/borg { };

  boomerang = callPackage ../development/tools/boomerang { };

  boost-build = callPackage ../development/tools/boost-build { };

  boot = callPackage ../development/tools/build-managers/boot { };

  bootchart = callPackage ../tools/system/bootchart { };

  boxfs = callPackage ../tools/filesystems/boxfs { };

  brasero = callPackage ../tools/cd-dvd/brasero { };

  brltty = callPackage ../tools/misc/brltty {
    alsaSupport = (!stdenv.isDarwin);
  };
  bro = callPackage ../applications/networking/ids/bro { };

  bsod = callPackage ../misc/emulators/bsod { };

  btrfsProgs = callPackage ../tools/filesystems/btrfsprogs { };

  bwm_ng = callPackage ../tools/networking/bwm-ng { };

  byobu = callPackage ../tools/misc/byobu { };

  bsh = fetchurl {
    url = http://www.beanshell.org/bsh-2.0b5.jar;
    sha256 = "0p2sxrpzd0vsk11zf3kb5h12yl1nq4yypb5mpjrm8ww0cfaijck2";
  };

  cabal2nix = haskellPackages.cabal2nix;

  capstone = callPackage ../development/libraries/capstone { };

  catch = callPackage ../development/libraries/catch { };

  catdoc = callPackage ../tools/text/catdoc { };

  cdemu-daemon = callPackage ../misc/emulators/cdemu/daemon.nix { };

  cdemu-client = callPackage ../misc/emulators/cdemu/client.nix { };

  ceres-solver = callPackage ../development/libraries/ceres-solver {
    google-gflags = null; # only required for examples/tests
  };

  gcdemu = callPackage ../misc/emulators/cdemu/gui.nix { };

  image-analyzer = callPackage ../misc/emulators/cdemu/analyzer.nix { };

  ccnet = callPackage ../tools/networking/ccnet { };

  ckbcomp = callPackage ../tools/X11/ckbcomp { };

  cli53 = callPackage ../tools/admin/cli53 { };

  cloud-init = callPackage ../tools/virtualization/cloud-init { };

  clib = callPackage ../tools/package-management/clib { };

  consul = goPackages.consul.bin // { outputs = [ "bin" ]; };

  consul-ui = callPackage ../servers/consul/ui.nix { };

  consul-alerts = goPackages.consul-alerts.bin // { outputs = [ "bin" ]; };

  consul-template = goPackages.consul-template.bin // { outputs = [ "bin" ]; };

  corosync = callPackage ../servers/corosync { };

  cherrytree = callPackage ../applications/misc/cherrytree { };

  chntpw = callPackage ../tools/security/chntpw { };

  coprthr = callPackage ../development/libraries/coprthr {
    flex = flex_2_5_35;
  };

  cpulimit = callPackage ../tools/misc/cpulimit { };

  contacts = callPackage ../tools/misc/contacts { };

  datamash = callPackage ../tools/misc/datamash { };

  ddate = callPackage ../tools/misc/ddate { };

  deis = goPackages.deis.bin // { outputs = [ "bin" ]; };

  dfilemanager = callPackage ../applications/misc/dfilemanager { };

  diagrams-builder = callPackage ../tools/graphics/diagrams-builder {
    inherit (haskellPackages) ghcWithPackages diagrams-builder;
  };

  dialog = callPackage ../development/tools/misc/dialog { };

  direnv = callPackage ../tools/misc/direnv { };

  discount = callPackage ../tools/text/discount { };

  ditaa = callPackage ../tools/graphics/ditaa { };

  dlx = callPackage ../misc/emulators/dlx { };

  dragon-drop = callPackage ../tools/X11/dragon-drop {
    gtk = gtk3;
  };

  dtrx = callPackage ../tools/compression/dtrx { };

  duperemove = callPackage ../tools/filesystems/duperemove {
    linuxHeaders = linuxHeaders_3_18;
  };

  edac-utils = callPackage ../os-specific/linux/edac-utils { };

  eggdrop = callPackage ../tools/networking/eggdrop { };

  elementary-icon-theme = callPackage ../data/icons/elementary-icon-theme { };

  enca = callPackage ../tools/text/enca { };

  ent = callPackage ../tools/misc/ent { };

  facter = callPackage ../tools/system/facter {};

  fasd = callPackage ../tools/misc/fasd { };

  fop = callPackage ../tools/typesetting/fop { };

  filter_audio = callPackage ../development/libraries/filter_audio { };

  fzf = goPackages.fzf.bin // { outputs = [ "bin" ]; };

  gencfsm = callPackage ../tools/security/gencfsm { };

  gist = callPackage ../tools/text/gist { };

  gmic = callPackage ../tools/graphics/gmic { };

  mathics = pythonPackages.mathics;

  mcrl = callPackage ../tools/misc/mcrl { };

  mcrl2 = callPackage ../tools/misc/mcrl2 { };

  meson = callPackage ../development/tools/build-managers/meson { };

  mp3fs = callPackage ../tools/filesystems/mp3fs { };

  mpdcron = callPackage ../tools/audio/mpdcron { };

  mpdris2 = callPackage ../tools/audio/mpdris2 {
    python = pythonFull;
    wrapPython = pythonPackages.wrapPython;
    mpd = pythonPackages.mpd;
    pygtk = pythonPackages.pygtk;
    dbus = pythonPackages.dbus;
    pynotify = pythonPackages.notify;
  };

  syslogng = callPackage ../tools/system/syslog-ng { };

  syslogng_incubator = callPackage ../tools/system/syslog-ng-incubator { };

  rsyslog = callPackage ../tools/system/rsyslog {
    hadoop = null; # Currently Broken
  };

  rsyslog-light = callPackage ../tools/system/rsyslog {
    libkrb5 = null;
    systemd = null;
    jemalloc = null;
    libmysql = null;
    postgresql = null;
    libdbi = null;
    net_snmp = null;
    libuuid = null;
    curl = null;
    gnutls = null;
    libgcrypt = null;
    liblognorm = null;
    openssl = null;
    librelp = null;
    libgt = null;
    libksi = null;
    liblogging = null;
    libnet = null;
    hadoop = null;
    rdkafka = null;
    libmongo-client = null;
    czmq = null;
    rabbitmq-c = null;
    hiredis = null;
  };

  mcrypt = callPackage ../tools/misc/mcrypt { };

  mongodb-tools = goPackages.mongo-tools.bin // { outputs = [ "bin" ]; };

  mstflint = callPackage ../tools/misc/mstflint { };

  mcelog = callPackage ../os-specific/linux/mcelog { };

  apparix = callPackage ../tools/misc/apparix { };

  appdata-tools = callPackage ../tools/misc/appdata-tools { };

  asciidoc = callPackage ../tools/typesetting/asciidoc {
    inherit (pythonPackages) matplotlib numpy aafigure recursivePthLoader;
    enableStandardFeatures = false;
  };

  asciidoc-full = appendToName "full" (asciidoc.override {
    inherit (pythonPackages) pygments;
    enableStandardFeatures = true;
  });

  asciidoc-full-with-plugins = appendToName "full-with-plugins" (asciidoc.override {
    inherit (pythonPackages) pygments;
    enableStandardFeatures = true;
    enableExtraPlugins = true;
  });

  autossh = callPackage ../tools/networking/autossh { };

  asynk = callPackage ../tools/networking/asynk { };

  bacula = callPackage ../tools/backup/bacula { };

  bareos = callPackage ../tools/backup/bareos { };

  beanstalkd = callPackage ../servers/beanstalkd { };

  beets = callPackage ../tools/audio/beets { };

  bgs = callPackage ../tools/X11/bgs { };

  biber = callPackage ../tools/typesetting/biber {
    inherit (perlPackages)
      autovivification BusinessISBN BusinessISMN BusinessISSN ConfigAutoConf
      DataCompare DataDump DateSimple EncodeEUCJPASCII EncodeHanExtra EncodeJIS2K
      ExtUtilsLibBuilder FileSlurp IPCRun3 Log4Perl LWPProtocolHttps ListAllUtils
      ListMoreUtils ModuleBuild MozillaCA ReadonlyXS RegexpCommon TextBibTeX
      UnicodeCollate UnicodeLineBreak URI XMLLibXMLSimple XMLLibXSLT XMLWriter;
  };

  bibtextools = callPackage ../tools/typesetting/bibtex-tools {
    inherit (strategoPackages016) strategoxt sdf;
  };

  bittornado = callPackage ../tools/networking/p2p/bit-tornado { };

  blueman = callPackage ../tools/bluetooth/blueman {
    inherit (pythonPackages) notify;
  };

  bmrsa = builderDefsPackage (callPackage ../tools/security/bmrsa/11.nix) { };

  bogofilter = callPackage ../tools/misc/bogofilter { };

  bsdiff = callPackage ../tools/compression/bsdiff { };

  btar = callPackage ../tools/backup/btar {
    librsync = librsync_0_9;
  };

  bud = callPackage ../tools/networking/bud {
    inherit (pythonPackages) gyp;
  };

  bup = callPackage ../tools/backup/bup {
    inherit (pythonPackages) pyxattr pylibacl setuptools fuse;
    par2Support = (config.bup.par2Support or false);
  };

  burp_1_3 = callPackage ../tools/backup/burp/1.3.48.nix { };

  burp = callPackage ../tools/backup/burp { };

  byzanz = callPackage ../applications/video/byzanz {};

  ori = callPackage ../tools/backup/ori { };

  atool = callPackage ../tools/archivers/atool { };

  bzip2 = callPackage ../tools/compression/bzip2 { };

  cabextract = callPackage ../tools/archivers/cabextract { };

  cadaver = callPackage ../tools/networking/cadaver { };

  davix = callPackage ../tools/networking/davix { };

  cantata = qt5Libs.callPackage ../applications/audio/cantata { };

  can-utils = callPackage ../os-specific/linux/can-utils { };

  caudec = callPackage ../applications/audio/caudec { };

  ccid = callPackage ../tools/security/ccid { };

  ccrypt = callPackage ../tools/security/ccrypt { };

  ccze = callPackage ../tools/misc/ccze { };

  cdecl = callPackage ../development/tools/cdecl { };

  cdrdao = callPackage ../tools/cd-dvd/cdrdao { };

  cdrkit = callPackage ../tools/cd-dvd/cdrkit { };

  # Only ever add ceph LTS releases
  # The default should always be symlinked to the latest LTS
  # Dev should always point to the latest versioned release
  libceph = ceph.lib;
  ceph-0_80 = callPackage ../tools/filesystems/ceph/0.80.nix { };
  ceph-0_94 = callPackage ../tools/filesystems/ceph/0.94.nix { };
  ceph-9 = callPackage ../tools/filesystems/ceph/9.nix { };
  ceph = callPackage ../tools/filesystems/ceph { };
  ceph-dev = lowPrio (callPackage ../tools/filesystems/ceph/dev.nix { });
  ceph-git = lowPrio (callPackage ../tools/filesystems/ceph/git.nix { });

  cfdg = builderDefsPackage (callPackage ../tools/graphics/cfdg) {};

  checkinstall = callPackage ../tools/package-management/checkinstall { };

  chkrootkit = callPackage ../tools/security/chkrootkit { };

  chrony = callPackage ../tools/networking/chrony { };

  chunkfs = callPackage ../tools/filesystems/chunkfs { };

  chunksync = callPackage ../tools/backup/chunksync { };

  cjdns = callPackage ../tools/networking/cjdns { };

  cksfv = callPackage ../tools/networking/cksfv { };

  clementine = callPackage ../applications/audio/clementine {
    boost = boost155;
    gst_plugins = [ gst_plugins_base gst_plugins_good gst_plugins_ugly gst_ffmpeg ];
  };

  clementineFree = clementine.free;

  ciopfs = callPackage ../tools/filesystems/ciopfs { };

  citrix_receiver = callPackage ../applications/networking/remote/citrix-receiver { };

  cmst = callPackage ../tools/networking/cmst { };

  colord = callPackage ../tools/misc/colord { };

  colord-gtk = callPackage ../tools/misc/colord-gtk { };

  colordiff = callPackage ../tools/text/colordiff { };

  concurrencykit = callPackage ../development/libraries/concurrencykit { };

  connect = callPackage ../tools/networking/connect { };

  conspy = callPackage ../os-specific/linux/conspy {};

  connman = callPackage ../tools/networking/connman { };

  connmanui = callPackage ../tools/networking/connmanui { };

  convertlit = callPackage ../tools/text/convertlit { };

  collectd = callPackage ../tools/system/collectd {
    rabbitmq-c = rabbitmq-c_0_4;
  };

  colormake = callPackage ../development/tools/build-managers/colormake { };

  cowsay = callPackage ../tools/misc/cowsay { };

  cpuminer = callPackage ../tools/misc/cpuminer { };

  cpuminer-multi = callPackage ../tools/misc/cpuminer-multi { };

  cuetools = callPackage ../tools/cd-dvd/cuetools { };

  unifdef = callPackage ../development/tools/misc/unifdef { };

  "unionfs-fuse" = callPackage ../tools/filesystems/unionfs-fuse { };

  usb_modeswitch = callPackage ../development/tools/misc/usb-modeswitch { };

  anthy = callPackage ../tools/inputmethods/anthy { };

  mozc = callPackage ../tools/inputmethods/mozc {
    inherit (pythonPackages) gyp;
  };

  ibus = callPackage ../tools/inputmethods/ibus { };

  ibus-qt = callPackage ../tools/inputmethods/ibus-qt { };

  ibus-anthy = callPackage ../tools/inputmethods/ibus-anthy { };

  ibus-table = callPackage ../tools/inputmethods/ibus-table { };

  ibus-table-others = callPackage ../tools/inputmethods/ibus-table-others { };

  biosdevname = callPackage ../tools/networking/biosdevname { };

  checkbashism = callPackage ../development/tools/misc/checkbashisms { };

  clamav = callPackage ../tools/security/clamav { };

  clex = callPackage ../tools/misc/clex { };

  cloc = callPackage ../tools/misc/cloc {
    inherit (perlPackages) perl AlgorithmDiff RegexpCommon;
  };

  cloog = callPackage ../development/libraries/cloog {
    isl = isl_0_14;
  };

  cloog_0_18_0 = callPackage ../development/libraries/cloog/0.18.0.nix {
    isl = isl_0_11;
  };

  cloogppl = callPackage ../development/libraries/cloog-ppl { };

  compass = callPackage ../development/tools/compass { };

  convmv = callPackage ../tools/misc/convmv { };

  cool-retro-term = qt5Libs.callPackage ../applications/misc/cool-retro-term { };

  coreutils = callPackage ../tools/misc/coreutils {
    aclSupport = stdenv.isLinux;
  };

  cpio = callPackage ../tools/archivers/cpio { };

  crackxls = callPackage ../tools/security/crackxls { };

  cromfs = callPackage ../tools/archivers/cromfs { };

  cron = callPackage ../tools/system/cron { };

  cudatoolkit5 = callPackage ../development/compilers/cudatoolkit/5.5.nix {
    python = python26;
  };

  cudatoolkit6 = callPackage ../development/compilers/cudatoolkit/6.0.nix {
    python = python26;
  };

  cudatoolkit65 = callPackage ../development/compilers/cudatoolkit/6.5.nix { };

  cudatoolkit7 = callPackage ../development/compilers/cudatoolkit/7.0.nix { };

  cudatoolkit = cudatoolkit7;

  curlFull = curl.override {
    idnSupport = true;
    ldapSupport = true;
    gssSupport = true;
  };

  curl = callPackage ../tools/networking/curl rec {
    fetchurl = fetchurlBoot;
    zlibSupport = true;
    sslSupport = zlibSupport;
    scpSupport = zlibSupport && !stdenv.isSunOS && !stdenv.isCygwin;
  };

  curl3 = callPackage ../tools/networking/curl/7.15.nix rec {
    zlibSupport = true;
    sslSupport = zlibSupport;
  };

  curl_unix_socket = callPackage ../tools/networking/curl-unix-socket rec { };

  cunit = callPackage ../tools/misc/cunit { };

  curlftpfs = callPackage ../tools/filesystems/curlftpfs { };

  cutter = callPackage ../tools/networking/cutter { };

  cvs_fast_export = callPackage ../applications/version-management/cvs-fast-export { };

  dadadodo = callPackage ../tools/text/dadadodo { };

  daemonize = callPackage ../tools/system/daemonize { };

  daq = callPackage ../applications/networking/ids/daq { };

  dar = callPackage ../tools/archivers/dar { };

  darkstat = callPackage ../tools/networking/darkstat { };

  davfs2 = callPackage ../tools/filesystems/davfs2 {
    neon = neon_0_29;
  };

  dbench = callPackage ../development/tools/misc/dbench { };

  dclxvi = callPackage ../development/libraries/dclxvi { };

  dcraw = callPackage ../tools/graphics/dcraw { };

  dcfldd = callPackage ../tools/system/dcfldd { };

  debian_devscripts = callPackage ../tools/misc/debian-devscripts {
    inherit (perlPackages) CryptSSLeay LWP TimeDate DBFile FileDesktopEntry;
  };

  debootstrap = callPackage ../tools/misc/debootstrap { };

  detox = callPackage ../tools/misc/detox { };

  devilspie2 = callPackage ../applications/misc/devilspie2 {
    gtk = gtk3;
  };

  dex = callPackage ../tools/X11/dex { };

  ddccontrol = callPackage ../tools/misc/ddccontrol { };

  ddccontrol-db = callPackage ../data/misc/ddccontrol-db { };

  ddclient = callPackage ../tools/networking/ddclient { };

  dd_rescue = callPackage ../tools/system/dd_rescue { };

  ddrescue = callPackage ../tools/system/ddrescue { };

  deluge = pythonPackages.deluge;

  desktop_file_utils = callPackage ../tools/misc/desktop-file-utils { };

  despotify = callPackage ../development/libraries/despotify { };

  dfc  = callPackage ../tools/system/dfc { };

  dev86 = callPackage ../development/compilers/dev86 { };

  dnscrypt-proxy = callPackage ../tools/networking/dnscrypt-proxy { };

  dnscrypt-wrapper = callPackage ../tools/networking/dnscrypt-wrapper { };

  dnsmasq = callPackage ../tools/networking/dnsmasq { };

  dnstop = callPackage ../tools/networking/dnstop { };

  dhcp = callPackage ../tools/networking/dhcp { };

  dhcpdump = callPackage ../tools/networking/dhcpdump { };

  dhcpcd = callPackage ../tools/networking/dhcpcd { };

  di = callPackage ../tools/system/di { };

  diffoscope = callPackage ../tools/misc/diffoscope { };

  diffstat = callPackage ../tools/text/diffstat { };

  diffutils = callPackage ../tools/text/diffutils { };

  dir2opus = callPackage ../tools/audio/dir2opus {
    inherit (pythonPackages) mutagen python wrapPython;
  };

  wgetpaste = callPackage ../tools/text/wgetpaste { };

  dirmngr = callPackage ../tools/security/dirmngr { };

  disper = callPackage ../tools/misc/disper { };

  dmd = callPackage ../development/compilers/dmd { };

  dmg2img = callPackage ../tools/misc/dmg2img { };

  docbook2odf = callPackage ../tools/typesetting/docbook2odf {
    inherit (perlPackages) PerlMagick;
  };

  docbook2x = callPackage ../tools/typesetting/docbook2x {
    inherit (perlPackages) XMLSAX XMLParser XMLNamespaceSupport;
  };

  dog = callPackage ../tools/system/dog { };

  dosfstools = callPackage ../tools/filesystems/dosfstools { };

  dotnetfx35 = callPackage ../development/libraries/dotnetfx35 { };

  dotnetfx40 = callPackage ../development/libraries/dotnetfx40 { };

  dolphinEmu = callPackage ../misc/emulators/dolphin-emu { };
  dolphinEmuMaster = callPackage ../misc/emulators/dolphin-emu/master.nix { };

  doomseeker = callPackage ../applications/misc/doomseeker { };

  drive = go14Packages.drive.bin // { outputs = [ "bin" ]; };

  driftnet = callPackage ../tools/networking/driftnet {};

  dropbear = callPackage ../tools/networking/dropbear { };

  dtach = callPackage ../tools/misc/dtach { };

  dtc = callPackage ../development/compilers/dtc { };

  dub = callPackage ../development/tools/build-managers/dub { };

  duff = callPackage ../tools/filesystems/duff { };

  duo-unix = callPackage ../tools/security/duo-unix { };

  duplicity = callPackage ../tools/backup/duplicity {
    inherit (pythonPackages) boto lockfile paramiko ecdsa pycrypto;
    gnupg = gnupg1;
  };

  duply = callPackage ../tools/backup/duply { };

  dvdisaster = callPackage ../tools/cd-dvd/dvdisaster { };

  dvdplusrwtools = callPackage ../tools/cd-dvd/dvd+rw-tools { };

  dvgrab = callPackage ../tools/video/dvgrab { };

  dvtm = callPackage ../tools/misc/dvtm { };

  e2fsprogs = callPackage ../tools/filesystems/e2fsprogs { };

  easyrsa = callPackage ../tools/networking/easyrsa { };

  ebook_tools = callPackage ../tools/text/ebook-tools { };

  ecryptfs = callPackage ../tools/security/ecryptfs { };

  editres = callPackage ../tools/graphics/editres { };

  edk2 = callPackage ../development/compilers/edk2 { };

  eid-mw = callPackage ../tools/security/eid-mw { };

  eid-viewer = callPackage ../tools/security/eid-viewer { };

  emscripten = callPackage ../development/compilers/emscripten { };

  emscriptenfastcomp = callPackage ../development/compilers/emscripten-fastcomp { };

  efibootmgr = callPackage ../tools/system/efibootmgr { };

  efivar = callPackage ../tools/system/efivar { };

  evemu = callPackage ../tools/system/evemu { };

  elasticsearch = callPackage ../servers/search/elasticsearch { };

  elasticsearchPlugins = recurseIntoAttrs (
    callPackage ../servers/search/elasticsearch/plugins.nix { }
  );

  emv = callPackage ../tools/misc/emv { };

  enblendenfuse = callPackage ../tools/graphics/enblend-enfuse { };

  encfs = callPackage ../tools/filesystems/encfs { };

  enscript = callPackage ../tools/text/enscript { };

  entr = callPackage ../tools/misc/entr { };

  eplot = callPackage ../tools/graphics/eplot { };

  ethtool = callPackage ../tools/misc/ethtool { };

  ettercap = callPackage ../applications/networking/sniffers/ettercap { };

  euca2ools = callPackage ../tools/virtualization/euca2ools { };

  eventstat = callPackage ../os-specific/linux/eventstat { };

  evtest = callPackage ../applications/misc/evtest { };

  exempi = callPackage ../development/libraries/exempi { };

  execline = callPackage ../tools/misc/execline { };

  exif = callPackage ../tools/graphics/exif { };

  exiftags = callPackage ../tools/graphics/exiftags { };

  extundelete = callPackage ../tools/filesystems/extundelete { };

  expect = callPackage ../tools/misc/expect { };

  f2fs-tools = callPackage ../tools/filesystems/f2fs-tools { };

  fabric = pythonPackages.fabric;

  fail2ban = callPackage ../tools/security/fail2ban {
    systemd = systemd.override {
      pythonSupport = true;
    };
  };

  fakeroot = callPackage ../tools/system/fakeroot { };

  fakechroot = callPackage ../tools/system/fakechroot { };

  fatsort = callPackage ../tools/filesystems/fatsort { };

  fcitx = callPackage ../tools/inputmethods/fcitx { };

  fcitx-anthy = callPackage ../tools/inputmethods/fcitx/fcitx-anthy.nix { };

  fcitx-configtool = callPackage ../tools/inputmethods/fcitx/fcitx-configtool.nix { };

  fcitx-with-plugins = callPackage ../tools/inputmethods/fcitx/wrapper.nix {
    plugins = [ ];
  };

  fcppt = callPackage ../development/libraries/fcppt/default.nix { };

  fcron = callPackage ../tools/system/fcron { };

  fdm = callPackage ../tools/networking/fdm {};

  fgallery = callPackage ../tools/graphics/fgallery {
    inherit (perlPackages) ImageExifTool JSON;
  };

  flannel = goPackages.flannel.bin // { outputs = [ "bin" ]; };

  flashbench = callPackage ../os-specific/linux/flashbench { };

  figlet = callPackage ../tools/misc/figlet { };

  file = callPackage ../tools/misc/file { };

  filegive = callPackage ../tools/networking/filegive { };

  fileschanged = callPackage ../tools/misc/fileschanged { };

  findutils = callPackage ../tools/misc/findutils { };

  finger_bsd = callPackage ../tools/networking/bsd-finger { };

  fio = callPackage ../tools/system/fio { };

  flashtool = callPackage_i686 ../development/mobile/flashtool {
    platformTools = androidenv.platformTools;
  };

  flashrom = callPackage ../tools/misc/flashrom { };

  flpsed = callPackage ../applications/editors/flpsed { };

  fluentd = callPackage ../tools/misc/fluentd { };

  flvstreamer = callPackage ../tools/networking/flvstreamer { };

  libbsd = callPackage ../development/libraries/libbsd { };

  libbladeRF = callPackage ../development/libraries/libbladeRF { };

  lp_solve = callPackage ../applications/science/math/lp_solve { };

  lprof = callPackage ../tools/graphics/lprof { };

  fatresize = callPackage ../tools/filesystems/fatresize {};

  fdk_aac = callPackage ../development/libraries/fdk-aac { };

  flvtool2 = callPackage ../tools/video/flvtool2 { };

  fontforge = lowPrio (callPackage ../tools/misc/fontforge { });
  fontforge-gtk = callPackage ../tools/misc/fontforge {
    withGTK = true;
  };

  foremost = callPackage ../tools/system/foremost { };

  forktty = callPackage ../os-specific/linux/forktty {};

  fortune = callPackage ../tools/misc/fortune { };

  fox = callPackage ../development/libraries/fox/default.nix {
    libpng = libpng12;
  };

  fox_1_6 = callPackage ../development/libraries/fox/fox-1.6.nix { };

  fping = callPackage ../tools/networking/fping {};

  fprot = callPackage ../tools/security/fprot { };

  fprintd = callPackage ../tools/security/fprintd { };

  fprint_demo = callPackage ../tools/security/fprint_demo { };

  freeipmi = callPackage ../tools/system/freeipmi {};

  freetalk = callPackage ../applications/networking/instant-messengers/freetalk { };

  freetds = callPackage ../development/libraries/freetds { };

  frescobaldi = callPackage ../misc/frescobaldi {};

  frostwire = callPackage ../applications/networking/p2p/frostwire { };

  ftgl = callPackage ../development/libraries/ftgl { };

  ftgl212 = callPackage ../development/libraries/ftgl/2.1.2.nix { };

  ftop = callPackage ../os-specific/linux/ftop { };

  fuppes = callPackage ../tools/networking/fuppes { };

  fsfs = callPackage ../tools/filesystems/fsfs { };

  fuseiso = callPackage ../tools/filesystems/fuseiso { };

  fuse-7z-ng = callPackage ../tools/filesystems/fuse-7z-ng { };

  fuse_zip = callPackage ../tools/filesystems/fuse-zip { };

  exfat = callPackage ../tools/filesystems/exfat { };

  dos2unix = callPackage ../tools/text/dos2unix { };

  uni2ascii = callPackage ../tools/text/uni2ascii { };

  g500-control = callPackage ../tools/misc/g500-control { };

  galculator = callPackage ../applications/misc/galculator {
    gtk = gtk3;
  };

  garmin-plugin = callPackage ../applications/misc/garmin-plugin {};

  garmintools = callPackage ../development/libraries/garmintools {};

  gawk = callPackage ../tools/text/gawk {
    locale = darwin.adv_cmds;
  };

  gawkInteractive = appendToName "interactive"
    (gawk.override { readlineSupport = true; });

  gawp = goPackages.gawp.bin // { outputs = [ "bin" ]; };

  gbdfed = callPackage ../tools/misc/gbdfed {
    gtk = gtk2;
  };

  gdmap = callPackage ../tools/system/gdmap { };

  genext2fs = callPackage ../tools/filesystems/genext2fs { };

  gengetopt = callPackage ../development/tools/misc/gengetopt { };

  getmail = callPackage ../tools/networking/getmail { };

  getopt = callPackage ../tools/misc/getopt { };

  gftp = callPackage ../tools/networking/gftp { };

  ggobi = callPackage ../tools/graphics/ggobi { };

  gifsicle = callPackage ../tools/graphics/gifsicle { };

  git-hub = callPackage ../applications/version-management/git-and-tools/git-hub { };

  gitfs = callPackage ../tools/filesystems/gitfs { };

  gitinspector = callPackage ../applications/version-management/gitinspector { };

  gitlab = callPackage ../applications/version-management/gitlab {
    ruby = ruby_2_1_3;
  };

  gitlab-shell = callPackage ../applications/version-management/gitlab-shell {
    ruby = ruby_2_1_3;
  };

  glusterfs = callPackage ../tools/filesystems/glusterfs { };

  glmark2 = callPackage ../tools/graphics/glmark2 { };

  glxinfo = callPackage ../tools/graphics/glxinfo { };

  gmvault = callPackage ../tools/networking/gmvault { };

  gnaural = callPackage ../applications/audio/gnaural { };

  gnokii = builderDefsPackage (callPackage ../tools/misc/gnokii) { };

  gnuapl = callPackage ../development/interpreters/gnu-apl { };

  gnufdisk = callPackage ../tools/system/fdisk {
    guile = guile_1_8;
  };

  gnugrep = callPackage ../tools/text/gnugrep { };

  gnulib = callPackage ../development/tools/gnulib { };

  gnupatch = callPackage ../tools/text/gnupatch { };

  gnupg1orig = callPackage ../tools/security/gnupg/1.nix { };

  gnupg1compat = callPackage ../tools/security/gnupg/1compat.nix { };

  # use config.packageOverrides if you prefer original gnupg1
  gnupg1 = gnupg1compat;

  gnupg20 = callPackage ../tools/security/gnupg/20.nix { };

  gnupg21 = callPackage ../tools/security/gnupg/21.nix { };

  gnupg = gnupg20;

  gnuplot = callPackage ../tools/graphics/gnuplot { qt = qt4; };

  gnuplot_qt = gnuplot.override { withQt = true; };

  # must have AquaTerm installed separately
  gnuplot_aquaterm = gnuplot.override { aquaterm = true; };

  gnused = callPackage ../tools/text/gnused { };

  gnutar = callPackage ../tools/archivers/gnutar { };

  gnuvd = callPackage ../tools/misc/gnuvd { };

  goaccess = callPackage ../tools/misc/goaccess { };

  go-mtpfs = goPackages.mtpfs.bin // { outputs = [ "bin" ]; };

  googleAuthenticator = callPackage ../os-specific/linux/google-authenticator { };

  google-cloud-sdk = callPackage ../tools/admin/google-cloud-sdk { };

  gource = callPackage ../applications/version-management/gource { };

  gparted = callPackage ../tools/misc/gparted { };

  gpodder = callPackage ../applications/audio/gpodder { };

  gptfdisk = callPackage ../tools/system/gptfdisk { };

  grafana-old = callPackage ../development/tools/misc/grafana { };
  grafana = pkgs.goPackages.grafana.bin // { outputs = [ "bin" ]; };

  grafx2 = callPackage ../applications/graphics/grafx2 {};

  grails = callPackage ../development/web/grails { jdk = null; };

  gprof2dot = callPackage ../development/tools/profiling/gprof2dot {
    # Using pypy provides significant performance improvements (~2x)
    pythonPackages = pypyPackages;
  };

  graphviz = callPackage ../tools/graphics/graphviz { };

  graphviz-nox = callPackage ../tools/graphics/graphviz {
    xorg = null;
    libdevil = libdevil-nox;
  };

  /* Readded by Michael Raskin. There are programs in the wild
   * that do want 2.0 but not 2.22. Please give a day's notice for
   * objections before removal. The feature is integer coordinates
   */
  graphviz_2_0 = callPackage ../tools/graphics/graphviz/2.0.nix { };

  /* Readded by Michael Raskin. There are programs in the wild
   * that do want 2.32 but not 2.0 or 2.36. Please give a day's notice for
   * objections before removal. The feature is libgraph.
   */
  graphviz_2_32 = callPackage ../tools/graphics/graphviz/2.32.nix { };

  grin = callPackage ../tools/text/grin { };

  grive = callPackage ../tools/filesystems/grive {
    json_c = json-c-0-11; # won't configure with 0.12; others are vulnerable
  };

  groff = callPackage ../tools/text/groff {
    ghostscript = null;
  };

  calamares = callPackage ../tools/misc/calamares rec {
    python = python3;
    boost = pkgs.boost.override { python=python3; };
    libyamlcpp = callPackage ../development/libraries/libyaml-cpp { makePIC=true; boost=boost; };
    inherit (kf5_stable) extra-cmake-modules kconfig ki18n kcoreaddons solid;
  };

  grub = callPackage_i686 ../tools/misc/grub {
    buggyBiosCDSupport = config.grub.buggyBiosCDSupport or true;
    automake = automake112x; # fails with 13 and 14
  };

  trustedGrub = callPackage_i686 ../tools/misc/grub/trusted.nix { };

  grub2 = grub2_full;

  grub2_full = callPackage ../tools/misc/grub/2.0x.nix { };

  grub2_efi = grub2_full.override {
    efiSupport = true;
  };

  grub2_light = grub2_full.override {
    zfsSupport = false;
  };

  grub4dos = callPackage ../tools/misc/grub4dos {
    stdenv = stdenv_32bit;
  };

  sbsigntool = callPackage ../tools/security/sbsigntool { };

  gsmartcontrol = callPackage ../tools/misc/gsmartcontrol {
    inherit (gnome) libglademm;
  };

  gssdp = callPackage ../development/libraries/gssdp {
    inherit (gnome) libsoup;
  };

  gt5 = callPackage ../tools/system/gt5 { };

  gtest = callPackage ../development/libraries/gtest {};
  gmock = callPackage ../development/libraries/gmock {};

  gtkdatabox = callPackage ../development/libraries/gtkdatabox {};

  gtdialog = callPackage ../development/libraries/gtdialog {};

  gtkgnutella = callPackage ../tools/networking/p2p/gtk-gnutella { };

  gtkvnc = callPackage ../tools/admin/gtk-vnc {};

  gtmess = callPackage ../applications/networking/instant-messengers/gtmess { };

  gummiboot = callPackage ../tools/misc/gummiboot { };

  gup = callPackage ../development/tools/build-managers/gup {};

  gupnp = callPackage ../development/libraries/gupnp {
    inherit (gnome) libsoup;
  };

  gupnp_av = callPackage ../development/libraries/gupnp-av {};

  gupnp_igd = callPackage ../development/libraries/gupnp-igd {};

  gupnptools = callPackage ../tools/networking/gupnp-tools {};

  gvpe = builderDefsPackage (callPackage ../tools/networking/gvpe) {};

  gvolicon = callPackage ../tools/audio/gvolicon {};

  gzip = callPackage ../tools/compression/gzip { };

  gzrt = callPackage ../tools/compression/gzrt { };

  partclone = callPackage ../tools/backup/partclone { };

  partimage = callPackage ../tools/backup/partimage { };

  pgf_graphics = callPackage ../tools/graphics/pgf { };

  pigz = callPackage ../tools/compression/pigz { };

  pxz = callPackage ../tools/compression/pxz { };

  hans = callPackage ../tools/networking/hans { };

  haproxy = callPackage ../tools/networking/haproxy { };

  haveged = callPackage ../tools/security/haveged { };

  hardlink = callPackage ../tools/system/hardlink { };

  hashcat = callPackage ../tools/security/hashcat { };

  hal-flash = callPackage ../os-specific/linux/hal-flash { };

  halibut = callPackage ../tools/typesetting/halibut { };

  hddtemp = callPackage ../tools/misc/hddtemp { };

  hdf5 = callPackage ../tools/misc/hdf5 {
    gfortran = null;
    szip = null;
    mpi = null;
  };

  hdf5-mpi = appendToName "mpi" (hdf5.override {
    szip = null;
    mpi = pkgs.openmpi;
  });

  hdf5-cpp = appendToName "cpp" (hdf5.override {
    cpp = true;
  });

  hdf5-fortran = appendToName "fortran" (hdf5.override {
    inherit gfortran;
  });

  heimdall = callPackage ../tools/misc/heimdall { };

  hevea = callPackage ../tools/typesetting/hevea { };

  highlight = callPackage ../tools/text/highlight {
    lua = lua5;
  };

  honcho = callPackage ../tools/system/honcho { };

  horst = callPackage ../tools/networking/horst { };

  host = callPackage ../tools/networking/host { };

  hping = callPackage ../tools/networking/hping { };

  httpie = callPackage ../tools/networking/httpie { };

  httping = callPackage ../tools/networking/httping {};

  httpfs2 = callPackage ../tools/filesystems/httpfs { };

  httptunnel = callPackage ../tools/networking/httptunnel { };

  hubicfuse = callPackage ../tools/filesystems/hubicfuse { };

  hwinfo = callPackage ../tools/system/hwinfo { };

  i2c-tools = callPackage ../os-specific/linux/i2c-tools { };

  i2p = callPackage ../tools/networking/i2p {};

  i2pd = callPackage ../tools/networking/i2pd {};

  iasl = callPackage ../development/compilers/iasl { };

  icecast = callPackage ../servers/icecast { };

  darkice = callPackage ../tools/audio/darkice { };

  icoutils = callPackage ../tools/graphics/icoutils { };

  idutils = callPackage ../tools/misc/idutils { };

  idle3tools = callPackage ../tools/system/idle3tools { };

  iftop = callPackage ../tools/networking/iftop { };

  ifuse = callPackage ../tools/filesystems/ifuse/default.nix { };

  ihaskell = callPackage ../development/tools/haskell/ihaskell/wrapper.nix {
    inherit (haskellPackages) ihaskell ghcWithPackages;

    ipython = pythonFull.buildEnv.override {
      extraLibs = with pythonPackages; [ ipython ipykernel jupyter_client notebook ];
    };

    packages = config.ihaskell.packages or (self: []);
  };

  imapproxy = callPackage ../tools/networking/imapproxy { };

  imapsync = callPackage ../tools/networking/imapsync { };

  imgur-screenshot = callPackage ../tools/graphics/imgur-screenshot { };

  imgurbash = callPackage ../tools/graphics/imgurbash { };

  inadyn = callPackage ../tools/networking/inadyn { };

  inetutils = callPackage ../tools/networking/inetutils { };

  innoextract = callPackage ../tools/archivers/innoextract { };

  ioping = callPackage ../tools/system/ioping { };

  iops = callPackage ../tools/system/iops { };

  iodine = callPackage ../tools/networking/iodine { };

  ip2location = callPackage ../tools/networking/ip2location { };

  ipad_charge = callPackage ../tools/misc/ipad_charge { };

  iperf2 = callPackage ../tools/networking/iperf/2.nix { };
  iperf3 = callPackage ../tools/networking/iperf/3.nix { };
  iperf = iperf3;

  ipfs = goPackages.ipfs.bin // { outputs = [ "bin" ]; };

  ipmitool = callPackage ../tools/system/ipmitool {
    static = false;
  };

  ipmiutil = callPackage ../tools/system/ipmiutil {};

  ipcalc = callPackage ../tools/networking/ipcalc {};

  ipv6calc = callPackage ../tools/networking/ipv6calc {};

  ipxe = callPackage ../tools/misc/ipxe { };

  ised = callPackage ../tools/misc/ised {};

  isl = isl_0_15;
  isl_0_11 = callPackage ../development/libraries/isl/0.11.1.nix { };
  isl_0_12 = callPackage ../development/libraries/isl/0.12.2.nix { };
  isl_0_14 = callPackage ../development/libraries/isl/0.14.1.nix { };
  isl_0_15 = callPackage ../development/libraries/isl/0.15.0.nix { };

  isync = callPackage ../tools/networking/isync { };

  jaaa = callPackage ../applications/audio/jaaa { };

  jd-gui = callPackage_i686 ../tools/security/jd-gui { };

  jdiskreport = callPackage ../tools/misc/jdiskreport { };

  jekyll = callPackage ../applications/misc/jekyll { };

  jfsutils = callPackage ../tools/filesystems/jfsutils { };

  jhead = callPackage ../tools/graphics/jhead { };

  jing = callPackage ../tools/text/xml/jing { };

  jmtpfs = callPackage ../tools/filesystems/jmtpfs { };

  jnettop = callPackage ../tools/networking/jnettop { };

  john = callPackage ../tools/security/john { };

  jp2a = callPackage ../applications/misc/jp2a { };

  jq = callPackage ../development/tools/jq {};

  jscoverage = callPackage ../development/tools/misc/jscoverage { };

  jwhois = callPackage ../tools/networking/jwhois { };

  k2pdfopt = callPackage ../applications/misc/k2pdfopt { };

  kazam = callPackage ../applications/video/kazam { };

  kalibrate-rtl = callPackage ../tools/misc/kalibrate-rtl { };

  kbdd = callPackage ../applications/window-managers/kbdd { };

  kdbplus = callPackage_i686 ../applications/misc/kdbplus { };

  keepalived = callPackage ../tools/networking/keepalived { };

  kexectools = callPackage ../os-specific/linux/kexectools { };

  keybase = callPackage ../applications/misc/keybase { };

  keychain = callPackage ../tools/misc/keychain { };

  kibana = callPackage ../development/tools/misc/kibana { };

  kismet = callPackage ../applications/networking/sniffers/kismet { };

  knockknock = callPackage ../tools/security/knockknock { };

  kpcli = callPackage ../tools/security/kpcli { };

  kst = callPackage ../tools/graphics/kst { };

  leocad = callPackage ../applications/graphics/leocad { };

  less = callPackage ../tools/misc/less { };

  liquidsoap = callPackage ../tools/audio/liquidsoap/full.nix { };

  lockfileProgs = callPackage ../tools/misc/lockfile-progs { };

  logstash = callPackage ../tools/misc/logstash { };

  logstash-contrib = callPackage ../tools/misc/logstash/contrib.nix { };

  logstash-forwarder = callPackage ../tools/misc/logstash-forwarder { };

  lolcat = callPackage ../tools/misc/lolcat { };

  lsdvd = callPackage ../tools/cd-dvd/lsdvd {};

  lsyncd = callPackage ../applications/networking/sync/lsyncd {
    lua = lua5_2_compat;
  };

  kippo = callPackage ../servers/kippo { };

  kzipmix = callPackage_i686 ../tools/compression/kzipmix { };

  makebootfat = callPackage ../tools/misc/makebootfat { };

  memtester = callPackage ../tools/system/memtester { };

  minidlna = callPackage ../tools/networking/minidlna { };

  minisign = callPackage ../tools/security/minisign { };

  mmv = callPackage ../tools/misc/mmv { };

  morituri = callPackage ../applications/audio/morituri { };

  most = callPackage ../tools/misc/most { };

  mkcast = callPackage ../applications/video/mkcast { };

  multitail = callPackage ../tools/misc/multitail { };

  netperf = callPackage ../applications/networking/netperf { };

  netsniff-ng = callPackage ../tools/networking/netsniff-ng { };

  ninka = callPackage ../development/tools/misc/ninka { };

  nodejs-4_2 = callPackage ../development/web/nodejs {
    libtool = darwin.cctools;
  };

  nodejs-0_10 = callPackage ../development/web/nodejs/v0_10.nix {
    libtool = darwin.cctools;
    inherit (darwin.apple_sdk.frameworks) CoreServices ApplicationServices Carbon Foundation;
  };

  nodejs = if stdenv.system == "armv5tel-linux" then
    nodejs-0_10
  else
    nodejs-4_2;

<<<<<<< HEAD
  nodePackages_4_2 = recurseIntoAttrs (callPackage ./node-packages.nix { self = nodePackages_4_2; nodejs = nodejs-4_2; });
=======
  nodePackages_4_1 = recurseIntoAttrs (callPackage ./node-packages.nix { self = nodePackages_4_1; nodejs = nodejs-4_1; });
>>>>>>> 9579c9ec

  nodePackages_0_10 = callPackage ./node-packages.nix { self = nodePackages_0_10; nodejs = nodejs-0_10; };

  nodePackages = if stdenv.system == "armv5tel-linux" then
    nodePackages_0_10
  else
    nodePackages_4_2;

  npm2nix = nodePackages.npm2nix;

  ldapvi = callPackage ../tools/misc/ldapvi { };

  ldns = callPackage ../development/libraries/ldns { };

  leafpad = callPackage ../applications/editors/leafpad { };

  leela = callPackage ../tools/graphics/leela { };

  lftp = callPackage ../tools/networking/lftp { };

  libconfig = callPackage ../development/libraries/libconfig { };

  libcmis = callPackage ../development/libraries/libcmis { };

  libee = callPackage ../development/libraries/libee { };

  libestr = callPackage ../development/libraries/libestr { };

  libevdev = callPackage ../development/libraries/libevdev { };

  libevhtp = callPackage ../development/libraries/libevhtp { };

  liboauth = callPackage ../development/libraries/liboauth { };

  libtermkey = callPackage ../development/libraries/libtermkey { };

  libtirpc = callPackage ../development/libraries/ti-rpc { };

  libshout = callPackage ../development/libraries/libshout { };

  libqb = callPackage ../development/libraries/libqb { };

  libqmi = callPackage ../development/libraries/libqmi { };

  libmbim = callPackage ../development/libraries/libmbim { };

  libmongo-client = callPackage ../development/libraries/libmongo-client { };

  libtorrent = callPackage ../tools/networking/p2p/libtorrent { };

  libtorrent-git = callPackage ../tools/networking/p2p/libtorrent/git.nix { };

  libiberty = callPackage ../development/libraries/libiberty { };

  libibverbs = callPackage ../development/libraries/libibverbs { };

  libxcomp = callPackage ../development/libraries/libxcomp { };

  libx86emu = callPackage ../development/libraries/libx86emu { };

  librdmacm = callPackage ../development/libraries/librdmacm { };

  libwebsockets = callPackage ../development/libraries/libwebsockets { };

  limesurvey = callPackage ../servers/limesurvey { };

  logcheck = callPackage ../tools/system/logcheck {
    inherit (perlPackages) mimeConstruct;
  };

  logkeys = callPackage ../tools/security/logkeys { };

  logrotate = callPackage ../tools/system/logrotate { };

  logstalgia = callPackage ../tools/graphics/logstalgia {};

  lout = callPackage ../tools/typesetting/lout { };

  lrzip = callPackage ../tools/compression/lrzip { };

  # lsh installs `bin/nettle-lfib-stream' and so does Nettle.  Give the
  # former a lower priority than Nettle.
  lsh = lowPrio (callPackage ../tools/networking/lsh { });

  lshw = callPackage ../tools/system/lshw { };

  lxc = callPackage ../os-specific/linux/lxc { };
  lxd = goPackages.lxd.bin // { outputs = [ "bin" ]; };

  lzip = callPackage ../tools/compression/lzip { };

  lzma = xz;

  xz = callPackage ../tools/compression/xz { };

  lz4 = callPackage ../tools/compression/lz4 { };

  lzop = callPackage ../tools/compression/lzop { };

  macchanger = callPackage ../os-specific/linux/macchanger { };

  mailcheck = callPackage ../applications/networking/mailreaders/mailcheck { };

  maildrop = callPackage ../tools/networking/maildrop { };

  mailnag = callPackage ../applications/networking/mailreaders/mailnag { };

  mailsend = callPackage ../tools/networking/mailsend { };

  mailpile = callPackage ../applications/networking/mailreaders/mailpile { };

  mailutils = callPackage ../tools/networking/mailutils {
    guile = guile_1_8;
  };

  maim = callPackage ../tools/graphics/maim {};

  mairix = callPackage ../tools/text/mairix { };

  makemkv = callPackage ../applications/video/makemkv { };

  man = callPackage ../tools/misc/man { };

  man_db = callPackage ../tools/misc/man-db { };

  mates = callPackage ../tools/misc/mates { };

  mawk = callPackage ../tools/text/mawk { };

  mbox = callPackage ../tools/security/mbox { };

  mbuffer = callPackage ../tools/misc/mbuffer { };

  memtest86 = callPackage ../tools/misc/memtest86 { };

  memtest86plus = callPackage ../tools/misc/memtest86+ { };

  meo = callPackage ../tools/security/meo {
    boost = boost155;
  };

  mc = callPackage ../tools/misc/mc { };

  mcabber = callPackage ../applications/networking/instant-messengers/mcabber { };

  mcron = callPackage ../tools/system/mcron {
    guile = guile_1_8;
  };

  mdbtools = callPackage ../tools/misc/mdbtools { };

  mdbtools_git = callPackage ../tools/misc/mdbtools/git.nix {
    inherit (gnome) scrollkeeper;
  };

  mdp = callPackage ../applications/misc/mdp { };

  mednafen = callPackage ../misc/emulators/mednafen { };

  mednafen-server = callPackage ../misc/emulators/mednafen/server.nix { };

  megacli = callPackage ../tools/misc/megacli { };

  megatools = callPackage ../tools/networking/megatools { };

  mfcuk = callPackage ../tools/security/mfcuk { };

  mfoc = callPackage ../tools/security/mfoc { };

  mgba = callPackage ../misc/emulators/mgba { };

  minissdpd = callPackage ../tools/networking/minissdpd { };

  miniupnpc = callPackage ../tools/networking/miniupnpc { };

  miniupnpd = callPackage ../tools/networking/miniupnpd { };

  minixml = callPackage ../development/libraries/minixml { };

  mjpegtools = callPackage ../tools/video/mjpegtools { };

  mkcue = callPackage ../tools/cd-dvd/mkcue { };

  mkpasswd = callPackage ../tools/security/mkpasswd { };

  mkrand = callPackage ../tools/security/mkrand { };

  mktemp = callPackage ../tools/security/mktemp { };

  mktorrent = callPackage ../tools/misc/mktorrent { };

  modemmanager = callPackage ../tools/networking/modemmanager {};

  modsecurity_standalone = callPackage ../tools/security/modsecurity { };

  monit = callPackage ../tools/system/monit { };

  moreutils = callPackage ../tools/misc/moreutils {
    inherit (perlPackages) IPCRun TimeDate TimeDuration;
    docbook-xsl = docbook_xsl;
  };

  mosh = callPackage ../tools/networking/mosh {
    inherit (perlPackages) IOTty;
  };

  motuclient = python27Packages.motuclient;

  mpage = callPackage ../tools/text/mpage { };

  mpw = callPackage ../tools/security/mpw { };

  mr = callPackage ../applications/version-management/mr { };

  mrtg = callPackage ../tools/misc/mrtg { };

  mscgen = callPackage ../tools/graphics/mscgen { };

  msf = builderDefsPackage (callPackage ../tools/security/metasploit/3.1.nix) { };

  mssys = callPackage ../tools/misc/mssys { };

  mtdutils = callPackage ../tools/filesystems/mtdutils { };

  mtools = callPackage ../tools/filesystems/mtools { };

  mtr = callPackage ../tools/networking/mtr {};

  multitran = recurseIntoAttrs (let callPackage = newScope pkgs.multitran; in rec {
    multitrandata = callPackage ../tools/text/multitran/data { };

    libbtree = callPackage ../tools/text/multitran/libbtree { };

    libmtsupport = callPackage ../tools/text/multitran/libmtsupport { };

    libfacet = callPackage ../tools/text/multitran/libfacet { };

    libmtquery = callPackage ../tools/text/multitran/libmtquery { };

    mtutils = callPackage ../tools/text/multitran/mtutils { };
  });

  munge = callPackage ../tools/security/munge { };

  muscleframework = callPackage ../tools/security/muscleframework { };

  muscletool = callPackage ../tools/security/muscletool { };

  mysql2pgsql = callPackage ../tools/misc/mysql2pgsql { };

  nabi = callPackage ../tools/inputmethods/nabi { };

  namazu = callPackage ../tools/text/namazu { };

  nasty = callPackage ../tools/security/nasty { };

  nbd = callPackage ../tools/networking/nbd { };

  ndjbdns = callPackage ../tools/networking/ndjbdns { };

  nestopia = callPackage ../misc/emulators/nestopia { };

  netatalk = callPackage ../tools/filesystems/netatalk { };

  netcdf = callPackage ../development/libraries/netcdf { };

  netcdfcxx4 = callPackage ../development/libraries/netcdf-cxx4 { };

  nc6 = callPackage ../tools/networking/nc6 { };

  ncat = callPackage ../tools/networking/ncat { };

  ncftp = callPackage ../tools/networking/ncftp { };

  ncompress = callPackage ../tools/compression/ncompress { };

  ndisc6 = callPackage ../tools/networking/ndisc6 { };

  netboot = callPackage ../tools/networking/netboot {};

  netcat = callPackage ../tools/networking/netcat { };

  netcat-openbsd = callPackage ../tools/networking/netcat-openbsd { };

  nethogs = callPackage ../tools/networking/nethogs { };

  netkittftp = callPackage ../tools/networking/netkit/tftp { };

  netpbm = callPackage ../tools/graphics/netpbm { };

  netrw = callPackage ../tools/networking/netrw { };

  netselect = callPackage ../tools/networking/netselect { };

  # stripped down, needed by steam
  networkmanager098 = callPackage ../tools/networking/network-manager/0.9.8.nix { };

  networkmanager = callPackage ../tools/networking/network-manager { };

  networkmanager_openvpn = callPackage ../tools/networking/network-manager/openvpn.nix { };

  networkmanager_pptp = callPackage ../tools/networking/network-manager/pptp.nix { };

  networkmanager_l2tp = callPackage ../tools/networking/network-manager/l2tp.nix { };

  networkmanager_vpnc = callPackage ../tools/networking/network-manager/vpnc.nix { };

  networkmanager_openconnect = callPackage ../tools/networking/network-manager/openconnect.nix { };

  networkmanagerapplet = newScope gnome ../tools/networking/network-manager-applet { };

  newsbeuter = callPackage ../applications/networking/feedreaders/newsbeuter { };

  newsbeuter-dev = callPackage ../applications/networking/feedreaders/newsbeuter/dev.nix { };

  ngrep = callPackage ../tools/networking/ngrep { };

  ngrok = goPackages.ngrok.bin // { outputs = [ "bin" ]; };

  noip = callPackage ../tools/networking/noip { };

  mpack = callPackage ../tools/networking/mpack { };

  pa_applet = callPackage ../tools/audio/pa-applet { };

  pasystray = callPackage ../tools/audio/pasystray { };

  pnmixer = callPackage ../tools/audio/pnmixer { };

  pwsafe = callPackage ../applications/misc/pwsafe {
    wxGTK = wxGTK30;
  };

  nifskope = callPackage ../tools/graphics/nifskope { };

  nilfs-utils = callPackage ../tools/filesystems/nilfs-utils {};
  nilfs_utils = nilfs-utils;

  nitrogen = callPackage ../tools/X11/nitrogen {};

  nkf = callPackage ../tools/text/nkf {};

  nlopt = callPackage ../development/libraries/nlopt {};

  npapi_sdk = callPackage ../development/libraries/npapi-sdk {};

  npth = callPackage ../development/libraries/npth {};

  nmap = callPackage ../tools/security/nmap { };

  nmap_graphical = callPackage ../tools/security/nmap {
    inherit (pythonPackages) pysqlite;
    graphicalSupport = true;
  };

  notbit = callPackage ../applications/networking/notbit { };

  notify-osd = callPackage ../applications/misc/notify-osd { };

  nox = callPackage ../tools/package-management/nox {
    pythonPackages = python3Packages;
  };

  nsjail = callPackage ../tools/security/nsjail {};

  nss_pam_ldapd = callPackage ../tools/networking/nss-pam-ldapd {};

  ntfs3g = callPackage ../tools/filesystems/ntfs-3g { };

  # ntfsprogs are merged into ntfs-3g
  ntfsprogs = pkgs.ntfs3g;

  ntop = callPackage ../tools/networking/ntop { };

  ntopng = callPackage ../tools/networking/ntopng { };

  ntp = callPackage ../tools/networking/ntp {
    libcap = if stdenv.isLinux then libcap else null;
  };

  numdiff = callPackage ../tools/text/numdiff { };

  numlockx = callPackage ../tools/X11/numlockx { };

  nssmdns = callPackage ../tools/networking/nss-mdns { };

  nwdiag = pythonPackages.nwdiag;

  nylon = callPackage ../tools/networking/nylon { };

  nxproxy = callPackage ../tools/admin/nxproxy { };

  nzbget = callPackage ../tools/networking/nzbget { };

  oathToolkit = callPackage ../tools/security/oath-toolkit { };

  obex_data_server = callPackage ../tools/bluetooth/obex-data-server { };

  obexd = callPackage ../tools/bluetooth/obexd { };

  openfortivpn = callPackage ../tools/networking/openfortivpn { };

  obexfs = callPackage ../tools/bluetooth/obexfs { };

  obexftp = callPackage ../tools/bluetooth/obexftp { };

  objconv = callPackage ../development/tools/misc/objconv {};

  obnam = callPackage ../tools/backup/obnam { };

  odt2txt = callPackage ../tools/text/odt2txt { };

  offlineimap = callPackage ../tools/networking/offlineimap {
    inherit (pythonPackages) sqlite3;
  };

  opencryptoki = callPackage ../tools/security/opencryptoki { };

  opendbx = callPackage ../development/libraries/opendbx { };

  opendkim = callPackage ../development/libraries/opendkim { };

  opendylan = callPackage ../development/compilers/opendylan {
    opendylan-bootstrap = opendylan_bin;
  };

  opendylan_bin = callPackage ../development/compilers/opendylan/bin.nix { };

  openjade = callPackage ../tools/text/sgml/openjade { };

  openntpd = callPackage ../tools/networking/openntpd { };

  openntpd_nixos = openntpd.override {
    privsepUser = "ntp";
    privsepPath = "/var/empty";
  };

  openobex = callPackage ../tools/bluetooth/openobex { };

  openopc = callPackage ../tools/misc/openopc {
    pythonFull = python27.buildEnv.override {
      extraLibs = [ python27Packages.pyro3 ];
    };
  };

  openresolv = callPackage ../tools/networking/openresolv { };

  opensc = callPackage ../tools/security/opensc { };

  opensc_dnie_wrapper = callPackage ../tools/security/opensc-dnie-wrapper { };

  openssh =
    callPackage ../tools/networking/openssh {
      hpnSupport = false;
      withKerberos = false;
      etcDir = "/etc/ssh";
      pam = if stdenv.isLinux then pam else null;
    };

  openssh_hpn = pkgs.appendToName "with-hpn" (openssh.override { hpnSupport = true; });

  openssh_with_kerberos = pkgs.appendToName "with-kerberos" (openssh.override { withKerberos = true; });

  opensp = callPackage ../tools/text/sgml/opensp { };

  spCompat = callPackage ../tools/text/sgml/opensp/compat.nix { };

  opentracker = callPackage ../applications/networking/p2p/opentracker { };

  opentsdb = callPackage ../tools/misc/opentsdb {};

  openvpn = callPackage ../tools/networking/openvpn { };

  openvpn_learnaddress = callPackage ../tools/networking/openvpn/openvpn_learnaddress.nix { };

  update-resolv-conf = callPackage ../tools/networking/openvpn/update-resolv-conf.nix { };

  open-pdf-presenter = callPackage ../applications/misc/open-pdf-presenter { };

  openvswitch = callPackage ../os-specific/linux/openvswitch { };

  optipng = callPackage ../tools/graphics/optipng {
    libpng = libpng12;
  };

  oslrd = callPackage ../tools/networking/oslrd { };

  ossec = callPackage ../tools/security/ossec {};

  ostree = callPackage ../tools/misc/ostree { };

  otpw = callPackage ../os-specific/linux/otpw { };

  owncloud = callPackage ../servers/owncloud { };

  owncloudclient = callPackage ../applications/networking/owncloud-client { };

  p2pvc = callPackage ../applications/video/p2pvc {};

  p7zip = callPackage ../tools/archivers/p7zip { };

  packagekit = callPackage ../tools/package-management/packagekit { };

  pal = callPackage ../tools/misc/pal { };

  pandoc = haskell.lib.overrideCabal haskellPackages.pandoc (drv: {
    configureFlags = drv.configureFlags or [] ++ ["-fembed_data_files"];
    buildTools = drv.buildTools or [] ++ [haskellPackages.hsb2hs];
    enableSharedExecutables = false;
    enableSharedLibraries = false;
    isLibrary = false;
    doHaddock = false;
    postFixup = "rm -rf $out/lib $out/nix-support $out/share";
  });

  panomatic = callPackage ../tools/graphics/panomatic { };

  paper-gtk-theme = callPackage ../misc/themes/gtk3/paper-gtk-theme { };

  par2cmdline = callPackage ../tools/networking/par2cmdline {
    automake = automake112x; # fails with 14
  };

  parallel = callPackage ../tools/misc/parallel { };

  parcellite = callPackage ../tools/misc/parcellite { };

  patchutils = callPackage ../tools/text/patchutils { };

  parted = callPackage ../tools/misc/parted { hurd = null; };

  pitivi = callPackage ../applications/video/pitivi {
    gst = gst_all_1;
    clutter-gtk = clutter_gtk;
  };

  p0f = callPackage ../tools/security/p0f { };

  pngout = callPackage ../tools/graphics/pngout { };

  hurdPartedCross =
    if crossSystem != null && crossSystem.config == "i586-pc-gnu"
    then (makeOverridable
            ({ hurd }:
              (parted.override {
                # Needs the Hurd's libstore.
                inherit hurd;

                # The Hurd wants a libparted.a.
                enableStatic = true;

                gettext = null;
                readline = null;
                devicemapper = null;
              }).crossDrv)
           { hurd = gnu.hurdCrossIntermediate; })
    else null;

  ipsecTools = callPackage ../os-specific/linux/ipsec-tools { flex = flex_2_5_35; };

  patch = gnupatch;

  pbzip2 = callPackage ../tools/compression/pbzip2 { };

  pciutils = callPackage ../tools/system/pciutils { };

  pcsclite = callPackage ../tools/security/pcsclite { };

  pcsctools = callPackage ../tools/security/pcsctools {
    inherit (perlPackages) pcscperl Glib Gtk2 Pango;
  };

  pdf2djvu = callPackage ../tools/typesetting/pdf2djvu { };

  pdf2svg = callPackage ../tools/graphics/pdf2svg { };

  pdfjam = callPackage ../tools/typesetting/pdfjam { };

  jbig2enc = callPackage ../tools/graphics/jbig2enc { };

  pdfread = callPackage ../tools/graphics/pdfread { };

  briss = callPackage ../tools/graphics/briss { };

  brickd = callPackage ../servers/brickd {
    libusb = libusb1;
  };

  bully = callPackage ../tools/networking/bully { };

  pdnsd = callPackage ../tools/networking/pdnsd { };

  peco = callPackage ../tools/text/peco { };

  pg_top = callPackage ../tools/misc/pg_top { };

  pdsh = callPackage ../tools/networking/pdsh {
    rsh = true;          # enable internal rsh implementation
    ssh = openssh;
  };

  pfstools = callPackage ../tools/graphics/pfstools { };

  philter = callPackage ../tools/networking/philter { };

  pinentry = callPackage ../tools/security/pinentry {
    libcap = if stdenv.isDarwin then null else libcap;
    qt4 = null;
  };

  pius = callPackage ../tools/security/pius { };

  pk2cmd = callPackage ../tools/misc/pk2cmd { };

  plantuml = callPackage ../tools/misc/plantuml { };

  plan9port = callPackage ../tools/system/plan9port { };

  plex = callPackage ../servers/plex { };

  ploticus = callPackage ../tools/graphics/ploticus {
    libpng = libpng12;
  };

  plotutils = callPackage ../tools/graphics/plotutils { };

  plowshare = callPackage ../tools/misc/plowshare { };

  pngcheck = callPackage ../tools/graphics/pngcheck { };

  pngcrush = callPackage ../tools/graphics/pngcrush { };

  pngnq = callPackage ../tools/graphics/pngnq { };

  pngtoico = callPackage ../tools/graphics/pngtoico {
    libpng = libpng12;
  };

  pngquant = callPackage ../tools/graphics/pngquant { };

  podiff = callPackage ../tools/text/podiff { };

  poedit = callPackage ../tools/text/poedit { };

  polipo = callPackage ../servers/polipo { };

  polkit_gnome = callPackage ../tools/security/polkit-gnome { };

  popcorntime = callPackage ../applications/video/popcorntime { nwjs = nwjs_0_12; };

  ponysay = callPackage ../tools/misc/ponysay { };

  povray = callPackage ../tools/graphics/povray {
    automake = automake113x; # fails with 14
  };

  ppl = callPackage ../development/libraries/ppl { };

  ppp = callPackage ../tools/networking/ppp { };

  pptp = callPackage ../tools/networking/pptp {};

  prey-bash-client = callPackage ../tools/security/prey { };

  profile-cleaner = callPackage ../tools/misc/profile-cleaner { };

  profile-sync-daemon = callPackage ../tools/misc/profile-sync-daemon { };

  projectm = callPackage ../applications/audio/projectm { };

  proot = callPackage ../tools/system/proot { };

  proxychains = callPackage ../tools/networking/proxychains { };

  proxytunnel = callPackage ../tools/misc/proxytunnel { };

  cntlm = callPackage ../tools/networking/cntlm { };

  pastebinit = callPackage ../tools/misc/pastebinit { };

  polygraph = callPackage ../tools/networking/polygraph { };

  progress = callPackage ../tools/misc/progress { };

  psmisc = callPackage ../os-specific/linux/psmisc { };

  pstoedit = callPackage ../tools/graphics/pstoedit { };

  pv = callPackage ../tools/misc/pv { };

  pwgen = callPackage ../tools/security/pwgen { };

  pwnat = callPackage ../tools/networking/pwnat { };

  pyatspi = callPackage ../development/python-modules/pyatspi { };

  pycangjie = callPackage ../development/python-modules/pycangjie { };

  pydb = callPackage ../development/tools/pydb { };

  pystringtemplate = callPackage ../development/python-modules/stringtemplate { };

  pythonDBus = dbus_python;

  pythonIRClib = builderDefsPackage (callPackage ../development/python-modules/irclib) { };

  pythonSexy = builderDefsPackage (callPackage ../development/python-modules/libsexy) { };

  pytrainer = callPackage ../applications/misc/pytrainer { };

  openmpi = callPackage ../development/libraries/openmpi { };

  openmodelica = callPackage ../applications/science/misc/openmodelica { };

  qarte = callPackage ../applications/video/qarte {
    sip = pythonPackages.sip_4_16;
  };

  ocz-ssd-guru = callPackage ../tools/misc/ocz-ssd-guru { };

  qalculate-gtk = callPackage ../applications/science/math/qalculate-gtk { };

  qastools = callPackage ../tools/audio/qastools {
    qt = qt4;
  };

  qhull = callPackage ../development/libraries/qhull { };

  qjoypad = callPackage ../tools/misc/qjoypad { };

  qpdf = callPackage ../development/libraries/qpdf { };

  qprint = callPackage ../tools/text/qprint { };

  qscintilla = callPackage ../development/libraries/qscintilla {
    qt = qt4;
  };

  qshowdiff = callPackage ../tools/text/qshowdiff { };

  quilt = callPackage ../development/tools/quilt { };

  radvd = callPackage ../tools/networking/radvd { };

  ranger = callPackage ../applications/misc/ranger { };

  rawdog = callPackage ../applications/networking/feedreaders/rawdog { };

  read-edid = callPackage ../os-specific/linux/read-edid { };

  redmine = callPackage ../applications/version-management/redmine { };

  rtmpdump = callPackage ../tools/video/rtmpdump { };
  rtmpdump_gnutls = rtmpdump.override { gnutlsSupport = true; opensslSupport = false; };

  reaverwps = callPackage ../tools/networking/reaver-wps {};

  recutils = callPackage ../tools/misc/recutils { };

  recoll = callPackage ../applications/search/recoll { };

  reiser4progs = callPackage ../tools/filesystems/reiser4progs { };

  reiserfsprogs = callPackage ../tools/filesystems/reiserfsprogs { };

  relfs = callPackage ../tools/filesystems/relfs {
    inherit (gnome) gnome_vfs GConf;
  };

  remarkjs = callPackage ../development/web/remarkjs { };

  remind = callPackage ../tools/misc/remind { };

  remmina = callPackage ../applications/networking/remote/remmina {};

  renameutils = callPackage ../tools/misc/renameutils { };

  replace = callPackage ../tools/text/replace { };

  reposurgeon = callPackage ../applications/version-management/reposurgeon { };

  reptyr = callPackage ../os-specific/linux/reptyr {};

  rescuetime = callPackage ../applications/misc/rescuetime { };

  rdiff-backup = callPackage ../tools/backup/rdiff-backup { };

  rdfind = callPackage ../tools/filesystems/rdfind { };

  rdmd = callPackage ../development/compilers/rdmd { };

  rhash = callPackage ../tools/security/rhash { };

  riemann_c_client = callPackage ../tools/misc/riemann-c-client { };
  riemann-tools = callPackage ../tools/misc/riemann-tools { };

  ripmime = callPackage ../tools/networking/ripmime {};

  rkflashtool = callPackage ../tools/misc/rkflashtool { };

  rkrlv2 = callPackage ../applications/audio/rkrlv2 {};

  rmlint = callPackage ../tools/misc/rmlint {
    inherit (pythonPackages) sphinx;
  };

  rng_tools = callPackage ../tools/security/rng-tools { };

  rsnapshot = callPackage ../tools/backup/rsnapshot {
    perl = perl516; # fails to create docs: POD document had syntax errors
    # For the `logger' command, we can use either `utillinux' or
    # GNU Inetutils.  The latter is more portable.
    logger = inetutils;
  };
  rsnapshotGit = lowPrio (callPackage ../tools/backup/rsnapshot/git.nix {
    # For the `logger' command, we can use either `utillinux' or
    # GNU Inetutils.  The latter is more portable.
    logger = inetutils;
  });

  rlwrap = callPackage ../tools/misc/rlwrap { };

  rockbox_utility = callPackage ../tools/misc/rockbox-utility { };

  rosegarden = callPackage ../applications/audio/rosegarden { };

  rpPPPoE = builderDefsPackage (callPackage ../tools/networking/rp-pppoe) { };

  rpm = callPackage ../tools/package-management/rpm { };

  rpmextract = callPackage ../tools/archivers/rpmextract { };

  rrdtool = callPackage ../tools/misc/rrdtool { };

  rsstail = callPackage ../applications/networking/feedreaders/rsstail { };

  rtorrent = callPackage ../tools/networking/p2p/rtorrent { };

  rtorrent-git = callPackage ../tools/networking/p2p/rtorrent/git.nix { };

  rubber = callPackage ../tools/typesetting/rubber { };

  rxp = callPackage ../tools/text/xml/rxp { };

  rzip = callPackage ../tools/compression/rzip { };

  s3backer = callPackage ../tools/filesystems/s3backer { };

  s3fs = callPackage ../tools/filesystems/s3fs { };

  s3cmd = callPackage ../tools/networking/s3cmd { };

  s3sync = callPackage ../tools/networking/s3sync {
    ruby = ruby_1_8;
  };

  s6Dns = callPackage ../tools/networking/s6-dns { };

  s6LinuxUtils = callPackage ../os-specific/linux/s6-linux-utils { };

  s6Networking = callPackage ../tools/networking/s6-networking { };

  s6PortableUtils = callPackage ../tools/misc/s6-portable-utils { };

  sablotron = callPackage ../tools/text/xml/sablotron { };

  safecopy = callPackage ../tools/system/safecopy { };

  safe-rm = callPackage ../tools/system/safe-rm { };

  salut_a_toi = callPackage ../applications/networking/instant-messengers/salut-a-toi {};

  samplicator = callPackage ../tools/networking/samplicator { };

  screen = callPackage ../tools/misc/screen { };

  screen-message = callPackage ../tools/X11/screen-message { };

  screencloud = callPackage ../applications/graphics/screencloud {
    quazip = quazip.override { qt = qt4; };
  };

  scrot = callPackage ../tools/graphics/scrot { };

  scrypt = callPackage ../tools/security/scrypt { };

  sdcv = callPackage ../applications/misc/sdcv { };

  sdl-jstest = callPackage ../tools/misc/sdl-jstest { };

  sec = callPackage ../tools/admin/sec { };

  seccure = callPackage ../tools/security/seccure { };

  setserial = builderDefsPackage (callPackage ../tools/system/setserial) { };

  seqdiag = pythonPackages.seqdiag;

  screenfetch = callPackage ../tools/misc/screenfetch { };

  sg3_utils = callPackage ../tools/system/sg3_utils { };

  sharutils = callPackage ../tools/archivers/sharutils { };

  shotwell = callPackage ../applications/graphics/shotwell { };

  shout = callPackage ../applications/networking/irc/shout { };

  shellinabox = callPackage ../servers/shellinabox { };

  sic = callPackage ../applications/networking/irc/sic { };

  siege = callPackage ../tools/networking/siege {};

  sigil = callPackage ../applications/editors/sigil { };

  # aka., gpg-tools
  signing-party = callPackage ../tools/security/signing-party { };

  silc_client = callPackage ../applications/networking/instant-messengers/silc-client { };

  silc_server = callPackage ../servers/silc-server { };

  silver-searcher = callPackage ../tools/text/silver-searcher { };

  simplescreenrecorder = callPackage ../applications/video/simplescreenrecorder { };

  skippy-xd = callPackage ../tools/X11/skippy-xd {};

  skydns = goPackages.skydns.bin // { outputs = [ "bin" ]; };

  sipcalc = callPackage ../tools/networking/sipcalc { };

  sleuthkit = callPackage ../tools/system/sleuthkit {};

  slimrat = callPackage ../tools/networking/slimrat {
    inherit (perlPackages) WWWMechanize LWP;
  };

  slsnif = callPackage ../tools/misc/slsnif { };

  smartmontools = callPackage ../tools/system/smartmontools { };

  smbldaptools = callPackage ../tools/networking/smbldaptools {
    inherit (perlPackages) NetLDAP CryptSmbHash DigestSHA1;
  };

  smbnetfs = callPackage ../tools/filesystems/smbnetfs {};

  snabb = callPackage ../tools/networking/snabb { } ;

  sng = callPackage ../tools/graphics/sng {
    libpng = libpng12;
  };

  snort = callPackage ../applications/networking/ids/snort { };

  solr = callPackage ../servers/search/solr { };

  solvespace = callPackage ../applications/graphics/solvespace { };

  sparsehash = callPackage ../development/libraries/sparsehash { };

  spiped = callPackage ../tools/networking/spiped { };

  sqliteman = callPackage ../applications/misc/sqliteman { };

  stardict = callPackage ../applications/misc/stardict/stardict.nix {
    inherit (gnome) libgnomeui scrollkeeper;
  };

  stdman = callPackage ../data/documentation/stdman { };

  storebrowse = callPackage ../tools/system/storebrowse { };

  fusesmb = callPackage ../tools/filesystems/fusesmb { samba = samba3; };

  sl = callPackage ../tools/misc/sl { };

  socat = callPackage ../tools/networking/socat { };

  socat2pre = lowPrio (callPackage ../tools/networking/socat/2.x.nix { });

  softether_4_18 = callPackage ../servers/softether/4.18.nix { };
  softether = softether_4_18;

  sourceHighlight = callPackage ../tools/text/source-highlight { };

  spaceFM = callPackage ../applications/misc/spacefm { adwaita-icon-theme = gnome3.adwaita-icon-theme; };

  squashfsTools = callPackage ../tools/filesystems/squashfs { };

  sshfsFuse = callPackage ../tools/filesystems/sshfs-fuse { };

  sshuttle = callPackage ../tools/security/sshuttle { };

  sstp = callPackage ../tools/networking/sstp {};

  sudo = callPackage ../tools/security/sudo { };

  suidChroot = callPackage ../tools/system/suid-chroot { };

  sundtek = callPackage ../misc/drivers/sundtek { };

  super = callPackage ../tools/security/super { };

  supertux-editor = callPackage ../applications/editors/supertux-editor { };

  super-user-spark = haskellPackages.callPackage ../applications/misc/super_user_spark { };

  ssdeep = callPackage ../tools/security/ssdeep { };

  sshpass = callPackage ../tools/networking/sshpass { };

  sslscan = callPackage ../tools/security/sslscan { };

  sslmate = callPackage ../development/tools/sslmate { };

  ssmtp = callPackage ../tools/networking/ssmtp {
    tlsSupport = true;
  };

  ssss = callPackage ../tools/security/ssss { };

  stress = callPackage ../tools/system/stress { };

  stress-ng = callPackage ../tools/system/stress-ng { };

  stoken = callPackage ../tools/security/stoken {
    withGTK3 = config.stoken.withGTK3 or true;
  };

  storeBackup = callPackage ../tools/backup/store-backup { };

  stow = callPackage ../tools/misc/stow { };

  stun = callPackage ../tools/networking/stun { };

  stunnel = callPackage ../tools/networking/stunnel { };

  strongswan = callPackage ../tools/networking/strongswan { };

  strongswanTNC = callPackage ../tools/networking/strongswan { enableTNC=true; };

  su = shadow.su;

  subsonic = callPackage ../servers/misc/subsonic { };

  surfraw = callPackage ../tools/networking/surfraw { };

  swec = callPackage ../tools/networking/swec {
    inherit (perlPackages) LWP URI HTMLParser HTTPServerSimple Parent;
  };

  svnfs = callPackage ../tools/filesystems/svnfs { };

  svtplay-dl = callPackage ../tools/misc/svtplay-dl {
    inherit (pythonPackages) nose mock requests2;
  };

  sysbench = callPackage ../development/tools/misc/sysbench {};

  system_config_printer = callPackage ../tools/misc/system-config-printer {
    libxml2 = libxml2Python;
   };

  sitecopy = callPackage ../tools/networking/sitecopy { };

  stricat = callPackage ../tools/security/stricat { };

  privoxy = callPackage ../tools/networking/privoxy { };

  swaks = callPackage ../tools/networking/swaks { };

  swiften = callPackage ../development/libraries/swiften { };

  t = callPackage ../tools/misc/t { };

  t1utils = callPackage ../tools/misc/t1utils { };

  talkfilters = callPackage ../misc/talkfilters {};

  tarsnap = callPackage ../tools/backup/tarsnap { };

  tcpcrypt = callPackage ../tools/security/tcpcrypt { };

  tboot = callPackage ../tools/security/tboot { };

  tcpdump = callPackage ../tools/networking/tcpdump { };

  tcpflow = callPackage ../tools/networking/tcpflow { };

  teamviewer = callPackage_i686 ../applications/networking/remote/teamviewer/10.nix { };

  teamviewer8 = lowPrio (callPackage_i686 ../applications/networking/remote/teamviewer/8.nix { });

  teamviewer9 = lowPrio (callPackage_i686 ../applications/networking/remote/teamviewer/9.nix { });

  telnet = callPackage ../tools/networking/telnet { };

  texmacs = callPackage ../applications/editors/texmacs {
    tex = texlive.combined.scheme-small;
    extraFonts = true;
  };

  texmaker = callPackage ../applications/editors/texmaker { };

  texstudio = callPackage ../applications/editors/texstudio { };

  textadept = callPackage ../applications/editors/textadept { };

  thc-hydra = callPackage ../tools/security/thc-hydra { };

  tiled = callPackage ../applications/editors/tiled { };

  tinc = callPackage ../tools/networking/tinc { };

  tinc_pre = callPackage ../tools/networking/tinc/pre.nix { };

  tiny8086 = callPackage ../applications/virtualization/8086tiny { };

  tlsdate = callPackage ../tools/networking/tlsdate { };

  tmate = callPackage ../tools/misc/tmate { };

  tmpwatch = callPackage ../tools/misc/tmpwatch  { };

  tmux = callPackage ../tools/misc/tmux { };

  tmux-cssh = callPackage ../tools/misc/tmux-cssh { };

  tmuxinator = callPackage ../tools/misc/tmuxinator { };

  tmin = callPackage ../tools/security/tmin { };

  tmsu = callPackage ../tools/filesystems/tmsu { };

  toilet = callPackage ../tools/misc/toilet { };

  tor = callPackage ../tools/security/tor { };

  tor-arm = callPackage ../tools/security/tor/tor-arm.nix { };

  torbutton = callPackage ../tools/security/torbutton { };

  torbrowser = callPackage ../tools/security/tor/torbrowser.nix {
    stdenv = overrideCC stdenv gcc5;
  };

  touchegg = callPackage ../tools/inputmethods/touchegg { };

  torsocks = callPackage ../tools/security/tor/torsocks.nix { };

  tpmmanager = callPackage ../applications/misc/tpmmanager { };

  tpm-quote-tools = callPackage ../tools/security/tpm-quote-tools { };

  tpm-tools = callPackage ../tools/security/tpm-tools { };

  tpm-luks = callPackage ../tools/security/tpm-luks { };

  tthsum = callPackage ../applications/misc/tthsum { };

  chaps = callPackage ../tools/security/chaps { };

  trace-cmd = callPackage ../os-specific/linux/trace-cmd { };

  traceroute = callPackage ../tools/networking/traceroute { };

  tracebox = callPackage ../tools/networking/tracebox { };

  trash-cli = callPackage ../tools/misc/trash-cli { };

  trickle = callPackage ../tools/networking/trickle {};

  trousers = callPackage ../tools/security/trousers { };

  omapd = callPackage ../tools/security/omapd { };

  ttf2pt1 = callPackage ../tools/misc/ttf2pt1 { };

  ttfautohint = callPackage ../tools/misc/ttfautohint { };

  tty-clock = callPackage ../tools/misc/tty-clock { };

  ttysnoop = callPackage ../os-specific/linux/ttysnoop {};

  ttylog = callPackage ../tools/misc/ttylog { };

  twitterBootstrap = callPackage ../development/web/twitter-bootstrap {};

  txt2man = callPackage ../tools/misc/txt2man { };

  txt2tags = callPackage ../tools/text/txt2tags { };

  u9fs = callPackage ../servers/u9fs { };

  ucl = callPackage ../development/libraries/ucl { };

  ucspi-tcp = callPackage ../tools/networking/ucspi-tcp { };

  udftools = callPackage ../tools/filesystems/udftools {};

  udptunnel = callPackage ../tools/networking/udptunnel { };

  ufraw = callPackage ../applications/graphics/ufraw { };

  umlet = callPackage ../tools/misc/umlet { };

  unetbootin = callPackage ../tools/cd-dvd/unetbootin { };

  unfs3 = callPackage ../servers/unfs3 { };

  unoconv = callPackage ../tools/text/unoconv { };

  unrtf = callPackage ../tools/text/unrtf { };

  untex = callPackage ../tools/text/untex { };

  upx = callPackage ../tools/compression/upx { };

  uriparser = callPackage ../development/libraries/uriparser {};

  urlview = callPackage ../applications/misc/urlview {};

  usbmuxd = callPackage ../tools/misc/usbmuxd {};

  uwsgi = callPackage ../servers/uwsgi {
    plugins = [];
  };

  vacuum = callPackage ../applications/networking/instant-messengers/vacuum {};

  volatility = callPackage ../tools/security/volatility { };

  vidalia = callPackage ../tools/security/vidalia { };

  vbetool = builderDefsPackage (callPackage ../tools/system/vbetool) { };

  vde2 = callPackage ../tools/networking/vde2 { };

  vboot_reference = callPackage ../tools/system/vboot_reference { };

  vcsh = callPackage ../applications/version-management/vcsh { };

  verilator = callPackage ../applications/science/electronics/verilator {};

  verilog = callPackage ../applications/science/electronics/verilog {};

  vfdecrypt = callPackage ../tools/misc/vfdecrypt { };

  vifm = callPackage ../applications/misc/vifm { };

  viking = callPackage ../applications/misc/viking {
    inherit (gnome) scrollkeeper;
    inherit (gnome3) gexiv2;
  };

  vit = callPackage ../applications/misc/vit { };

  vnc2flv = callPackage ../tools/video/vnc2flv {};

  vncrec = builderDefsPackage (callPackage ../tools/video/vncrec) {};

  vobcopy = callPackage ../tools/cd-dvd/vobcopy { };

  vobsub2srt = callPackage ../tools/cd-dvd/vobsub2srt { };

  vorbisgain = callPackage ../tools/misc/vorbisgain { };

  vpnc = callPackage ../tools/networking/vpnc { };

  openconnect = openconnect_openssl;

  openconnect_openssl = callPackage ../tools/networking/openconnect.nix {
    gnutls = null;
  };

  openconnect_gnutls = lowPrio (openconnect.override {
    openssl = null;
    gnutls = gnutls;
  });

  vtun = callPackage ../tools/networking/vtun { };

  wal_e = callPackage ../tools/backup/wal-e { };

  watchman = callPackage ../development/tools/watchman { };

  wbox = callPackage ../tools/networking/wbox {};

  welkin = callPackage ../tools/graphics/welkin {};

  whois = callPackage ../tools/networking/whois { };

  wsmancli = callPackage ../tools/system/wsmancli {};

  wolfebin = callPackage ../tools/networking/wolfebin {
    python = python2;
  };

  xl2tpd = callPackage ../tools/networking/xl2tpd { };

  testdisk = callPackage ../tools/misc/testdisk { };

  html2text = callPackage ../tools/text/html2text { };

  html-tidy = callPackage ../tools/text/html-tidy { };

  html-xml-utils = callPackage ../tools/text/xml/html-xml-utils { };

  rcm = callPackage ../tools/misc/rcm {};

  tftp_hpa = callPackage ../tools/networking/tftp-hpa {};

  tidy-html5 = callPackage ../tools/text/tidy-html5 { };

  tigervnc = callPackage ../tools/admin/tigervnc {
    fontDirectories = [ xorg.fontadobe75dpi xorg.fontmiscmisc xorg.fontcursormisc
      xorg.fontbhlucidatypewriter75dpi ];
    fltk = fltk13;
  };

  tightvnc = callPackage ../tools/admin/tightvnc {
    fontDirectories = [ xorg.fontadobe75dpi xorg.fontmiscmisc xorg.fontcursormisc
      xorg.fontbhlucidatypewriter75dpi ];
  };

  time = callPackage ../tools/misc/time { };

  tkabber = callPackage ../applications/networking/instant-messengers/tkabber { };

  qfsm = callPackage ../applications/science/electronics/qfsm { };

  tkgate = callPackage ../applications/science/electronics/tkgate/1.x.nix { };

  # The newer package is low-priority because it segfaults at startup.
  tkgate2 = lowPrio (callPackage ../applications/science/electronics/tkgate/2.x.nix { });

  tm = callPackage ../tools/system/tm { };

  tradcpp = callPackage ../development/tools/tradcpp { };

  trang = callPackage ../tools/text/xml/trang { };

  tre = callPackage ../development/libraries/tre { };

  ts = callPackage ../tools/system/ts { };

  transfig = callPackage ../tools/graphics/transfig {
    libpng = libpng12;
  };

  truecrypt = callPackage ../applications/misc/truecrypt {
    wxGUI = config.truecrypt.wxGUI or true;
  };

  ttmkfdir = callPackage ../tools/misc/ttmkfdir { };

  udunits = callPackage ../development/libraries/udunits { };

  uim = callPackage ../tools/inputmethods/uim {
    inherit (pkgs.kde4) kdelibs;
  };

  uhub = callPackage ../servers/uhub { };

  unclutter = callPackage ../tools/misc/unclutter { };

  unbound = callPackage ../tools/networking/unbound { };

  units = callPackage ../tools/misc/units { };

  unrar = callPackage ../tools/archivers/unrar { };

  xar = callPackage ../tools/compression/xar { };

  xarchive = callPackage ../tools/archivers/xarchive { };

  xarchiver = callPackage ../tools/archivers/xarchiver { };

  xbrightness = callPackage ../tools/X11/xbrightness { };

  xsettingsd = callPackage ../tools/X11/xsettingsd { };

  xsensors = callPackage ../os-specific/linux/xsensors { };

  xcruiser = callPackage ../applications/misc/xcruiser { };

  unarj = callPackage ../tools/archivers/unarj { };

  unshield = callPackage ../tools/archivers/unshield { };

  unzip = callPackage ../tools/archivers/unzip { };

  unzipNLS = lowPrio (unzip.override { enableNLS = true; });

  uptimed = callPackage ../tools/system/uptimed { };

  urjtag = callPackage ../tools/misc/urjtag {
    svfSupport = true;
    bsdlSupport = true;
    staplSupport = true;
    jedecSupport = true;
  };

  urlwatch = callPackage ../tools/networking/urlwatch { };

  valum = callPackage ../development/web/valum {
    inherit (gnome3) libgee;
    vala = vala_0_28;
  };

  varnish = callPackage ../servers/varnish { };

  venus = callPackage ../tools/misc/venus {
    python = python27;
  };

  vlan = callPackage ../tools/networking/vlan { };

  vmtouch = callPackage ../tools/misc/vmtouch { };

  volumeicon = callPackage ../tools/audio/volumeicon { };

  wakelan = callPackage ../tools/networking/wakelan { };

  wavemon = callPackage ../tools/networking/wavemon { };

  wdfs = callPackage ../tools/filesystems/wdfs { };

  wdiff = callPackage ../tools/text/wdiff { };

  webalizer = callPackage ../tools/networking/webalizer { };

  webdruid = builderDefsPackage (callPackage ../tools/admin/webdruid) {};

  weighttp = callPackage ../tools/networking/weighttp { };

  wget = callPackage ../tools/networking/wget {
    inherit (perlPackages) LWP;
    libpsl = null;
  };

  which = callPackage ../tools/system/which { };

  wicd = callPackage ../tools/networking/wicd { };

  wipe = callPackage ../tools/security/wipe { };

  wkhtmltopdf = callPackage ../tools/graphics/wkhtmltopdf {
    overrideDerivation = lib.overrideDerivation;
  };

  wml = callPackage ../development/web/wml { };

  wrk = callPackage ../tools/networking/wrk { };

  wv = callPackage ../tools/misc/wv { };

  wv2 = callPackage ../tools/misc/wv2 { };

  wyrd = callPackage ../tools/misc/wyrd {
    inherit (ocamlPackages) camlp4;
  };

  x86info = callPackage ../os-specific/linux/x86info { };

  x11_ssh_askpass = callPackage ../tools/networking/x11-ssh-askpass { };

  xbursttools = assert stdenv ? glibc; callPackage ../tools/misc/xburst-tools {
    # It needs a cross compiler for mipsel to build the firmware it will
    # load into the Ben Nanonote
    gccCross =
      let
        pkgsCross = (import ./all-packages.nix) {
          inherit system;
          inherit bootStdenv noSysDirs gccWithCC gccWithProfiling config;
          # Ben Nanonote system
          crossSystem = {
            config = "mipsel-unknown-linux";
            bigEndian = true;
            arch = "mips";
            float = "soft";
            withTLS = true;
            libc = "uclibc";
            platform = {
              name = "ben_nanonote";
              kernelMajor = "2.6";
              # It's not a bcm47xx processor, but for the headers this should work
              kernelHeadersBaseConfig = "bcm47xx_defconfig";
              kernelArch = "mips";
            };
            gcc = {
              arch = "mips32";
            };
          };
        };
      in
        pkgsCross.gccCrossStageStatic;
  };

  xclip = callPackage ../tools/misc/xclip { };

  xtitle = callPackage ../tools/misc/xtitle { };

  xdelta = callPackage ../tools/compression/xdelta { };

  xdummy = callPackage ../tools/misc/xdummy { };

  xflux = callPackage ../tools/misc/xflux { };

  xfsprogs = callPackage ../tools/filesystems/xfsprogs { };
  libxfs = xfsprogs.lib;

  xml2 = callPackage ../tools/text/xml/xml2 { };

  xmlroff = callPackage ../tools/typesetting/xmlroff { };

  xmlstarlet = callPackage ../tools/text/xml/xmlstarlet { };

  xmlto = callPackage ../tools/typesetting/xmlto {
    w3m = w3m.override { graphicsSupport = false; };
  };

  xmltv = callPackage ../tools/misc/xmltv { };

  xmpppy = builderDefsPackage (callPackage ../development/python-modules/xmpppy) {};

  xorriso = callPackage ../tools/cd-dvd/xorriso { };

  xpf = callPackage ../tools/text/xml/xpf {
    libxml2 = libxml2Python;
  };

  xsel = callPackage ../tools/misc/xsel { };

  xtreemfs = callPackage ../tools/filesystems/xtreemfs {};

  xurls = callPackage ../tools/text/xurls {};

  xvfb_run = callPackage ../tools/misc/xvfb-run { inherit (texFunctions) fontsConf; };

  xvkbd = callPackage ../tools/X11/xvkbd {};

  xwinmosaic = callPackage ../tools/X11/xwinmosaic {};

  yank = callPackage ../tools/misc/yank { };

  # To expose more packages for Yi, override the extraPackages arg.
  yi = callPackage ../applications/editors/yi/wrapper.nix { };

  zbackup = callPackage ../tools/backup/zbackup {};

  zbar = callPackage ../tools/graphics/zbar {
    pygtk = lib.overrideDerivation pygtk (x: {
      gtk = gtk2;
    });
  };

  zdelta = callPackage ../tools/compression/zdelta { };

  zerotierone = callPackage ../tools/networking/zerotierone { };

  zerofree = callPackage ../tools/filesystems/zerofree { };

  zfstools = callPackage ../tools/filesystems/zfstools { };

  zile = callPackage ../applications/editors/zile { };

  zinnia = callPackage ../tools/inputmethods/zinnia { };
  tegaki-zinnia-japanese = callPackage ../tools/inputmethods/tegaki-zinnia-japanese { };

  zimreader = callPackage ../tools/text/zimreader { };

  zimwriterfs = callPackage ../tools/text/zimwriterfs { };

  zip = callPackage ../tools/archivers/zip { };

  zpaq = callPackage ../tools/archivers/zpaq { };
  zpaqd = callPackage ../tools/archivers/zpaq/zpaqd.nix { };

  zsh-navigation-tools = callPackage ../tools/misc/zsh-navigation-tools { };

  zsync = callPackage ../tools/compression/zsync { };

  zxing = callPackage ../tools/graphics/zxing {};


  ### SHELLS

  bash = lowPrio (callPackage ../shells/bash {
    texinfo = null;
    interactive = stdenv.isCygwin; # patch for cygwin requires readline support
  });

  bashInteractive = appendToName "interactive" (callPackage ../shells/bash {
    interactive = true;
  });

  bashCompletion = callPackage ../shells/bash-completion { };

  dash = callPackage ../shells/dash { };

  es = callPackage ../shells/es { };

  fish = callPackage ../shells/fish {
    python = python27Full;
  };

  mksh = callPackage ../shells/mksh { };

  tcsh = callPackage ../shells/tcsh { };

  rush = callPackage ../shells/rush { };

  xonsh = callPackage ../shells/xonsh { };

  zsh = callPackage ../shells/zsh { };


  ### DEVELOPMENT / COMPILERS

  abc =
    abcPatchable [];

  abcPatchable = patches :
    callPackage ../development/compilers/abc/default.nix {
      inherit patches;
      javaCup = callPackage ../development/libraries/java/cup { };
    };

  aldor = callPackage ../development/compilers/aldor { };

  aliceml = callPackage ../development/compilers/aliceml { };

  aspectj = callPackage ../development/compilers/aspectj { };

  ats = callPackage ../development/compilers/ats { };
  ats2 = callPackage ../development/compilers/ats2 { };

  avra = callPackage ../development/compilers/avra { };

  bigloo = callPackage ../development/compilers/bigloo { };

  colm = callPackage ../development/compilers/colm { };

  fetchegg = callPackage ../build-support/fetchegg { };

  eggDerivation = callPackage ../development/compilers/chicken/eggDerivation.nix { };

  chicken = callPackage ../development/compilers/chicken {
    bootstrap-chicken = chicken.override { bootstrap-chicken = null; };
  };

  egg2nix = callPackage ../development/tools/egg2nix {
    chickenEggs = callPackage ../development/tools/egg2nix/chicken-eggs.nix { };
  };

  ccl = callPackage ../development/compilers/ccl { };

  clang = llvmPackages.clang;

  clang_37 = llvmPackages_37.clang;
  clang_36 = llvmPackages_36.clang;
  clang_35 = wrapCC llvmPackages_35.clang;
  clang_34 = wrapCC llvmPackages_34.clang;
  clang_33 = wrapCC (clangUnwrapped llvm_33 ../development/compilers/llvm/3.3/clang.nix);

  clang-analyzer = callPackage ../development/tools/analysis/clang-analyzer {
    clang = clang_34;
    llvmPackages = llvmPackages_34;
  };

  clangUnwrapped = llvm: pkg: callPackage pkg { inherit llvm; };

  clangSelf = clangWrapSelf llvmPackagesSelf.clang;

  clangWrapSelf = build: callPackage ../build-support/cc-wrapper {
    cc = build;
    isClang = true;
    stdenv = clangStdenv;
    libc = glibc;
    extraPackages = [ libcxx libcxxabi ];
    nativeTools = false;
    nativeLibc = false;
  };

  #Use this instead of stdenv to build with clang
  clangStdenv = if stdenv.isDarwin then stdenv else lowPrio llvmPackages.stdenv;
  libcxxStdenv = stdenvAdapters.overrideCC stdenv (clangWrapSelf llvmPackages.clang-unwrapped);

  clean = callPackage ../development/compilers/clean { };

  closurecompiler = callPackage ../development/compilers/closure { };

  cmucl_binary = callPackage_i686 ../development/compilers/cmucl/binary.nix { };

  compcert = callPackage ../development/compilers/compcert (
    if system == "x86_64-linux"
    then { tools = pkgsi686Linux.stdenv.cc; }
    else {}
  );

  cryptol = haskellPackages.cryptol;

  cython = pythonPackages.cython;
  cython3 = python3Packages.cython;

  ecl = callPackage ../development/compilers/ecl { };

  eql = callPackage ../development/compilers/eql {};

  elmPackages = callPackage ../development/compilers/elm { };

  adobe_flex_sdk = callPackage ../development/compilers/adobe-flex-sdk { };

  fpc = callPackage ../development/compilers/fpc { };

  gambit = callPackage ../development/compilers/gambit { };

  gcc = gcc49;

  gcc_multi =
    if system == "x86_64-linux" then lowPrio (
      let
        extraBuildCommands = ''
          echo "dontMoveLib64=1" >> $out/nix-support/setup-hook
        '';
      in wrapCCWith (callPackage ../build-support/cc-wrapper) glibc_multi extraBuildCommands (gcc.cc.override {
        stdenv = overrideCC stdenv (wrapCCWith (callPackage ../build-support/cc-wrapper) glibc_multi "" gcc.cc);
        profiledCompiler = false;
        enableMultilib = true;
      }))
    else throw "Multilib gcc not supported on ‘${system}’";

  gcc_debug = lowPrio (wrapCC (gcc.cc.override {
    stripped = false;
  }));

  gccApple = throw "gccApple is no longer supported";

  gccCrossStageStatic = let
    libcCross1 =
      if stdenv.cross.libc == "msvcrt" then windows.mingw_w64_headers
      else if stdenv.cross.libc == "libSystem" then darwin.xcode
      else null;
    in wrapGCCCross {
      gcc = forceNativeDrv (gcc.cc.override {
        cross = crossSystem;
        crossStageStatic = true;
        langCC = false;
        libcCross = libcCross1;
        enableShared = false;
      });
      libc = libcCross1;
      binutils = binutilsCross;
      cross = crossSystem;
  };

  # Only needed for mingw builds
  gccCrossMingw2 = wrapGCCCross {
    gcc = gccCrossStageStatic.gcc;
    libc = windows.mingw_headers2;
    binutils = binutilsCross;
    cross = assert crossSystem != null; crossSystem;
  };

  gccCrossStageFinal = wrapGCCCross {
    gcc = forceNativeDrv (gcc.cc.override {
      cross = crossSystem;
      crossStageStatic = false;

      # XXX: We have troubles cross-compiling libstdc++ on MinGW (see
      # <http://hydra.nixos.org/build/4268232>), so don't even try.
      langCC = crossSystem.config != "i686-pc-mingw32";
    });
    libc = libcCross;
    binutils = binutilsCross;
    cross = crossSystem;
  };

  gcc44 = lowPrio (wrapCC (makeOverridable (import ../development/compilers/gcc/4.4) {
    inherit fetchurl stdenv gmp mpfr /* ppl cloogppl */
      gettext which noSysDirs;
    texinfo = texinfo4;
    profiledCompiler = true;
  }));

  gcc45 = lowPrio (wrapCC (callPackage ../development/compilers/gcc/4.5 {
    inherit noSysDirs;
    texinfo = texinfo4;

    ppl = null;
    cloogppl = null;

    # bootstrapping a profiled compiler does not work in the sheevaplug:
    # http://gcc.gnu.org/bugzilla/show_bug.cgi?id=43944
    profiledCompiler = !stdenv.isArm;

    # When building `gcc.crossDrv' (a "Canadian cross", with host == target
    # and host != build), `cross' must be null but the cross-libc must still
    # be passed.
    cross = null;
    libcCross = if crossSystem != null then libcCross else null;
  }));

  gcc46 = lowPrio (wrapCC (callPackage ../development/compilers/gcc/4.6 {
    inherit noSysDirs;

    ppl = null;
    cloog = null;

    # bootstrapping a profiled compiler does not work in the sheevaplug:
    # http://gcc.gnu.org/bugzilla/show_bug.cgi?id=43944
    profiledCompiler = false;

    # When building `gcc.crossDrv' (a "Canadian cross", with host == target
    # and host != build), `cross' must be null but the cross-libc must still
    # be passed.
    cross = null;
    libcCross = if crossSystem != null then libcCross else null;
    texinfo = texinfo413;
  }));

  gcc48 = lowPrio (wrapCC (callPackage ../development/compilers/gcc/4.8 {
    inherit noSysDirs;

    # PGO seems to speed up compilation by gcc by ~10%, see #445 discussion
    profiledCompiler = with stdenv; (!isDarwin && (isi686 || isx86_64));

    # When building `gcc.crossDrv' (a "Canadian cross", with host == target
    # and host != build), `cross' must be null but the cross-libc must still
    # be passed.
    cross = null;
    libcCross = if crossSystem != null then libcCross else null;

    isl = isl_0_14;
  }));

  gcc49 = lowPrio (wrapCC (callPackage ../development/compilers/gcc/4.9 {
    inherit noSysDirs;

    # PGO seems to speed up compilation by gcc by ~10%, see #445 discussion
    profiledCompiler = with stdenv; (!isDarwin && (isi686 || isx86_64));

    # When building `gcc.crossDrv' (a "Canadian cross", with host == target
    # and host != build), `cross' must be null but the cross-libc must still
    # be passed.
    cross = null;
    libcCross = if crossSystem != null then libcCross else null;

    isl = isl_0_11;

    cloog = cloog_0_18_0;
  }));

  gcc5 = lowPrio (wrapCC (callPackage ../development/compilers/gcc/5 {
    inherit noSysDirs;

    # PGO seems to speed up compilation by gcc by ~10%, see #445 discussion
    profiledCompiler = with stdenv; (!isDarwin && (isi686 || isx86_64));

    # When building `gcc.crossDrv' (a "Canadian cross", with host == target
    # and host != build), `cross' must be null but the cross-libc must still
    # be passed.
    cross = null;
    libcCross = if crossSystem != null then libcCross else null;

    isl = isl_0_14;
  }));

  gfortran = if !stdenv.isDarwin then gfortran49
             else callPackage ../development/compilers/gcc/gfortran-darwin.nix {
    inherit (darwin) Libsystem;
  };

  gfortran48 = wrapCC (gcc48.cc.override {
    name = "gfortran";
    langFortran = true;
    langCC = false;
    langC = false;
    profiledCompiler = false;
  });

  gfortran49 = wrapCC (gcc49.cc.override {
    name = "gfortran";
    langFortran = true;
    langCC = false;
    langC = false;
    profiledCompiler = false;
  });

  gcj = gcj49;
  gcj49 = wrapCC (gcc49.cc.override {
    name = "gcj";
    langJava = true;
    langFortran = false;
    langCC = false;
    langC = false;
    profiledCompiler = false;
    inherit zip unzip zlib boehmgc gettext pkgconfig perl;
    inherit gtk;
    inherit (gnome) libart_lgpl;
    inherit (xorg) libX11 libXt libSM libICE libXtst libXi libXrender
      libXrandr xproto renderproto xextproto inputproto randrproto;
  });

  gnat = gnat45; # failed to make 4.6 or 4.8 build

  gnat45 = wrapCC (gcc45.cc.override {
    name = "gnat";
    langCC = false;
    langC = true;
    langAda = true;
    profiledCompiler = false;
    inherit gnatboot;
    # We can't use the ppl stuff, because we would have
    # libstdc++ problems.
    cloogppl = null;
    ppl = null;
  });

  gnatboot = wrapGCC-old (callPackage ../development/compilers/gnatboot {});

  gnu-smalltalk = callPackage ../development/compilers/gnu-smalltalk {
    emacsSupport = config.emacsSupport or false;
  };

  gccgo = gccgo49;

  gccgo48 = wrapCC (gcc48.cc.override {
    name = "gccgo";
    langCC = true; #required for go.
    langC = true;
    langGo = true;
  });

  gccgo49 = wrapCC (gcc49.cc.override {
    name = "gccgo49";
    langCC = true; #required for go.
    langC = true;
    langGo = true;
    profiledCompiler = false;
  });

  ghdl = wrapCC (import ../development/compilers/gcc/4.3 {
    inherit stdenv fetchurl gmp mpfr noSysDirs gnat;
    texinfo = texinfo4;
    name = "ghdl";
    langVhdl = true;
    langCC = false;
    langC = false;
    profiledCompiler = false;
    enableMultilib = false;
  });

  ghdl_mcode = callPackage ../development/compilers/ghdl { };

  gcl = builderDefsPackage (callPackage ../development/compilers/gcl) {
    gmp = gmp4;
  };

  gcc-arm-embedded-4_7 = callPackage_i686 ../development/compilers/gcc-arm-embedded {
    version = "4.7-2013q3-20130916";
    releaseType = "update";
    sha256 = "1bd9bi9q80xn2rpy0rn1vvj70rh15kb7dmah0qs4q2rv78fqj40d";
  };
  gcc-arm-embedded-4_8 = callPackage_i686 ../development/compilers/gcc-arm-embedded {
    version = "4.8-2014q1-20140314";
    releaseType = "update";
    sha256 = "ce92859550819d4a3d1a6e2672ea64882b30afa2c08cf67fa8e1d93788c2c577";
  };
  gcc-arm-embedded-4_9 = callPackage_i686 ../development/compilers/gcc-arm-embedded {
    version = "4.9-2015q1-20150306";
    releaseType = "update";
    sha256 = "c5e0025b065750bbd76b5357b4fc8606d88afbac9ff55b8a82927b4b96178154";
  };
  gcc-arm-embedded = gcc-arm-embedded-4_9;

  gforth = callPackage ../development/compilers/gforth {};

  gtk-server = callPackage ../development/interpreters/gtk-server {};

  # Haskell and GHC

  haskell = callPackage ./haskell-packages.nix { };

  haskellPackages = haskell.packages.ghc7102.override {
    overrides = config.haskellPackageOverrides or (self: super: {});
  };
  inherit (haskellPackages) ghc cabal-install stack;

  haxe = callPackage ../development/compilers/haxe {
    inherit (ocamlPackages) camlp4;
  };
  hxcpp = callPackage ../development/compilers/haxe/hxcpp.nix { };

  hhvm = callPackage ../development/compilers/hhvm { };
  hiphopvm = hhvm; /* Compatibility alias */

  hop = callPackage ../development/compilers/hop { };

  falcon = callPackage ../development/interpreters/falcon { };

  fsharp = callPackage ../development/compilers/fsharp {};

  dotnetPackages = recurseIntoAttrs (callPackage ./dotnet-packages.nix {});

  go_1_4 = callPackage ../development/compilers/go/1.4.nix {
    inherit (darwin.apple_sdk.frameworks) Security;
  };

  go_1_5 = callPackage ../development/compilers/go/1.5.nix {
    inherit (darwin.apple_sdk.frameworks) Security Foundation;
  };

  go = go_1_5;

  go-repo-root = goPackages.go-repo-root.bin // { outputs = [ "bin" ]; };

  gox = goPackages.gox.bin // { outputs = [ "bin" ]; };

  gprolog = callPackage ../development/compilers/gprolog { };

  gwt240 = callPackage ../development/compilers/gwt/2.4.0.nix { };

  icedtea7_web = callPackage ../development/compilers/icedtea-web {
    jdk = jdk7;
    xulrunner = firefox;
  };

  icedtea8_web = callPackage ../development/compilers/icedtea-web {
    jdk = jdk8;
    xulrunner = firefox;
  };

  icedtea_web = icedtea8_web;

  ikarus = callPackage ../development/compilers/ikarus { };

  intercal = callPackage ../development/compilers/intercal { };

  hugs = callPackage ../development/interpreters/hugs { };

  path64 = callPackage ../development/compilers/path64 { };

  openjdk7 =
    if stdenv.isDarwin then
      callPackage ../development/compilers/openjdk-darwin { }
    else
      callPackage ../development/compilers/openjdk/7.nix {
        bootjdk = callPackage ../development/compilers/openjdk/bootstrap.nix { version = "7"; };
      };

  openjdk8 = callPackage ../development/compilers/openjdk/8.nix {
    bootjdk = callPackage ../development/compilers/openjdk/bootstrap.nix { version = "8"; };
  };

  openjdk = if stdenv.isDarwin then openjdk7 else openjdk8;

  jdk7 = openjdk7 // { outputs = [ "out" ]; };
  jre7 = lib.setName "openjre-${lib.getVersion pkgs.openjdk7.jre}" (openjdk7.jre // { outputs = [ "jre" ]; });

  jdk8 = openjdk8 // { outputs = [ "out" ]; };
  jre8 = lib.setName "openjre-${lib.getVersion pkgs.openjdk8.jre}" (openjdk8.jre // { outputs = [ "jre" ]; });

  jdk = if stdenv.isDarwin then jdk7 else jdk8;
  jre = if stdenv.isDarwin then jre7 else jre8;

  oraclejdk = pkgs.jdkdistro true false;

  oraclejdk7 = pkgs.oraclejdk7distro true false;

  oraclejdk7psu = pkgs.oraclejdk7psu_distro true false;

  oraclejdk8 = pkgs.oraclejdk8distro true false;

  oraclejdk8psu = pkgs.oraclejdk8psu_distro true false;

  oraclejre = lowPrio (pkgs.jdkdistro false false);

  oraclejre7 = lowPrio (pkgs.oraclejdk7distro false false);

  oraclejre7psu = lowPrio (pkgs.oraclejdk7psu_distro false false);

  oraclejre8 = lowPrio (pkgs.oraclejdk8distro false false);

  oraclejre8psu = lowPrio (pkgs.oraclejdk8psu_distro false false);

  jrePlugin = lowPrio (pkgs.jdkdistro false true);

  supportsJDK =
    system == "i686-linux" ||
    system == "x86_64-linux";

  jdkdistro = installjdk: pluginSupport:
    assert supportsJDK;
    (if pluginSupport then appendToName "with-plugin" else x: x)
      (callPackage ../development/compilers/oraclejdk/jdk6-linux.nix { });

  oraclejdk7distro = installjdk: pluginSupport:
    assert supportsJDK;
    (if pluginSupport then appendToName "with-plugin" else x: x)
      (callPackage ../development/compilers/oraclejdk/jdk7-linux.nix { inherit installjdk; });

  oraclejdk7psu_distro = installjdk: pluginSupport:
    assert supportsJDK;
    (if pluginSupport then appendToName "with-plugin" else x: x)
      (callPackage ../development/compilers/oraclejdk/jdk7psu-linux.nix { inherit installjdk; });

  oraclejdk8distro = installjdk: pluginSupport:
    assert supportsJDK;
    (if pluginSupport then appendToName "with-plugin" else x: x)
      (callPackage ../development/compilers/oraclejdk/jdk8-linux.nix { inherit installjdk; });

  oraclejdk8psu_distro = installjdk: pluginSupport:
    assert supportsJDK;
    (if pluginSupport then appendToName "with-plugin" else x: x)
      (callPackage ../development/compilers/oraclejdk/jdk8psu-linux.nix { inherit installjdk; });

  jikes = callPackage ../development/compilers/jikes { };

  julia = callPackage ../development/compilers/julia {
    gmp = gmp6;
    llvm = llvm_33;
    openblas = openblasCompat;
  };

  lazarus = callPackage ../development/compilers/fpc/lazarus.nix {
    fpc = fpc;
  };

  lessc = callPackage ../development/compilers/lessc { };

  llvm = llvmPackages.llvm;

  llvm_37 = llvmPackages_37.llvm;
  llvm_36 = llvmPackages_36.llvm;
  llvm_35 = llvmPackages_35.llvm;
  llvm_34 = llvmPackages_34.llvm;
  llvm_33 = callPackage ../development/compilers/llvm/3.3/llvm.nix { };

  llvmPackages = recurseIntoAttrs llvmPackages_37;

  llvmPackagesSelf = llvmPackages_34.override {
    stdenv = libcxxStdenv;
  };

  llvmPackages_34 = callPackage ../development/compilers/llvm/3.4 {
    isl = isl_0_12;
  };

  llvmPackages_35 = callPackage ../development/compilers/llvm/3.5 {
    isl = isl_0_14;
  };

  llvmPackages_36 = callPackage ../development/compilers/llvm/3.6 {
    inherit (stdenvAdapters) overrideCC;
  };

  llvmPackages_37 = callPackage ../development/compilers/llvm/3.7 {
    inherit (stdenvAdapters) overrideCC;
  };

  manticore = callPackage ../development/compilers/manticore { };

  mentorToolchains = recurseIntoAttrs (
    callPackage_i686 ../development/compilers/mentor {}
  );

  mercury = callPackage ../development/compilers/mercury { };

  microscheme = callPackage ../development/compilers/microscheme { };

  mitscheme = callPackage ../development/compilers/mit-scheme { };

  mkcl = callPackage ../development/compilers/mkcl {};

  mlton = callPackage ../development/compilers/mlton { };

  mono = callPackage ../development/compilers/mono {};

  monoDLLFixer = callPackage ../build-support/mono-dll-fixer { };

  mozart-binary = callPackage ../development/compilers/mozart/binary.nix { };
  mozart = mozart-binary;

  nim = callPackage ../development/compilers/nim { };

  neko = callPackage ../development/compilers/neko { };

  nasm = callPackage ../development/compilers/nasm { };

  nvidia_cg_toolkit = callPackage ../development/compilers/nvidia-cg-toolkit { };

  ocaml = ocamlPackages.ocaml;

  ocaml_3_08_0 = callPackage ../development/compilers/ocaml/3.08.0.nix { };

  ocaml_3_10_0 = callPackage ../development/compilers/ocaml/3.10.0.nix { };

  ocaml_3_11_2 = callPackage ../development/compilers/ocaml/3.11.2.nix { };

  ocaml_3_12_1 = callPackage ../development/compilers/ocaml/3.12.1.nix { };

  ocaml_4_00_1 = callPackage ../development/compilers/ocaml/4.00.1.nix { };

  ocaml_4_01_0 = callPackage ../development/compilers/ocaml/4.01.0.nix { };

  ocaml_4_02 = callPackage ../development/compilers/ocaml/4.02.nix { };

  orc = callPackage ../development/compilers/orc { };

  metaocaml_3_09 = callPackage ../development/compilers/ocaml/metaocaml-3.09.nix { };

  ber_metaocaml_003 = callPackage ../development/compilers/ocaml/ber-metaocaml-003.nix { };

  mkOcamlPackages = ocaml: self:
    let
      callPackage = newScope self;
      ocaml_version = (builtins.parseDrvName ocaml.name).version;
    in rec {
    inherit ocaml;
    buildOcaml = callPackage ../build-support/ocaml { };

    acgtk = callPackage ../applications/science/logic/acgtk { };

    alcotest = callPackage ../development/ocaml-modules/alcotest {};

    ansiterminal = callPackage ../development/ocaml-modules/ansiterminal { };

    asn1-combinators = callPackage ../development/ocaml-modules/asn1-combinators { };

    async_extra = callPackage ../development/ocaml-modules/async_extra { };

    async_find = callPackage ../development/ocaml-modules/async_find { };

    async_kernel = callPackage ../development/ocaml-modules/async_kernel { };

    async_shell = callPackage ../development/ocaml-modules/async_shell { };

    async_ssl = callPackage ../development/ocaml-modules/async_ssl { };

    async_unix = callPackage ../development/ocaml-modules/async_unix { };

    async =
      if lib.versionOlder "4.02" ocaml_version
      then callPackage ../development/ocaml-modules/async { }
      else null;

    atd = callPackage ../development/ocaml-modules/atd { };

    atdgen = callPackage ../development/ocaml-modules/atdgen { };

    base64 = callPackage ../development/ocaml-modules/base64 { };

    bolt = callPackage ../development/ocaml-modules/bolt { };

    bitstring_2_0_4 = callPackage ../development/ocaml-modules/bitstring/2.0.4.nix { };
    bitstring_git   = callPackage ../development/ocaml-modules/bitstring { };

    bitstring =
      if lib.versionOlder "4.02" ocaml_version
      then bitstring_git
      else bitstring_2_0_4;

    camlidl = callPackage ../development/tools/ocaml/camlidl { };

    camlp4 =
      if lib.versionOlder "4.02" ocaml_version
      then callPackage ../development/tools/ocaml/camlp4 { }
      else null;

    camlp5_old_strict =
      if lib.versionOlder "4.00" ocaml_version
      then camlp5_6_strict
      else callPackage ../development/tools/ocaml/camlp5/5.15.nix { };

    camlp5_old_transitional =
      if lib.versionOlder "4.00" ocaml_version
      then camlp5_6_transitional
      else callPackage ../development/tools/ocaml/camlp5/5.15.nix {
        transitional = true;
      };

    camlp5_6_strict = callPackage ../development/tools/ocaml/camlp5 { };

    camlp5_6_transitional = callPackage ../development/tools/ocaml/camlp5 {
      transitional = true;
    };

    camlp5_strict = camlp5_6_strict;

    camlp5_transitional = camlp5_6_transitional;

    camlpdf = callPackage ../development/ocaml-modules/camlpdf { };

    calendar = callPackage ../development/ocaml-modules/calendar { };

    camlzip = callPackage ../development/ocaml-modules/camlzip { };

    camomile_0_8_2 = callPackage ../development/ocaml-modules/camomile/0.8.2.nix { };
    camomile = callPackage ../development/ocaml-modules/camomile { };

    camlimages_4_0 = callPackage ../development/ocaml-modules/camlimages/4.0.nix {
      libpng = libpng12;
      giflib = giflib_4_1;
    };
    camlimages_4_1 = callPackage ../development/ocaml-modules/camlimages/4.1.nix {
      giflib = giflib_4_1;
    };
    camlimages = camlimages_4_1;

    conduit = callPackage ../development/ocaml-modules/conduit {
       lwt = ocaml_lwt;
    };

    biniou = callPackage ../development/ocaml-modules/biniou { };

    bin_prot = callPackage ../development/ocaml-modules/bin_prot { };

    ocaml_cairo = callPackage ../development/ocaml-modules/ocaml-cairo { };

    ocaml_cairo2 = callPackage ../development/ocaml-modules/ocaml-cairo2 { };

    cil = callPackage ../development/ocaml-modules/cil { };

    cmdliner = callPackage ../development/ocaml-modules/cmdliner { };

    cohttp = callPackage ../development/ocaml-modules/cohttp {
      lwt = ocaml_lwt;
    };

    config-file = callPackage ../development/ocaml-modules/config-file { };

    cpdf = callPackage ../development/ocaml-modules/cpdf { };

    cppo = callPackage ../development/tools/ocaml/cppo { };

    cryptokit = callPackage ../development/ocaml-modules/cryptokit { };

    cstruct = callPackage ../development/ocaml-modules/cstruct {
      lwt = ocaml_lwt;
    };

    csv = callPackage ../development/ocaml-modules/csv { };

    custom_printf = callPackage ../development/ocaml-modules/custom_printf { };

    ctypes = callPackage ../development/ocaml-modules/ctypes { };

    dolog = callPackage ../development/ocaml-modules/dolog { };

    easy-format = callPackage ../development/ocaml-modules/easy-format { };

    eff = callPackage ../development/interpreters/eff { };

    eliom = callPackage ../development/ocaml-modules/eliom { };

    enumerate = callPackage ../development/ocaml-modules/enumerate { };

    erm_xml = callPackage ../development/ocaml-modules/erm_xml { };

    erm_xmpp = callPackage ../development/ocaml-modules/erm_xmpp { };

    ezjsonm = callPackage ../development/ocaml-modules/ezjsonm {
      lwt = ocaml_lwt;
    };

    faillib = callPackage ../development/ocaml-modules/faillib { };

    fieldslib = callPackage ../development/ocaml-modules/fieldslib { };

    fileutils = callPackage ../development/ocaml-modules/fileutils { };

    findlib = callPackage ../development/tools/ocaml/findlib { };

    fix = callPackage ../development/ocaml-modules/fix { };

    fontconfig = callPackage ../development/ocaml-modules/fontconfig {
      inherit (pkgs) fontconfig;
    };

    functory = callPackage ../development/ocaml-modules/functory { };

    herelib = callPackage ../development/ocaml-modules/herelib { };

    io-page = callPackage ../development/ocaml-modules/io-page { };

    ipaddr = callPackage ../development/ocaml-modules/ipaddr { };

    javalib = callPackage ../development/ocaml-modules/javalib {
      extlib = ocaml_extlib_maximal;
    };

    dypgen = callPackage ../development/ocaml-modules/dypgen { };

    patoline = callPackage ../tools/typesetting/patoline { };

    gapi_ocaml = callPackage ../development/ocaml-modules/gapi-ocaml { };

    gg = callPackage ../development/ocaml-modules/gg { };

    gmetadom = callPackage ../development/ocaml-modules/gmetadom { };

    gtktop = callPackage ../development/ocaml-modules/gtktop { };

    hex = callPackage ../development/ocaml-modules/hex { };

    jingoo = callPackage ../development/ocaml-modules/jingoo {
      batteries = ocaml_batteries;
      pcre = ocaml_pcre;
    };

    js_of_ocaml = callPackage ../development/tools/ocaml/js_of_ocaml { };

    jsonm = callPackage ../development/ocaml-modules/jsonm { };

    lablgl = callPackage ../development/ocaml-modules/lablgl { };

    lablgtk_2_14 = callPackage ../development/ocaml-modules/lablgtk/2.14.0.nix {
      inherit (gnome) libgnomecanvas libglade gtksourceview;
    };
    lablgtk = callPackage ../development/ocaml-modules/lablgtk {
      inherit (gnome) libgnomecanvas libglade gtksourceview;
    };

    lablgtk-extras =
      if lib.versionOlder "4.02" ocaml_version
      then callPackage ../development/ocaml-modules/lablgtk-extras { }
      else callPackage ../development/ocaml-modules/lablgtk-extras/1.4.nix { };

    lablgtkmathview = callPackage ../development/ocaml-modules/lablgtkmathview {
      gtkmathview = callPackage ../development/libraries/gtkmathview { };
    };

    lambdaTerm-1_6 = callPackage ../development/ocaml-modules/lambda-term/1.6.nix { };
    lambdaTerm =
      if lib.versionOlder "4.01" ocaml_version
      then callPackage ../development/ocaml-modules/lambda-term { }
      else lambdaTerm-1_6;

    llvm = callPackage ../development/ocaml-modules/llvm {
      llvm = pkgs.llvm_37;
    };

    macaque = callPackage ../development/ocaml-modules/macaque { };

    magic-mime = callPackage ../development/ocaml-modules/magic-mime { };

    magick = callPackage ../development/ocaml-modules/magick { };

    menhir = callPackage ../development/ocaml-modules/menhir { };

    merlin = callPackage ../development/tools/ocaml/merlin { };

    mezzo = callPackage ../development/compilers/mezzo { };

    mlgmp =  callPackage ../development/ocaml-modules/mlgmp { };

    nocrypto =  callPackage ../development/ocaml-modules/nocrypto { };

    ocaml_batteries = callPackage ../development/ocaml-modules/batteries { };

    comparelib = callPackage ../development/ocaml-modules/comparelib { };

    core_extended = callPackage ../development/ocaml-modules/core_extended { };

    core_kernel = callPackage ../development/ocaml-modules/core_kernel { };

    core = callPackage ../development/ocaml-modules/core { };

    ocaml_cryptgps = callPackage ../development/ocaml-modules/cryptgps { };

    ocaml_data_notation = callPackage ../development/ocaml-modules/odn { };

    ocaml_expat = callPackage ../development/ocaml-modules/expat { };

    ocamlfuse = callPackage ../development/ocaml-modules/ocamlfuse { };

    ocamlgraph = callPackage ../development/ocaml-modules/ocamlgraph { };

    ocaml_http = callPackage ../development/ocaml-modules/http { };

    ocamlify = callPackage ../development/tools/ocaml/ocamlify { };

    ocaml_lwt = callPackage ../development/ocaml-modules/lwt { };

    ocamlmod = callPackage ../development/tools/ocaml/ocamlmod { };

    ocaml_mysql = callPackage ../development/ocaml-modules/mysql { };

    ocamlnet = callPackage ../development/ocaml-modules/ocamlnet { };

    ocaml_oasis = callPackage ../development/tools/ocaml/oasis { };

    ocaml_optcomp = callPackage ../development/ocaml-modules/optcomp { };

    ocaml_pcre = callPackage ../development/ocaml-modules/pcre {};

    pgocaml = callPackage ../development/ocaml-modules/pgocaml {};

    ocaml_react = callPackage ../development/ocaml-modules/react { };
    reactivedata = callPackage ../development/ocaml-modules/reactivedata {};

    ocamlscript = callPackage ../development/tools/ocaml/ocamlscript { };

    ocamlsdl= callPackage ../development/ocaml-modules/ocamlsdl { };

    ocaml_sqlite3 = callPackage ../development/ocaml-modules/sqlite3 { };

    ocaml_ssl = callPackage ../development/ocaml-modules/ssl { };

    ocaml_text = callPackage ../development/ocaml-modules/ocaml-text { };

    ocpBuild = callPackage ../development/tools/ocaml/ocp-build { };

    ocpIndent = callPackage ../development/tools/ocaml/ocp-indent { };

    ocp-index = callPackage ../development/tools/ocaml/ocp-index { };

    ocplib-endian = callPackage ../development/ocaml-modules/ocplib-endian { };

    ocsigen_server = callPackage ../development/ocaml-modules/ocsigen-server { };

    ojquery = callPackage ../development/ocaml-modules/ojquery { };

    otfm = callPackage ../development/ocaml-modules/otfm { };

    ounit = callPackage ../development/ocaml-modules/ounit { };

    piqi = callPackage ../development/ocaml-modules/piqi { };
    piqi-ocaml = callPackage ../development/ocaml-modules/piqi-ocaml { };

    re2 = callPackage ../development/ocaml-modules/re2 { };

    tyxml = callPackage ../development/ocaml-modules/tyxml { };

    ulex = callPackage ../development/ocaml-modules/ulex { };

    ulex08 = callPackage ../development/ocaml-modules/ulex/0.8 {
      camlp5 = camlp5_transitional;
    };

    textutils = callPackage ../development/ocaml-modules/textutils { };

    type_conv_108_08_00 = callPackage ../development/ocaml-modules/type_conv/108.08.00.nix { };
    type_conv_109_60_01 = callPackage ../development/ocaml-modules/type_conv/109.60.01.nix { };
    type_conv_112_01_01 = callPackage ../development/ocaml-modules/type_conv/112.01.01.nix { };
    type_conv =
      if lib.versionOlder "4.02" ocaml_version
      then type_conv_112_01_01
      else if lib.versionOlder "4.00" ocaml_version
      then type_conv_109_60_01
      else if lib.versionOlder "3.12" ocaml_version
      then type_conv_108_08_00
      else null;

    sexplib_108_08_00 = callPackage ../development/ocaml-modules/sexplib/108.08.00.nix { };
    sexplib_111_25_00 = callPackage ../development/ocaml-modules/sexplib/111.25.00.nix { };
    sexplib_112_24_01 = callPackage ../development/ocaml-modules/sexplib/112.24.01.nix { };

    sexplib =
      if lib.versionOlder "4.02" ocaml_version
      then sexplib_112_24_01
      else if lib.versionOlder "4.00" ocaml_version
      then sexplib_111_25_00
      else if lib.versionOlder "3.12" ocaml_version
      then sexplib_108_08_00
      else null;

    ocaml_extlib = callPackage ../development/ocaml-modules/extlib { };
    ocaml_extlib_maximal = callPackage ../development/ocaml-modules/extlib {
      minimal = false;
    };

    ocurl = callPackage ../development/ocaml-modules/ocurl { };

    pa_ounit = callPackage ../development/ocaml-modules/pa_ounit { };

    pa_bench = callPackage ../development/ocaml-modules/pa_bench { };

    pa_test = callPackage ../development/ocaml-modules/pa_test { };

    pipebang = callPackage ../development/ocaml-modules/pipebang { };

    pprint = callPackage ../development/ocaml-modules/pprint { };

    ppx_tools =
      if lib.versionAtLeast ocaml_version "4.02"
      then callPackage ../development/ocaml-modules/ppx_tools {}
      else null;

    pycaml = callPackage ../development/ocaml-modules/pycaml { };

    qcheck = callPackage ../development/ocaml-modules/qcheck {
      oasis = ocaml_oasis;
    };

    qtest = callPackage ../development/ocaml-modules/qtest {
      oasis = ocaml_oasis;
    };

    re = callPackage ../development/ocaml-modules/re { };

    safepass = callPackage ../development/ocaml-modules/safepass { };

    sqlite3EZ = callPackage ../development/ocaml-modules/sqlite3EZ { };

    stringext = callPackage ../development/ocaml-modules/stringext { };

    twt = callPackage ../development/ocaml-modules/twt { };

    typerep = callPackage ../development/ocaml-modules/typerep { };

    utop = callPackage ../development/tools/ocaml/utop { };

    uuidm = callPackage ../development/ocaml-modules/uuidm { };

    sawja = callPackage ../development/ocaml-modules/sawja { };

    uucd = callPackage ../development/ocaml-modules/uucd { };
    uucp = callPackage ../development/ocaml-modules/uucp { };
    uunf = callPackage ../development/ocaml-modules/uunf { };

    uri = callPackage ../development/ocaml-modules/uri { };

    uuseg = callPackage ../development/ocaml-modules/uuseg { };
    uutf = callPackage ../development/ocaml-modules/uutf { };

    variantslib = callPackage ../development/ocaml-modules/variantslib { };

    vg = callPackage ../development/ocaml-modules/vg { };

    x509 = callPackage ../development/ocaml-modules/x509 { };

    xmlm = callPackage ../development/ocaml-modules/xmlm { };

    xml-light = callPackage ../development/ocaml-modules/xml-light { };

    yojson = callPackage ../development/ocaml-modules/yojson { };

    zarith = callPackage ../development/ocaml-modules/zarith { };

    zed = callPackage ../development/ocaml-modules/zed { };

    ocsigen_deriving = callPackage ../development/ocaml-modules/ocsigen-deriving {
      oasis = ocaml_oasis;
    };

  };

  ocamlPackages = recurseIntoAttrs ocamlPackages_4_01_0;
  ocamlPackages_3_10_0 = (mkOcamlPackages ocaml_3_10_0 pkgs.ocamlPackages_3_10_0)
  // { lablgtk = ocamlPackages_3_10_0.lablgtk_2_14; };
  ocamlPackages_3_11_2 = (mkOcamlPackages ocaml_3_11_2 pkgs.ocamlPackages_3_11_2)
  // { lablgtk = ocamlPackages_3_11_2.lablgtk_2_14; };
  ocamlPackages_3_12_1 = (mkOcamlPackages ocaml_3_12_1 pkgs.ocamlPackages_3_12_1)
  // { camlimages = ocamlPackages_3_12_1.camlimages_4_0; };
  ocamlPackages_4_00_1 = mkOcamlPackages ocaml_4_00_1 pkgs.ocamlPackages_4_00_1;
  ocamlPackages_4_01_0 = mkOcamlPackages ocaml_4_01_0 pkgs.ocamlPackages_4_01_0;
  ocamlPackages_4_02 = mkOcamlPackages ocaml_4_02 pkgs.ocamlPackages_4_02;
  ocamlPackages_latest = ocamlPackages_4_02;

  ocaml_make = callPackage ../development/ocaml-modules/ocamlmake { };

  ocaml-top = callPackage ../development/tools/ocaml/ocaml-top { };

  opa = callPackage ../development/compilers/opa {
    nodejs = nodejs-0_10;
  };

  opam_1_0_0 = callPackage ../development/tools/ocaml/opam/1.0.0.nix { };
  opam_1_1 = callPackage ../development/tools/ocaml/opam/1.1.nix {
    inherit (ocamlPackages_4_01_0) ocaml;
  };
  opam = callPackage ../development/tools/ocaml/opam { };

  ocamlnat = newScope pkgs.ocamlPackages_3_12_1 ../development/ocaml-modules/ocamlnat { };

  ponyc = callPackage ../development/compilers/ponyc {
    llvm = llvm_36;
  };

  qcmm = callPackage ../development/compilers/qcmm {
    lua   = lua4;
    ocaml = ocaml_3_08_0;
  };

  rtags = callPackage ../development/tools/rtags/default.nix {};

  rustcMaster = callPackage ../development/compilers/rustc/head.nix {};
  rustc = callPackage ../development/compilers/rustc {};

  rustPlatform = rustStable;

  rustStable = recurseIntoAttrs (makeRustPlatform rustc cargo rustStable);
  rustUnstable = recurseIntoAttrs (makeRustPlatform rustcMaster
    (cargo.override { rustPlatform = rustUnstableCargoPlatform;  }) rustUnstable);

  # rust platform to build cargo itself (with cargoSnapshot)
  rustCargoPlatform = makeRustPlatform rustc cargoSnapshot.cargo rustCargoPlatform;
  rustUnstableCargoPlatform = makeRustPlatform rustcMaster cargoSnapshot.cargo rustUnstableCargoPlatform;

  makeRustPlatform = rustc: cargo: self:
    let
      callPackage = newScope self;
    in {
      inherit rustc cargo;

      rustRegistry = callPackage ./rust-packages.nix { };

      buildRustPackage = callPackage ../build-support/rust { };
    };

  rustfmt = callPackage ../development/tools/rust/rustfmt { };

  sbclBootstrap = callPackage ../development/compilers/sbcl/bootstrap.nix {};
  sbcl = callPackage ../development/compilers/sbcl {};
  # For StumpWM
  sbcl_1_2_5 = callPackage ../development/compilers/sbcl/1.2.5.nix {
    clisp = clisp;
  };
  # For ACL2
  sbcl_1_2_0 = callPackage ../development/compilers/sbcl/1.2.0.nix {
    clisp = clisp;
  };

  scala_2_9 = callPackage ../development/compilers/scala/2.9.nix { };
  scala_2_10 = callPackage ../development/compilers/scala/2.10.nix { };
  scala_2_11 = callPackage ../development/compilers/scala { };
  scala = scala_2_11;

  sdcc = callPackage ../development/compilers/sdcc { };

  smlnjBootstrap = callPackage ../development/compilers/smlnj/bootstrap.nix { };
  smlnj = if stdenv.isDarwin
            then callPackage ../development/compilers/smlnj { }
            else callPackage_i686 ../development/compilers/smlnj { };

  sqldeveloper = callPackage ../development/tools/database/sqldeveloper { };

  squeak = callPackage ../development/compilers/squeak { };

  stalin = callPackage ../development/compilers/stalin { };

  strategoPackages = recurseIntoAttrs strategoPackages018;

  strategoPackages016 = callPackage ../development/compilers/strategoxt/0.16.nix {
    stdenv = overrideInStdenv stdenv [gnumake380];
  };

  strategoPackages017 = callPackage ../development/compilers/strategoxt/0.17.nix {
    readline = readline5;
  };

  strategoPackages018 = callPackage ../development/compilers/strategoxt/0.18.nix {
    readline = readline5;
  };

  metaBuildEnv = callPackage ../development/compilers/meta-environment/meta-build-env { };

  swiProlog = callPackage ../development/compilers/swi-prolog { };

  tbb = callPackage ../development/libraries/tbb { };

  teyjus = callPackage ../development/compilers/teyjus {
    omake = omake_rc1;
  };

  thrust = callPackage ../development/tools/thrust {
    gconf = pkgs.gnome.GConf;
  };

  tinycc = callPackage ../development/compilers/tinycc { };

  urweb = callPackage ../development/compilers/urweb { };

  vala = callPackage ../development/compilers/vala/default.nix { };

  vala_0_26 = callPackage ../development/compilers/vala/0.26.nix { };

  vala_0_28 = callPackage ../development/compilers/vala/0.28.nix { };

  visualcpp = callPackage ../development/compilers/visual-c++ { };

  vs90wrapper = callPackage ../development/compilers/vs90wrapper { };

  webdsl = callPackage ../development/compilers/webdsl { };

  win32hello = callPackage ../development/compilers/visual-c++/test { };

  wrapCCWith = ccWrapper: libc: extraBuildCommands: baseCC: ccWrapper {
    nativeTools = stdenv.cc.nativeTools or false;
    nativeLibc = stdenv.cc.nativeLibc or false;
    nativePrefix = stdenv.cc.nativePrefix or "";
    cc = baseCC;
    dyld = if stdenv.isDarwin then darwin.dyld else null;
    isGNU = baseCC.isGNU or false;
    isClang = baseCC.isClang or false;
    inherit libc extraBuildCommands;
  };

  wrapCC = wrapCCWith (callPackage ../build-support/cc-wrapper) stdenv.cc.libc "";
  # legacy version, used for gnat bootstrapping
  wrapGCC-old = baseGCC: callPackage ../build-support/gcc-wrapper-old {
    nativeTools = stdenv.cc.nativeTools or false;
    nativeLibc = stdenv.cc.nativeLibc or false;
    nativePrefix = stdenv.cc.nativePrefix or "";
    gcc = baseGCC;
    libc = glibc;
  };

  wrapGCCCross =
    {gcc, libc, binutils, cross, shell ? "", name ? "gcc-cross-wrapper"}:

    forceNativeDrv (callPackage ../build-support/gcc-cross-wrapper {
      nativeTools = false;
      nativeLibc = false;
      noLibc = (libc == null);
      inherit gcc binutils libc shell name cross;
    });

  # prolog
  yap = callPackage ../development/compilers/yap { };

  yasm = callPackage ../development/compilers/yasm { };


  ### DEVELOPMENT / INTERPRETERS

  acl2 = builderDefsPackage (callPackage ../development/interpreters/acl2) {
    sbcl = sbcl_1_2_0;
  };

  angelscript = callPackage ../development/interpreters/angelscript {};

  chibi = callPackage ../development/interpreters/chibi { };

  ceptre = callPackage ../development/interpreters/ceptre { };

  clisp = callPackage ../development/interpreters/clisp { };

  # compatibility issues in 2.47 - at list 2.44.1 is known good
  # for sbcl bootstrap.
  # SBCL page recommends 2.33.2, though. Not sure when was it last tested
  clisp_2_44_1 = callPackage ../development/interpreters/clisp/2.44.1.nix {
    libsigsegv = libsigsegv_25;
  };

  clojure = callPackage ../development/interpreters/clojure { };

  clooj = callPackage ../development/interpreters/clojure/clooj.nix { };

  erlangR14 = callPackage ../development/interpreters/erlang/R14.nix { };
  erlangR15 = callPackage ../development/interpreters/erlang/R15.nix { };
  erlangR16 = callPackage ../development/interpreters/erlang/R16.nix { };
  erlangR16_odbc = callPackage ../development/interpreters/erlang/R16.nix { odbcSupport = true; };
  erlangR17 = callPackage ../development/interpreters/erlang/R17.nix { };
  erlangR17_odbc = callPackage ../development/interpreters/erlang/R17.nix { odbcSupport = true; };
  erlangR17_javac = callPackage ../development/interpreters/erlang/R17.nix { javacSupport = true; };
  erlangR17_odbc_javac = callPackage ../development/interpreters/erlang/R17.nix { javacSupport = true; odbcSupport = true; };
  erlangR18 = callPackage ../development/interpreters/erlang/R18.nix {
    inherit (darwin.apple_sdk.frameworks) Carbon Cocoa;
  };
  erlangR18_odbc = callPackage ../development/interpreters/erlang/R18.nix {
    inherit (darwin.apple_sdk.frameworks) Carbon Cocoa;
    odbcSupport = true;
  };
  erlangR18_javac = callPackage ../development/interpreters/erlang/R18.nix {
    inherit (darwin.apple_sdk.frameworks) Carbon Cocoa;
    javacSupport = true;
  };
  erlangR18_odbc_javac = callPackage ../development/interpreters/erlang/R18.nix {
    inherit (darwin.apple_sdk.frameworks) Carbon Cocoa;
    javacSupport = true; odbcSupport = true;
  };
  erlang = erlangR18;
  erlang_odbc = erlangR18_odbc;
  erlang_javac = erlangR18_javac;
  erlang_odbc_javac = erlangR18_odbc_javac;

  rebar = callPackage ../development/tools/build-managers/rebar { };

  elixir = callPackage ../development/interpreters/elixir { };

  groovy = callPackage ../development/interpreters/groovy { };

  guile_1_8 = callPackage ../development/interpreters/guile/1.8.nix { };

  guile_2_0 = callPackage ../development/interpreters/guile { };

  guile = guile_2_0;

  hadoop = callPackage ../applications/networking/cluster/hadoop { };

  io = callPackage ../development/interpreters/io { };

  j = callPackage ../development/interpreters/j {};

  jimtcl = callPackage ../development/interpreters/jimtcl {};

  jmeter = callPackage ../applications/networking/jmeter {};

  davmail = callPackage ../applications/networking/davmail {};

  lxappearance = callPackage ../applications/misc/lxappearance {};

  kona = callPackage ../development/interpreters/kona {};

  lolcode = callPackage ../development/interpreters/lolcode { };

  love = callPackage ../development/interpreters/love {lua=lua5_1;};
  love_luajit = callPackage ../development/interpreters/love {lua=luajit;};
  love_0_9 = callPackage ../development/interpreters/love/0.9.nix { };

  ### LUA MODULES

  lua4 = callPackage ../development/interpreters/lua-4 { };
  lua5_0 = callPackage ../development/interpreters/lua-5/5.0.3.nix { };
  lua5_1 = callPackage ../development/interpreters/lua-5/5.1.nix { };
  lua5_2 = callPackage ../development/interpreters/lua-5/5.2.nix { };
  lua5_2_compat = callPackage ../development/interpreters/lua-5/5.2.nix {
    compat = true;
  };
  lua5_3 = callPackage ../development/interpreters/lua-5/5.3.nix { };
  lua5_3_compat = callPackage ../development/interpreters/lua-5/5.3.nix {
    compat = true;
  };
  lua5 = lua5_2_compat;
  lua = lua5;

  lua51Packages = recurseIntoAttrs (callPackage ./lua-packages.nix { lua = lua5_1; });
  lua52Packages = recurseIntoAttrs (callPackage ./lua-packages.nix { lua = lua5_2; });

  luaPackages = lua52Packages;

  lua5_1_sockets = lua51Packages.luasocket;

  lua5_expat = callPackage ../development/interpreters/lua-5/expat.nix {};
  lua5_sec = callPackage ../development/interpreters/lua-5/sec.nix { };

  luajit = callPackage ../development/interpreters/luajit {};

  luarocks = luaPackages.luarocks;

  toluapp = callPackage ../development/tools/toluapp {
    lua = lua5_1; # doesn't work with any other :(
  };

  ### END OF LUA

  lush2 = callPackage ../development/interpreters/lush {};

  maude = callPackage ../development/interpreters/maude {
    bison = bison2;
    flex = flex_2_5_35;
  };

  mesos = callPackage ../applications/networking/cluster/mesos {
    sasl = cyrus_sasl;
    inherit (pythonPackages) python boto setuptools distutils-cfg wrapPython;
    pythonProtobuf = pythonPackages.protobuf2_5;
    perf = linuxPackages.perf;
  };

  mesos-dns = goPackages.mesos-dns.bin // { outputs = [ "bin" ]; };

  mujs = callPackage ../development/interpreters/mujs { };

  nix-exec = callPackage ../development/interpreters/nix-exec {
    git = gitMinimal;

    nix = nixUnstable;
  };

  octave = callPackage ../development/interpreters/octave {
    fltk = fltk13.override { cfg.xftSupport = true; };
    qt = null;
    ghostscript = null;
    llvm = null;
    hdf5 = null;
    glpk = null;
    suitesparse = null;
    jdk = null;
    openblas = openblasCompat;
  };
  octaveFull = (lowPrio (callPackage ../development/interpreters/octave {
    fltk = fltk13.override { cfg.xftSupport = true; };
    qt = qt4;
  }));

  # mercurial (hg) bleeding edge version
  octaveHG = callPackage ../development/interpreters/octave/hg.nix { };

  ocropus = callPackage ../applications/misc/ocropus { };

  perl516 = callPackage ../development/interpreters/perl/5.16 { };

  perl520 = callPackage ../development/interpreters/perl/5.20 {
    fetchurl = fetchurlBoot;
  };

  perl522 = callPackage ../development/interpreters/perl/5.22 {
    fetchurl = fetchurlBoot;
  };

  # Make perl522 the default once gnulib is updated to support it.
  perl = perl520;

  php = php56;

  phpPackages = recurseIntoAttrs (callPackage ./php-packages.nix {});

  php55Packages = recurseIntoAttrs (callPackage ./php-packages.nix {
    php = php55;
  });

  inherit (callPackages ../development/interpreters/php { })
    php54
    php55
    php56
    php70;

  picoc = callPackage ../development/interpreters/picoc {};

  picolisp = callPackage ../development/interpreters/picolisp {};

  pltScheme = racket; # just to be sure

  polyml = callPackage ../development/compilers/polyml { };

  pure = callPackage ../development/interpreters/pure {
    llvm = llvm_35;
  };
  purePackages = recurseIntoAttrs (callPackage ./pure-packages.nix {});

  python = python2;
  python2 = python27;
  python3 = python34;

  # pythonPackages further below, but assigned here because they need to be in sync
  pythonPackages = python2Packages;
  python2Packages = python27Packages;
  python3Packages = python34Packages;

  python26 = callPackage ../development/interpreters/python/2.6 {
    db = db47;
    self = python26;
  };
  python27 = callPackage ../development/interpreters/python/2.7 {
    self = python27;
    inherit (darwin) CF configd;
  };
  python32 = callPackage ../development/interpreters/python/3.2 {
    self = python32;
  };
  python33 = callPackage ../development/interpreters/python/3.3 {
    self = python33;
  };
  python34 = hiPrio (callPackage ../development/interpreters/python/3.4 {
    inherit (darwin) CF configd;
    self = python34;
  });
  python35 = hiPrio (callPackage ../development/interpreters/python/3.5 {
    inherit (darwin) CF configd;
    self = python35;
  });
  pypy = callPackage ../development/interpreters/pypy {
    self = pypy;
  };

  pythonFull = python2Full;
  python2Full = python27Full;
  python26Full = python26.override {
    includeModules = true;
    self = python26Full;
  };
  python27Full = python27.override {
    includeModules = true;
    self = python27Full;
  };

  python2nix = callPackage ../tools/package-management/python2nix { };

  pythonDocs = recurseIntoAttrs (callPackage ../development/interpreters/python/docs {});

  pypi2nix = python27Packages.pypi2nix;

  svg2tikz = python27Packages.svg2tikz;

  pyrex = pyrex095;

  pyrex095 = callPackage ../development/interpreters/pyrex/0.9.5.nix { };

  pyrex096 = callPackage ../development/interpreters/pyrex/0.9.6.nix { };

  racket = callPackage ../development/interpreters/racket { };

  rakudo = callPackage ../development/interpreters/rakudo { };

  rascal = callPackage ../development/interpreters/rascal { };

  regina = callPackage ../development/interpreters/regina { };

  renpy = callPackage ../development/interpreters/renpy {
    wrapPython = pythonPackages.wrapPython;
  };

  bundix = callPackage ../development/interpreters/ruby/bundix {
    ruby = ruby_2_1_3;
  };
  bundler = callPackage ../development/interpreters/ruby/bundler.nix { };
  bundler_HEAD = import ../development/interpreters/ruby/bundler-head.nix {
    inherit buildRubyGem coreutils fetchgit;
  };
  defaultGemConfig = callPackage ../development/interpreters/ruby/bundler-env/default-gem-config.nix { };
  buildRubyGem = callPackage ../development/interpreters/ruby/gem.nix { };
  bundlerEnv = callPackage ../development/interpreters/ruby/bundler-env { };

  ruby_1_8_7 = callPackage ../development/interpreters/ruby/ruby-1.8.7.nix { };
  inherit (callPackage ../development/interpreters/ruby {})
    # TODO: uncomment when ruby_1_8_7 doesn't need autoconf
    # ruby_1_8_7
    ruby_1_9_3
    ruby_2_0_0
    ruby_2_1_0 ruby_2_1_1 ruby_2_1_2 ruby_2_1_3 ruby_2_1_6
    ruby_2_2_0 ruby_2_2_2;

  # Ruby aliases
  ruby = ruby_2_2;
  ruby_1_8 = ruby_1_8_7;
  ruby_1_9 = ruby_1_9_3;
  ruby_2_0 = ruby_2_0_0;
  ruby_2_1 = ruby_2_1_6;
  ruby_2_2 = ruby_2_2_2;

  rubygemsFun = ruby: builderDefsPackage (callPackage ../development/interpreters/ruby/rubygems.nix) {
    inherit ruby;
  };
  rubygems = hiPrio (rubygemsFun ruby);

  rq = callPackage ../applications/networking/cluster/rq { };

  scsh = callPackage ../development/interpreters/scsh { };

  scheme48 = callPackage ../development/interpreters/scheme48 { };

  self = callPackage_i686 ../development/interpreters/self { };

  spark = callPackage ../applications/networking/cluster/spark { };

  spidermonkey = callPackage ../development/interpreters/spidermonkey { };
  spidermonkey_1_8_0rc1 = callPackage ../development/interpreters/spidermonkey/1.8.0-rc1.nix { };
  spidermonkey_185 = callPackage ../development/interpreters/spidermonkey/185-1.0.0.nix { };
  spidermonkey_17 = callPackage ../development/interpreters/spidermonkey/17.0.nix { };
  spidermonkey_24 = callPackage ../development/interpreters/spidermonkey/24.2.nix { };
  spidermonkey_31 = callPackage ../development/interpreters/spidermonkey/31.5.nix { };

  supercollider = callPackage ../development/interpreters/supercollider {
    gcc = gcc48; # doesn't build with gcc49
    qt = qt4;
    fftw = fftwSinglePrec;
  };

  supercollider_scel = supercollider.override { useSCEL = true; };

  tcl = tcl-8_6;
  tcl-8_5 = callPackage ../development/interpreters/tcl/8.5.nix { };
  tcl-8_6 = callPackage ../development/interpreters/tcl/8.6.nix { };

  xulrunner = callPackage ../development/interpreters/xulrunner {
    inherit (gnome) libIDL;
    inherit (pythonPackages) pysqlite;
  };


  ### DEVELOPMENT / MISC

  amdadlsdk = callPackage ../development/misc/amdadl-sdk { };

  amdappsdk26 = callPackage ../development/misc/amdapp-sdk {
    version = "2.6";
  };

  amdappsdk27 = callPackage ../development/misc/amdapp-sdk {
    version = "2.7";
  };

  amdappsdk28 = callPackage ../development/misc/amdapp-sdk {
    version = "2.8";
  };

  amdappsdk = amdappsdk28;

  amdappsdkFull = callPackage ../development/misc/amdapp-sdk {
    version = "2.8";
    samples = true;
  };

  avrgcclibc = callPackage ../development/misc/avr-gcc-with-avr-libc {};

  avr8burnomat = callPackage ../development/misc/avr8-burn-omat { };

  sourceFromHead = callPackage ../build-support/source-from-head-fun.nix {};

  ecj = callPackage ../development/eclipse/ecj { };

  jdtsdk = callPackage ../development/eclipse/jdt-sdk { };

  jruby = callPackage ../development/interpreters/jruby { };

  jython = callPackage ../development/interpreters/jython {};

  guileCairo = callPackage ../development/guile-modules/guile-cairo { };

  guileGnome = callPackage ../development/guile-modules/guile-gnome {
    gconf = gnome.GConf;
    inherit (gnome) gnome_vfs libglade libgnome libgnomecanvas libgnomeui;
  };

  guile_lib = callPackage ../development/guile-modules/guile-lib { };

  guile_ncurses = callPackage ../development/guile-modules/guile-ncurses { };

  guile-opengl = callPackage ../development/guile-modules/guile-opengl { };

  guile-sdl = callPackage ../development/guile-modules/guile-sdl { };

  guile-xcb = callPackage ../development/guile-modules/guile-xcb { };

  pharo-vm = callPackage_i686 ../development/pharo/vm { };
  pharo-launcher = callPackage ../development/pharo/launcher { };

  srecord = callPackage ../development/tools/misc/srecord { };

  windowssdk = (
    callPackage ../development/misc/windows-sdk {});

  xidel = callPackage ../tools/text/xidel { };

  ### DEVELOPMENT / TOOLS

  activator = callPackage ../development/tools/activator { };

  alloy = callPackage ../development/tools/alloy { };

  augeas = callPackage ../tools/system/augeas { };

  ansible = callPackage ../tools/system/ansible { };

  antlr = callPackage ../development/tools/parsing/antlr/2.7.7.nix { };

  antlr3 = callPackage ../development/tools/parsing/antlr { };

  ant = apacheAnt;

  apacheAnt = callPackage ../development/tools/build-managers/apache-ant { };

  apacheKafka = callPackage ../servers/apache-kafka { };

  astyle = callPackage ../development/tools/misc/astyle { };

  electron = callPackage ../development/tools/electron {
    gconf = pkgs.gnome.GConf;
  };


  autobuild = callPackage ../development/tools/misc/autobuild { };

  autoconf = callPackage ../development/tools/misc/autoconf { };

  autoconf-archive = callPackage ../development/tools/misc/autoconf-archive { };

  autoconf213 = callPackage ../development/tools/misc/autoconf/2.13.nix { };

  autocutsel = callPackage ../tools/X11/autocutsel{ };

  automake = automake115x;

  automake110x = callPackage ../development/tools/misc/automake/automake-1.10.x.nix { };

  automake111x = callPackage ../development/tools/misc/automake/automake-1.11.x.nix { };

  automake112x = callPackage ../development/tools/misc/automake/automake-1.12.x.nix { };

  automake113x = callPackage ../development/tools/misc/automake/automake-1.13.x.nix { };

  automake114x = callPackage ../development/tools/misc/automake/automake-1.14.x.nix { };

  automake115x = callPackage ../development/tools/misc/automake/automake-1.15.x.nix { };

  automoc4 = callPackage ../development/tools/misc/automoc4 { };

  avrdude = callPackage ../development/tools/misc/avrdude { };

  avarice = callPackage ../development/tools/misc/avarice { };

  babeltrace = callPackage ../development/tools/misc/babeltrace { };

  bam = callPackage ../development/tools/build-managers/bam {};

  bazel = callPackage ../development/tools/build-managers/bazel { jdk = openjdk8; };

  bin_replace_string = callPackage ../development/tools/misc/bin_replace_string { };

  binutils = if stdenv.isDarwin then darwin.binutils else binutils-raw;

  binutils-raw = callPackage ../development/tools/misc/binutils { inherit noSysDirs; };

  binutils_nogold = lowPrio (callPackage ../development/tools/misc/binutils {
    inherit noSysDirs;
    gold = false;
  });

  binutilsCross = assert crossSystem != null; lowPrio (forceNativeDrv (
    if crossSystem.libc == "libSystem" then darwin.cctools_cross
    else binutils.override {
      noSysDirs = true;
      cross = crossSystem;
    }));

  bison2 = callPackage ../development/tools/parsing/bison/2.x.nix { };
  bison3 = callPackage ../development/tools/parsing/bison/3.x.nix { };
  bison = bison3;

  bossa = callPackage ../development/tools/misc/bossa {
    wxGTK = wxGTK30;
  };

  buildbot = callPackage ../development/tools/build-managers/buildbot {
    inherit (pythonPackages) twisted jinja2 sqlalchemy sqlalchemy_migrate;
    dateutil = pythonPackages.dateutil_1_5;
  };

  buildbot-slave = callPackage ../development/tools/build-managers/buildbot-slave {
    inherit (pythonPackages) twisted;
  };

  byacc = callPackage ../development/tools/parsing/byacc { };

  cargo = callPackage ../development/tools/build-managers/cargo {
    # cargo needs to be built with rustCargoPlatform, which uses cargoSnapshot
    rustPlatform = rustCargoPlatform;
  };

  cargoSnapshot = {
    cargo = callPackage ../development/tools/build-managers/cargo/snapshot.nix { };
  };

  casperjs = callPackage ../development/tools/casperjs { };

  cbrowser = callPackage ../development/tools/misc/cbrowser { };

  ccache = callPackage ../development/tools/misc/ccache { };

  # Wrapper that works as gcc or g++
  # It can be used by setting in nixpkgs config like this, for example:
  #    replaceStdenv = { pkgs }: pkgs.ccacheStdenv;
  # But if you build in chroot, you should have that path in chroot
  # If instantiated directly, it will use the HOME/.ccache as cache directory.
  # You can use an override in packageOverrides to set extraConfig:
  #    packageOverrides = pkgs: {
  #     ccacheWrapper = pkgs.ccacheWrapper.override {
  #       extraConfig = ''
  #         CCACHE_COMPRESS=1
  #         CCACHE_DIR=/bin/.ccache
  #       '';
  #     };
  #
  ccacheWrapper = makeOverridable ({ extraConfig ? "" }:
     wrapCC (ccache.links extraConfig)) {};
  ccacheStdenv = lowPrio (overrideCC stdenv ccacheWrapper);

  cccc = callPackage ../development/tools/analysis/cccc { };

  cgdb = callPackage ../development/tools/misc/cgdb { };

  chefdk = callPackage ../development/tools/chefdk {
    ruby = ruby_2_0_0;
  };

  cfr = callPackage ../development/tools/java/cfr { };

  checkstyle = callPackage ../development/tools/analysis/checkstyle { };

  chromedriver = callPackage ../development/tools/selenium/chromedriver { gconf = gnome.GConf; };

  chrpath = callPackage ../development/tools/misc/chrpath { };

  chruby = callPackage ../development/tools/misc/chruby { rubies = null; };

  "cl-launch" = callPackage ../development/tools/misc/cl-launch {};

  coan = callPackage ../development/tools/analysis/coan { };

  complexity = callPackage ../development/tools/misc/complexity { };

  ctags = callPackage ../development/tools/misc/ctags { };

  ctagsWrapped = callPackage ../development/tools/misc/ctags/wrapped.nix {};

  ctodo = callPackage ../applications/misc/ctodo { };

  cmake-2_8 = callPackage ../development/tools/build-managers/cmake/2.8.nix {
    wantPS = stdenv.isDarwin;
    ps     = if stdenv.isDarwin then darwin.adv_cmds else null;
  };

  cmake = callPackage ../development/tools/build-managers/cmake {
    wantPS = stdenv.isDarwin;
    ps     = if stdenv.isDarwin then darwin.adv_cmds else null;
  };

  cmakeCurses = cmake.override { useNcurses = true; };

  cmakeWithGui = cmakeCurses.override { useQt4 = true; };

  coccinelle = callPackage ../development/tools/misc/coccinelle { };

  cpptest = callPackage ../development/libraries/cpptest { };

  cppi = callPackage ../development/tools/misc/cppi { };

  cproto = callPackage ../development/tools/misc/cproto { };

  cflow = callPackage ../development/tools/misc/cflow { };

  cov-build = callPackage ../development/tools/analysis/cov-build {};

  cppcheck = callPackage ../development/tools/analysis/cppcheck { };

  cscope = callPackage ../development/tools/misc/cscope { };

  csslint = callPackage ../development/web/csslint { };

  libcxx = llvmPackages.libcxx;
  libcxxabi = llvmPackages.libcxxabi;

  libsigrok = callPackage ../development/tools/libsigrok { };

  libsigrokdecode = callPackage ../development/tools/libsigrokdecode { };

  dejagnu = callPackage ../development/tools/misc/dejagnu { };

  dfeet = callPackage ../development/tools/misc/d-feet {
    inherit (pythonPackages) pep8;
  };

  dfu-programmer = callPackage ../development/tools/misc/dfu-programmer { };

  dfu-util = callPackage ../development/tools/misc/dfu-util { };

  ddd = callPackage ../development/tools/misc/ddd { };

  distcc = callPackage ../development/tools/misc/distcc { };

  # distccWrapper: wrapper that works as gcc or g++
  # It can be used by setting in nixpkgs config like this, for example:
  #    replaceStdenv = { pkgs }: pkgs.distccStdenv;
  # But if you build in chroot, a default 'nix' will create
  # a new net namespace, and won't have network access.
  # You can use an override in packageOverrides to set extraConfig:
  #    packageOverrides = pkgs: {
  #     distccWrapper = pkgs.distccWrapper.override {
  #       extraConfig = ''
  #         DISTCC_HOSTS="myhost1 myhost2"
  #       '';
  #     };
  #
  distccWrapper = makeOverridable ({ extraConfig ? "" }:
     wrapCC (distcc.links extraConfig)) {};
  distccStdenv = lowPrio (overrideCC stdenv distccWrapper);

  distccMasquerade = if stdenv.isDarwin
    then null
    else callPackage ../development/tools/misc/distcc/masq.nix {
      gccRaw = gcc.cc;
      binutils = binutils;
    };

  doclifter = callPackage ../development/tools/misc/doclifter { };

  docutils = pythonPackages.docutils;

  dot2tex = pythonPackages.dot2tex;

  doxygen = callPackage ../development/tools/documentation/doxygen {
    qt4 = null;
    inherit (darwin.apple_sdk.frameworks) CoreServices;
  };

  doxygen_gui = lowPrio (doxygen.override { inherit qt4; });

  drush = callPackage ../development/tools/misc/drush { };

  editorconfig-core-c = callPackage ../development/tools/misc/editorconfig-core-c { };

  eggdbus = callPackage ../development/tools/misc/eggdbus { };

  egypt = callPackage ../development/tools/analysis/egypt { };

  elfutils = callPackage ../development/tools/misc/elfutils { };

  emma = callPackage ../development/tools/analysis/emma { };

  epm = callPackage ../development/tools/misc/epm { };

  eweb = callPackage ../development/tools/literate-programming/eweb { };

  eztrace = callPackage ../development/tools/profiling/EZTrace { };

  findbugs = callPackage ../development/tools/analysis/findbugs { };

  flow = callPackage ../development/tools/analysis/flow {
    inherit (darwin.apple_sdk.frameworks) CoreServices;
    inherit (darwin) cf-private;
  };

  framac = callPackage ../development/tools/analysis/frama-c { };

  frame = callPackage ../development/libraries/frame { };

  fswatch = callPackage ../development/tools/misc/fswatch { };

  funnelweb = callPackage ../development/tools/literate-programming/funnelweb { };

  pmd = callPackage ../development/tools/analysis/pmd { };

  jdepend = callPackage ../development/tools/analysis/jdepend { };

  flex_2_5_35 = callPackage ../development/tools/parsing/flex/2.5.35.nix { };
  flex_2_5_39 = callPackage ../development/tools/parsing/flex/2.5.39.nix { };
  flex = flex_2_5_39;

  flexcpp = callPackage ../development/tools/parsing/flexc++ { };

  m4 = gnum4;

  geis = callPackage ../development/libraries/geis { };

  global = callPackage ../development/tools/misc/global { };

  gnome_doc_utils = callPackage ../development/tools/documentation/gnome-doc-utils {};

  gnum4 = callPackage ../development/tools/misc/gnum4 { };

  gnumake380 = callPackage ../development/tools/build-managers/gnumake/3.80 { };
  gnumake381 = callPackage ../development/tools/build-managers/gnumake/3.81 { };
  gnumake382 = callPackage ../development/tools/build-managers/gnumake/3.82 { };
  gnumake3 = gnumake382;
  gnumake40 = callPackage ../development/tools/build-managers/gnumake/4.0 { };
  gnumake41 = callPackage ../development/tools/build-managers/gnumake/4.1 { };
  gnumake = gnumake41;

  gob2 = callPackage ../development/tools/misc/gob2 { };

  gotty = goPackages.gotty.bin // { outputs = [ "bin" ]; };

  gradle = callPackage ../development/tools/build-managers/gradle { };

  gradle25 = callPackage ../development/tools/build-managers/gradle/2.5.nix { };

  gperf = callPackage ../development/tools/misc/gperf { };

  grail = callPackage ../development/libraries/grail { };

  gtk_doc = callPackage ../development/tools/documentation/gtk-doc { };

  gtkdialog = callPackage ../development/tools/misc/gtkdialog { };

  guileLint = callPackage ../development/tools/guile/guile-lint { };

  gwrap = callPackage ../development/tools/guile/g-wrap { };

  help2man = callPackage ../development/tools/misc/help2man {
    inherit (perlPackages) LocaleGettext;
  };

  heroku = callPackage ../development/tools/heroku { };

  hyenae = callPackage ../tools/networking/hyenae { };

  icmake = callPackage ../development/tools/build-managers/icmake { };

  iconnamingutils = callPackage ../development/tools/misc/icon-naming-utils {
    inherit (perlPackages) XMLSimple;
  };

  include-what-you-use = callPackage ../development/tools/analysis/include-what-you-use { };

  indent = callPackage ../development/tools/misc/indent { };

  ino = callPackage ../development/arduino/ino { };

  inotify-tools = callPackage ../development/tools/misc/inotify-tools { };

  intel-gpu-tools = callPackage ../development/tools/misc/intel-gpu-tools {};

  ired = callPackage ../development/tools/analysis/radare/ired.nix { };

  itstool = callPackage ../development/tools/misc/itstool { };

  jam = callPackage ../development/tools/build-managers/jam { };

  jikespg = callPackage ../development/tools/parsing/jikespg { };

  jenkins = callPackage ../development/tools/continuous-integration/jenkins { };

  jenkins-job-builder = callPackage ../development/tools/continuous-integration/jenkins-job-builder { };

  lcov = callPackage ../development/tools/analysis/lcov { };

  leiningen = callPackage ../development/tools/build-managers/leiningen { };

  lemon = callPackage ../development/tools/parsing/lemon { };


  libtool = libtool_2;

  libtool_1_5 = callPackage ../development/tools/misc/libtool { };

  libtool_2 = callPackage ../development/tools/misc/libtool/libtool2.nix { };

  lsof = callPackage ../development/tools/misc/lsof { };

  ltrace = callPackage ../development/tools/misc/ltrace { };

  lttng-tools = callPackage ../development/tools/misc/lttng-tools { };

  lttng-ust = callPackage ../development/tools/misc/lttng-ust { };

  lttv = callPackage ../development/tools/misc/lttv { };

  maven = maven3;
  maven3 = callPackage ../development/tools/build-managers/apache-maven { };

  mk = callPackage ../development/tools/build-managers/mk { };

  neoload = callPackage ../development/tools/neoload {
    licenseAccepted = (config.neoload.accept_license or false);
    fontsConf = makeFontsConf {
      fontDirectories = [
        xorg.fontbhttf
      ];
    };
  };

  ninja = callPackage ../development/tools/build-managers/ninja { };

  nixbang = callPackage ../development/tools/misc/nixbang {
      pythonPackages = python3Packages;
  };

  node_webkit = node_webkit_0_9;

  nwjs_0_12 = callPackage ../development/tools/node-webkit/nw12.nix {
    gconf = pkgs.gnome.GConf;
  };

  node_webkit_0_11 = callPackage ../development/tools/node-webkit/nw11.nix {
    gconf = pkgs.gnome.GConf;
  };

  node_webkit_0_9 = callPackage ../development/tools/node-webkit/nw9.nix {
    gconf = pkgs.gnome.GConf;
  };

  noweb = callPackage ../development/tools/literate-programming/noweb { };
  nuweb = callPackage ../development/tools/literate-programming/nuweb { tex = texlive.combined.scheme-small; };

  omake = callPackage ../development/tools/ocaml/omake { };
  omake_rc1 = callPackage ../development/tools/ocaml/omake/0.9.8.6-rc1.nix { };

  omniorb = callPackage ../development/tools/omniorb { };

  opengrok = callPackage ../development/tools/misc/opengrok { };

  openocd = callPackage ../development/tools/misc/openocd { };

  oprofile = callPackage ../development/tools/profiling/oprofile { };

  parse-cli-bin = callPackage ../development/tools/parse-cli-bin { };

  patchelf = callPackage ../development/tools/misc/patchelf { };

  peg = callPackage ../development/tools/parsing/peg { };

  phantomjs = callPackage ../development/tools/phantomjs { };

  phantomjs2 = callPackage ../development/tools/phantomjs2 { };

  pmccabe = callPackage ../development/tools/misc/pmccabe { };

  /* Make pkgconfig always return a nativeDrv, never a proper crossDrv,
     because most usage of pkgconfig as buildInput (inheritance of
     pre-cross nixpkgs) means using it using as nativeBuildInput
     cross_renaming: we should make all programs use pkgconfig as
     nativeBuildInput after the renaming.
     */
  pkgconfig = forceNativeDrv (callPackage ../development/tools/misc/pkgconfig {
    fetchurl = fetchurlBoot;
  });
  pkgconfigUpstream = lowPrio (pkgconfig.override { vanilla = true; });

  prelink = callPackage ../development/tools/misc/prelink { };

  premake3 = callPackage ../development/tools/misc/premake/3.nix { };

  premake4 = callPackage ../development/tools/misc/premake { };

  premake = premake4;

  racerRust = callPackage ../development/tools/rust/racer { };

  radare = callPackage ../development/tools/analysis/radare {
    inherit (gnome) vte;
    lua = lua5;
    useX11 = config.radare.useX11 or false;
    pythonBindings = config.radare.pythonBindings or false;
    rubyBindings = config.radare.rubyBindings or false;
    luaBindings = config.radare.luaBindings or false;
  };
  radare2 = callPackage ../development/tools/analysis/radare2 {
    inherit (gnome) vte;
    lua = lua5;
    useX11 = config.radare.useX11 or false;
    pythonBindings = config.radare.pythonBindings or false;
    rubyBindings = config.radare.rubyBindings or false;
    luaBindings = config.radare.luaBindings or false;
  };


  ragel = callPackage ../development/tools/parsing/ragel { };

  hammer = callPackage ../development/tools/parsing/hammer { };

  re2c = callPackage ../development/tools/parsing/re2c { };

  remake = callPackage ../development/tools/build-managers/remake { };

  rhc = callPackage ../development/tools/rhc { };

  rman = callPackage ../development/tools/misc/rman { };

  rr = callPackage ../development/tools/analysis/rr {
    stdenv = stdenv_32bit;
  };

  saleae-logic = callPackage ../development/tools/misc/saleae-logic { };

  sauce-connect = callPackage ../development/tools/sauce-connect { };

  # couldn't find the source yet
  seleniumRCBin = callPackage ../development/tools/selenium/remote-control {
    jre = jdk;
  };

  selenium-server-standalone = callPackage ../development/tools/selenium/server { };

  selendroid = callPackage ../development/tools/selenium/selendroid { };

  scons = callPackage ../development/tools/build-managers/scons { };

  sbt = callPackage ../development/tools/build-managers/sbt { };
  simpleBuildTool = sbt;

  sigrok-cli = callPackage ../development/tools/sigrok-cli { };

  simpleTpmPk11 = callPackage ../tools/security/simple-tpm-pk11 { };

  slimerjs = callPackage ../development/tools/slimerjs {};

  sloccount = callPackage ../development/tools/misc/sloccount { };

  sloc = nodePackages.sloc;

  smatch = callPackage ../development/tools/analysis/smatch {
    buildllvmsparse = false;
    buildc2xml = false;
  };

  smc = callPackage ../tools/misc/smc { };

  sparse = callPackage ../development/tools/analysis/sparse { };

  speedtest-cli = callPackage ../tools/networking/speedtest-cli { };

  spin = callPackage ../development/tools/analysis/spin { };

  splint = callPackage ../development/tools/analysis/splint {
    flex = flex_2_5_35;
  };

  sqlitebrowser = callPackage ../development/tools/database/sqlitebrowser { };

  sselp = callPackage ../tools/X11/sselp{ };

  stm32flash = callPackage ../development/tools/misc/stm32flash { };

  strace = callPackage ../development/tools/misc/strace { };

  swig1 = callPackage ../development/tools/misc/swig { };
  swig2 = callPackage ../development/tools/misc/swig/2.x.nix { };
  swig3 = callPackage ../development/tools/misc/swig/3.x.nix { };
  swig = swig3;
  swigWithJava = swig;

  swfmill = callPackage ../tools/video/swfmill { };

  swftools = callPackage ../tools/video/swftools { };

  tcptrack = callPackage ../development/tools/misc/tcptrack { };

  teensy-loader-cli = callPackage ../development/tools/misc/teensy-loader-cli { };

  texinfo413 = callPackage ../development/tools/misc/texinfo/4.13a.nix { };
  texinfo4 = texinfo413;
  texinfo5 = callPackage ../development/tools/misc/texinfo/5.2.nix { };
  texinfo6 = callPackage ../development/tools/misc/texinfo/6.0.nix { };
  texinfo = texinfo6;
  texinfoInteractive = appendToName "interactive" (
    texinfo.override { interactive = true; }
  );

  texi2html = callPackage ../development/tools/misc/texi2html { };

  uhd = callPackage ../development/tools/misc/uhd {
    boost = boost155;
  };

  uisp = callPackage ../development/tools/misc/uisp { };

  uncrustify = callPackage ../development/tools/misc/uncrustify { };

  vagrant = callPackage ../development/tools/vagrant {
    ruby = ruby_2_0_0;
  };

  gdb = callPackage ../development/tools/misc/gdb {
    guile = null;
    hurd = gnu.hurdCross;
    inherit (gnu) mig;
  };

  gdbGuile = lowPrio (gdb.override { inherit guile; });

  gdbCross = lowPrio (callPackage ../development/tools/misc/gdb {
    target = crossSystem;
  });

  valgrind = callPackage ../development/tools/analysis/valgrind { };

  valkyrie = callPackage ../development/tools/analysis/valkyrie { };

  xc3sprog = callPackage ../development/tools/misc/xc3sprog { };

  xmlindent = callPackage ../development/web/xmlindent {};

  xpwn = callPackage ../development/mobile/xpwn {};

  xxdiff = callPackage ../development/tools/misc/xxdiff {
    bison = bison2;
  };

  yacc = bison;

  yodl = callPackage ../development/tools/misc/yodl { };

  winpdb = callPackage ../development/tools/winpdb { };

  grabserial = callPackage ../development/tools/grabserial { };


  ### DEVELOPMENT / LIBRARIES

  a52dec = callPackage ../development/libraries/a52dec { };

  aacskeys = callPackage ../development/libraries/aacskeys { };

  aalib = callPackage ../development/libraries/aalib { };

  accelio = callPackage ../development/libraries/accelio { stdenv = overrideCC stdenv gcc5; };

  accountsservice = callPackage ../development/libraries/accountsservice { };

  accounts-qt = callPackage ../development/libraries/accounts-qt/old.nix {};

  acl = callPackage ../development/libraries/acl { };

  activemq = callPackage ../development/libraries/apache-activemq { };

  adns = callPackage ../development/libraries/adns { };

  afflib = callPackage ../development/libraries/afflib { };

  agg = callPackage ../development/libraries/agg { };

  allegro = callPackage ../development/libraries/allegro {};
  allegro5 = callPackage ../development/libraries/allegro/5.nix {};
  allegro5unstable = callPackage
    ../development/libraries/allegro/5-unstable.nix {};

  amrnb = callPackage ../development/libraries/amrnb { };

  amrwb = callPackage ../development/libraries/amrwb { };

  appstream = callPackage ../development/libraries/appstream { };

  appstream-glib = callPackage ../development/libraries/appstream-glib { };

  apr = callPackage ../development/libraries/apr { };

  aprutil = callPackage ../development/libraries/apr-util {
    bdbSupport = true;
  };

  assimp = callPackage ../development/libraries/assimp { };

  asio = callPackage ../development/libraries/asio { };

  aspell = callPackage ../development/libraries/aspell { };

  aspellDicts = recurseIntoAttrs (callPackages ../development/libraries/aspell/dictionaries.nix {});

  aterm = aterm25;

  aterm25 = callPackage ../development/libraries/aterm/2.5.nix { };

  aterm28 = lowPrio (callPackage ../development/libraries/aterm/2.8.nix { });

  attica = callPackage ../development/libraries/attica { };

  attr = callPackage ../development/libraries/attr { };

  at_spi2_core = callPackage ../development/libraries/at-spi2-core { };

  at_spi2_atk = callPackage ../development/libraries/at-spi2-atk { };

  aqbanking = callPackage ../development/libraries/aqbanking { };

  aubio = callPackage ../development/libraries/aubio { };

  audiofile = callPackage ../development/libraries/audiofile { };

  babl = callPackage ../development/libraries/babl { };

  beecrypt = callPackage ../development/libraries/beecrypt { };

  belle-sip = callPackage ../development/libraries/belle-sip { };

  bobcat = callPackage ../development/libraries/bobcat { };

  boehmgc = callPackage ../development/libraries/boehm-gc { };

  boolstuff = callPackage ../development/libraries/boolstuff { };

  boost155 = callPackage ../development/libraries/boost/1.55.nix { };
  boost159 = callPackage ../development/libraries/boost/1.59.nix { };
  boost = boost159;

  boost_process = callPackage ../development/libraries/boost-process { };

  botan = callPackage ../development/libraries/botan { };
  botanUnstable = callPackage ../development/libraries/botan/unstable.nix { };

  box2d = callPackage ../development/libraries/box2d { };
  box2d_2_0_1 = callPackage ../development/libraries/box2d/2.0.1.nix { };

  buddy = callPackage ../development/libraries/buddy { };

  bwidget = callPackage ../development/libraries/bwidget { };

  c-ares = callPackage ../development/libraries/c-ares {
    fetchurl = fetchurlBoot;
  };

  caelum = callPackage ../development/libraries/caelum { };

  capnproto = callPackage ../development/libraries/capnproto { };

  ccnx = callPackage ../development/libraries/ccnx { };

  ndn-cxx = callPackage ../development/libraries/ndn-cxx { };

  cdk = callPackage ../development/libraries/cdk {};

  cimg = callPackage  ../development/libraries/cimg { };

  scmccid = callPackage ../development/libraries/scmccid { };

  ccrtp = callPackage ../development/libraries/ccrtp { };

  ccrtp_1_8 = callPackage ../development/libraries/ccrtp/1.8.nix { };

  celt = callPackage ../development/libraries/celt {};
  celt_0_7 = callPackage ../development/libraries/celt/0.7.nix {};
  celt_0_5_1 = callPackage ../development/libraries/celt/0.5.1.nix {};

  cgal = callPackage ../development/libraries/CGAL {};

  cgui = callPackage ../development/libraries/cgui {};

  check = callPackage ../development/libraries/check {
    inherit (darwin.apple_sdk.frameworks) CoreServices;
  };

  chipmunk = callPackage ../development/libraries/chipmunk {};

  chmlib = callPackage ../development/libraries/chmlib { };

  chromaprint = callPackage ../development/libraries/chromaprint { };

  cilaterm = callPackage ../development/libraries/cil-aterm {
    stdenv = overrideInStdenv stdenv [gnumake380];
  };

  clanlib = callPackage ../development/libraries/clanlib { };

  classads = callPackage ../development/libraries/classads { };

  classpath = callPackage ../development/libraries/java/classpath {
    javac = gcj;
    jvm = gcj;
    gconf = gnome.GConf;
  };

  clearsilver = callPackage ../development/libraries/clearsilver { };

  cln = callPackage ../development/libraries/cln { };

  clucene_core_2 = callPackage ../development/libraries/clucene-core/2.x.nix { };

  clucene_core_1 = callPackage ../development/libraries/clucene-core { };

  clucene_core = clucene_core_1;

  clutter = callPackage ../development/libraries/clutter { };

  clutter_1_22 = callPackage ../development/libraries/clutter/1.22.nix {
    cogl = cogl_1_20;
  };

  clutter_1_24 = callPackage ../development/libraries/clutter/1.24.nix {
    cogl = cogl_1_22;
  };

  clutter-gst = callPackage ../development/libraries/clutter-gst { };

  clutter-gst_3_0 = callPackage ../development/libraries/clutter-gst/3.0.nix {
    clutter = clutter_1_22;
  };

  clutter_gtk = callPackage ../development/libraries/clutter-gtk { };
  clutter_gtk_0_10 = callPackage ../development/libraries/clutter-gtk/0.10.8.nix { };
  clutter_gtk_1_6 = callPackage ../development/libraries/clutter-gtk/1.6.nix {
    clutter = clutter_1_22;
  };

  cminpack = callPackage ../development/libraries/cminpack { };

  cogl = callPackage ../development/libraries/cogl { };

  cogl_1_20 = callPackage ../development/libraries/cogl/1.20.nix { };

  cogl_1_22 = callPackage ../development/libraries/cogl/1.22.nix { };

  coin3d = callPackage ../development/libraries/coin3d { };

  CoinMP = callPackage ../development/libraries/CoinMP { };

  commoncpp2 = callPackage ../development/libraries/commoncpp2 { };

  confuse = callPackage ../development/libraries/confuse { };

  coredumper = callPackage ../development/libraries/coredumper { };

  ctl = callPackage ../development/libraries/ctl { };

  ctpp2 = callPackage ../development/libraries/ctpp2 { };

  ctpl = callPackage ../development/libraries/ctpl { };

  cpp-netlib = callPackage ../development/libraries/cpp-netlib { };

  cppunit = callPackage ../development/libraries/cppunit { };

  cracklib = callPackage ../development/libraries/cracklib { };

  cryptopp = callPackage ../development/libraries/crypto++ { };

  cwiid = callPackage ../development/libraries/cwiid { };

  cyrus_sasl = callPackage ../development/libraries/cyrus-sasl { };

  # Make bdb5 the default as it is the last release under the custom
  # bsd-like license
  db = db5;
  db4 = db48;
  db44 = callPackage ../development/libraries/db/db-4.4.nix { };
  db45 = callPackage ../development/libraries/db/db-4.5.nix { };
  db47 = callPackage ../development/libraries/db/db-4.7.nix { };
  db48 = callPackage ../development/libraries/db/db-4.8.nix { };
  db5 = db53;
  db53 = callPackage ../development/libraries/db/db-5.3.nix { };
  db6 = db60;
  db60 = callPackage ../development/libraries/db/db-6.0.nix { };

  dbus = callPackage ../development/libraries/dbus { };
  dbus_cplusplus  = callPackage ../development/libraries/dbus-cplusplus { };
  dbus_glib       = callPackage ../development/libraries/dbus-glib { };
  dbus_java       = callPackage ../development/libraries/java/dbus-java { };
  dbus_python     = callPackage ../development/python-modules/dbus {
    isPyPy = python.executable == "pypy";
  };

  # Should we deprecate these? Currently there are many references.
  dbus_tools = pkgs.dbus.tools;
  dbus_libs = pkgs.dbus.libs;
  dbus_daemon = pkgs.dbus.daemon;

  dhex = callPackage ../applications/editors/dhex { };

  double_conversion = callPackage ../development/libraries/double-conversion { };

  dclib = callPackage ../development/libraries/dclib { };

  dillo = callPackage ../applications/networking/browsers/dillo {
    fltk = fltk13;
  };

  directfb = callPackage ../development/libraries/directfb { };

  dlib = callPackage ../development/libraries/dlib { };

  dotconf = callPackage ../development/libraries/dotconf { };

  dssi = callPackage ../development/libraries/dssi {};

  dxflib = callPackage ../development/libraries/dxflib {};

  eigen = callPackage ../development/libraries/eigen {};

  eigen2 = callPackage ../development/libraries/eigen/2.0.nix {};

  enchant = callPackage ../development/libraries/enchant { };

  enet = callPackage ../development/libraries/enet { };

  enginepkcs11 = callPackage ../development/libraries/enginepkcs11 { };

  epoxy = callPackage ../development/libraries/epoxy {};

  esdl = callPackage ../development/libraries/esdl { };

  exiv2 = callPackage ../development/libraries/exiv2 { };

  expat = callPackage ../development/libraries/expat { };

  eventlog = callPackage ../development/libraries/eventlog { };

  facile = callPackage ../development/libraries/facile { };

  faac = callPackage ../development/libraries/faac { };

  faad2 = callPackage ../development/libraries/faad2 { };

  farsight2 = callPackage ../development/libraries/farsight2 { };

  farstream = callPackage ../development/libraries/farstream {
    inherit (gst_all_1)
      gstreamer gst-plugins-base gst-plugins-good gst-plugins-bad
      gst-libav;
    inherit (pythonPackages) gst-python;
  };

  fcgi = callPackage ../development/libraries/fcgi { };

  ffmpeg_0_10 = callPackage ../development/libraries/ffmpeg/0.10.nix {
    inherit (darwin.apple_sdk.frameworks) Cocoa;
  };
  ffmpeg_1_2 = callPackage ../development/libraries/ffmpeg/1.2.nix {
    inherit (darwin.apple_sdk.frameworks) Cocoa;
  };
  ffmpeg_2_2 = callPackage ../development/libraries/ffmpeg/2.2.nix {
    inherit (darwin.apple_sdk.frameworks) Cocoa;
  };
  ffmpeg_2_8 = callPackage ../development/libraries/ffmpeg/2.8.nix {
    inherit (darwin.apple_sdk.frameworks) Cocoa;
  };
  # Aliases
  ffmpeg_0 = ffmpeg_0_10;
  ffmpeg_1 = ffmpeg_1_2;
  ffmpeg_2 = ffmpeg_2_8;
  ffmpeg = ffmpeg_2;

  ffmpeg-full = callPackage ../development/libraries/ffmpeg-full {
    # The following need to be fixed on Darwin
    frei0r = if stdenv.isDarwin then null else frei0r;
    game-music-emu = if stdenv.isDarwin then null else game-music-emu;
    libjack2 = if stdenv.isDarwin then null else libjack2;
    libmodplug = if stdenv.isDarwin then null else libmodplug;
    libvpx = if stdenv.isDarwin then null else libvpx;
    openal = if stdenv.isDarwin then null else openal;
    libpulseaudio = if stdenv.isDarwin then null else libpulseaudio;
    samba = if stdenv.isDarwin then null else samba;
    vid-stab = if stdenv.isDarwin then null else vid-stab;
    x265 = if stdenv.isDarwin then null else x265;
    xavs = if stdenv.isDarwin then null else xavs;
    inherit (darwin.apple_sdk.frameworks) Cocoa CoreServices;
  };

  ffmpegthumbnailer = callPackage ../development/libraries/ffmpegthumbnailer { };

  ffms = callPackage ../development/libraries/ffms { };

  fftw = callPackage ../development/libraries/fftw { };
  fftwSinglePrec = fftw.override { precision = "single"; };
  fftwFloat = fftwSinglePrec; # the configure option is just an alias

  filter-audio = callPackage ../development/libraries/filter-audio {};

  flann = callPackage ../development/libraries/flann { };

  flite = callPackage ../development/libraries/flite { };

  fltk13 = callPackage ../development/libraries/fltk/fltk13.nix { };

  fltk20 = callPackage ../development/libraries/fltk { };

  fmod = callPackage ../development/libraries/fmod { };

  fmod42416 = callPackage ../development/libraries/fmod/4.24.16.nix { };

  freeimage = callPackage ../development/libraries/freeimage { };

  freetts = callPackage ../development/libraries/freetts { };

  cfitsio = callPackage ../development/libraries/cfitsio { };

  fontconfig_210 = callPackage ../development/libraries/fontconfig/2.10.nix { };

  fontconfig = callPackage ../development/libraries/fontconfig { };

  fontconfig-ultimate = callPackage ../development/libraries/fontconfig-ultimate {};

  folly = callPackage ../development/libraries/folly { };

  makeFontsConf = let fontconfig_ = fontconfig; in {fontconfig ? fontconfig_, fontDirectories}:
    callPackage ../development/libraries/fontconfig/make-fonts-conf.nix {
      inherit fontconfig fontDirectories;
    };

  freealut = callPackage ../development/libraries/freealut { };

  freeglut = callPackage ../development/libraries/freeglut { };

  freenect = callPackage ../development/libraries/freenect { };

  freetype = callPackage ../development/libraries/freetype { };

  frei0r = callPackage ../development/libraries/frei0r { };

  fribidi = callPackage ../development/libraries/fribidi { };

  funambol = callPackage ../development/libraries/funambol { };

  fam = gamin;

  gamin = callPackage ../development/libraries/gamin { };

  ganv = callPackage ../development/libraries/ganv { };

  gcab = callPackage ../development/libraries/gcab { };

  gdome2 = callPackage ../development/libraries/gdome2 {
    inherit (gnome) gtkdoc;
  };

  gdbm = callPackage ../development/libraries/gdbm { };

  gecode = callPackage ../development/libraries/gecode { };

  gegl = callPackage ../development/libraries/gegl { };

  gegl_0_3 = callPackage ../development/libraries/gegl/3.0.nix { };

  geoclue = callPackage ../development/libraries/geoclue {};

  geoclue2 = callPackage ../development/libraries/geoclue/2.0.nix {};

  geoipWithDatabase = makeOverridable (callPackage ../development/libraries/geoip) {
    drvName = "geoip-tools";
    geoipDatabase = geolite-legacy;
  };

  geoip = callPackage ../development/libraries/geoip { };

  geoipjava = callPackage ../development/libraries/java/geoipjava { };

  geos = callPackage ../development/libraries/geos { };

  getdata = callPackage ../development/libraries/getdata { };

  gettext = callPackage ../development/libraries/gettext { };

  gettextWithExpat = if stdenv.isDarwin
    then gettext.overrideDerivation (drv: {
      configureFlags = drv.configureFlags ++ [ "--with-libexpat-prefix=${expat}" ];
    })
    else callPackage ../development/libraries/gettext/expat.nix { };

  gd = callPackage ../development/libraries/gd { };

  gdal = callPackage ../development/libraries/gdal { };

  gdal_1_11 = callPackage ../development/libraries/gdal/gdal-1_11.nix { };

  gdcm = callPackage ../development/libraries/gdcm { };

  ggz_base_libs = callPackage ../development/libraries/ggz_base_libs {};

  giblib = callPackage ../development/libraries/giblib { };

  libgit2 = callPackage ../development/libraries/git2 { };

  libgit2_0_21 = callPackage ../development/libraries/git2/0.21.nix { };

  glew = callPackage ../development/libraries/glew { };
  glew110 = callPackage ../development/libraries/glew/1.10.nix { };

  glfw = glfw3;
  glfw2 = callPackage ../development/libraries/glfw/2.x.nix { };
  glfw3 = callPackage ../development/libraries/glfw/3.x.nix { };

  glibc = callPackage ../development/libraries/glibc {
    kernelHeaders = linuxHeaders;
    installLocales = config.glibc.locales or false;
    machHeaders = null;
    hurdHeaders = null;
    gccCross = null;
  };

  glibc_memusage = callPackage ../development/libraries/glibc {
    kernelHeaders = linuxHeaders;
    installLocales = false;
    withGd = true;
  };

  glibcCross = forceNativeDrv (glibc.override {
    gccCross = gccCrossStageStatic;
    kernelHeaders = linuxHeadersCross;
  });

  # We can choose:
  libcCrossChooser = name: if name == "glibc" then glibcCross
    else if name == "uclibc" then uclibcCross
    else if name == "msvcrt" then windows.mingw_w64
    else if name == "libSystem" then darwin.xcode
    else throw "Unknown libc";

  libcCross = assert crossSystem != null; libcCrossChooser crossSystem.libc;

  # Only supported on Linux
  glibcLocales = if stdenv.isLinux then callPackage ../development/libraries/glibc/locales.nix { } else null;

  glibcInfo = callPackage ../development/libraries/glibc/info.nix { };

  glibc_multi = callPackage ../development/libraries/glibc/multi.nix {
    glibc32 = pkgsi686Linux.glibc;
  };

  glm = callPackage ../development/libraries/glm { };
  glm_0954 = callPackage ../development/libraries/glm/0954.nix { };

  glog = callPackage ../development/libraries/glog { };

  gloox = callPackage ../development/libraries/gloox { };

  glpk = callPackage ../development/libraries/glpk { };

  glsurf = callPackage ../applications/science/math/glsurf {
    inherit (ocamlPackages) lablgl findlib ocaml_mysql mlgmp;
    libpng = libpng12;
    giflib = giflib_4_1;
    camlimages = ocamlPackages.camlimages_4_0;
  };

  gmime = callPackage ../development/libraries/gmime { };

  gmm = callPackage ../development/libraries/gmm { };

  gmp4 = callPackage ../development/libraries/gmp/4.3.2.nix { }; # required by older GHC versions
  gmp5 = callPackage ../development/libraries/gmp/5.1.x.nix { };
  gmp6 = callPackage ../development/libraries/gmp/6.x.nix { };
  gmp = gmp5;
  gmpxx = appendToName "with-cxx" (gmp.override { cxx = true; });

  #GMP ex-satellite, so better keep it near gmp
  mpfr = callPackage ../development/libraries/mpfr/default.nix { };

  gobjectIntrospection = callPackage ../development/libraries/gobject-introspection { };

  goocanvas = callPackage ../development/libraries/goocanvas { };

  google-gflags = callPackage ../development/libraries/google-gflags { };

  gperftools = callPackage ../development/libraries/gperftools { };

  gst_all_1 = recurseIntoAttrs(callPackage ../development/libraries/gstreamer {
    callPackage = pkgs.newScope (pkgs // { inherit (pkgs) libav; });
  });

  gst_all = {
    inherit (pkgs) gstreamer gnonlin gst_python qt_gstreamer;
    gstPluginsBase = pkgs.gst_plugins_base;
    gstPluginsBad = pkgs.gst_plugins_bad;
    gstPluginsGood = pkgs.gst_plugins_good;
    gstPluginsUgly = pkgs.gst_plugins_ugly;
    gstFfmpeg = pkgs.gst_ffmpeg;
  };

  gstreamer = callPackage ../development/libraries/gstreamer/legacy/gstreamer {
    bison = bison2;
  };

  gst_plugins_base = callPackage ../development/libraries/gstreamer/legacy/gst-plugins-base {};

  gst_plugins_good = callPackage ../development/libraries/gstreamer/legacy/gst-plugins-good {};

  gst_plugins_bad = callPackage ../development/libraries/gstreamer/legacy/gst-plugins-bad {};

  gst_plugins_ugly = callPackage ../development/libraries/gstreamer/legacy/gst-plugins-ugly {};

  gst_ffmpeg = callPackage ../development/libraries/gstreamer/legacy/gst-ffmpeg {
    ffmpeg = ffmpeg_0;
  };

  gst_python = callPackage ../development/libraries/gstreamer/legacy/gst-python {};

  gstreamermm = callPackage ../development/libraries/gstreamer/legacy/gstreamermm { };

  gnonlin = callPackage ../development/libraries/gstreamer/legacy/gnonlin {};

  gusb = callPackage ../development/libraries/gusb {
    inherit (gnome) gtkdoc;
  };

  qt-mobility = callPackage ../development/libraries/qt-mobility {};

  qt_gstreamer = callPackage ../development/libraries/gstreamer/legacy/qt-gstreamer {};

  qt_gstreamer1 = callPackage ../development/libraries/gstreamer/qt-gstreamer { boost = boost155;};

  gnet = callPackage ../development/libraries/gnet { };

  gnu-efi = callPackage ../development/libraries/gnu-efi { };

  gnutls = gnutls34;

  gnutls33 = callPackage ../development/libraries/gnutls/3.3.nix {
    guileBindings = config.gnutls.guile or false;
  };

  gnutls34 = callPackage ../development/libraries/gnutls/3.4.nix {
    guileBindings = config.gnutls.guile or false;
  };

  gpac = callPackage ../applications/video/gpac { };

  gpgme = callPackage ../development/libraries/gpgme {
    gnupg1 = gnupg1orig;
  };

  gpgstats = callPackage ../tools/security/gpgstats { };

  grantlee = callPackage ../development/libraries/grantlee { };

  grantlee5 = callPackage ../development/libraries/grantlee/5.x-old.nix { };

  gsasl = callPackage ../development/libraries/gsasl { };

  gsl = callPackage ../development/libraries/gsl { };

  gsm = callPackage ../development/libraries/gsm {};

  gsoap = callPackage ../development/libraries/gsoap { };

  gss = callPackage ../development/libraries/gss { };

  gtkimageview = callPackage ../development/libraries/gtkimageview { };

  gtkmathview = callPackage ../development/libraries/gtkmathview { };

  gtkLibs = {
    inherit (pkgs) glib glibmm atk atkmm cairo pango pangomm gdk_pixbuf gtk
      gtkmm;
  };

  glib = callPackage ../development/libraries/glib { };
  glib-tested = glib.override { doCheck = true; }; # checked version separate to break cycles
  glibmm = callPackage ../development/libraries/glibmm { };

  glib_networking = callPackage ../development/libraries/glib-networking {};

  atk = callPackage ../development/libraries/atk { };
  atkmm = callPackage ../development/libraries/atkmm { };

  pixman = callPackage ../development/libraries/pixman { };

  cairo = callPackage ../development/libraries/cairo {
    glSupport = config.cairo.gl or (stdenv.isLinux &&
      !stdenv.isArm && !stdenv.isMips);
  };
  cairomm = callPackage ../development/libraries/cairomm { };

  pango = callPackage ../development/libraries/pango { };
  pangomm = callPackage ../development/libraries/pangomm { };

  pangox_compat = callPackage ../development/libraries/pangox-compat { };

  gdk_pixbuf = callPackage ../development/libraries/gdk-pixbuf { };

  gnome-sharp = callPackage ../development/libraries/gnome-sharp {};

  granite = callPackage ../development/libraries/granite { };

  gtk2 = callPackage ../development/libraries/gtk+/2.x.nix {
    cupsSupport = config.gtk2.cups or stdenv.isLinux;
  };

  gtk3 = callPackage ../development/libraries/gtk+/3.x.nix {
    gettext = gettextWithExpat;
  };

  gtk = pkgs.gtk2;

  gtkmm = callPackage ../development/libraries/gtkmm/2.x.nix { };
  gtkmm3 = callPackage ../development/libraries/gtkmm/3.x.nix { };

  gtkmozembedsharp = callPackage ../development/libraries/gtkmozembed-sharp {
    gtksharp = gtk-sharp;
  };

  gtk-sharp = callPackage ../development/libraries/gtk-sharp-2 {
    inherit (gnome) libglade libgtkhtml gtkhtml
              libgnomecanvas libgnomeui libgnomeprint
              libgnomeprintui GConf gnomepanel;
  };

  gtkspell = callPackage ../development/libraries/gtkspell { };

  gtkspell3 = callPackage ../development/libraries/gtkspell/3.nix { };

  gtkspellmm = callPackage ../development/libraries/gtkspellmm { };

  gts = callPackage ../development/libraries/gts { };

  gvfs = callPackage ../development/libraries/gvfs { gconf = gnome.GConf; };

  gwenhywfar = callPackage ../development/libraries/gwenhywfar { gnutls = gnutls33; };

  hamlib = callPackage ../development/libraries/hamlib { };

  # TODO : Let admin choose.
  # We are using mit-krb5 because it is better maintained
  kerberos = libkrb5;

  heimdalFull = callPackage ../development/libraries/kerberos/heimdal.nix { };
  libheimdal = heimdalFull.override { type = "lib"; };

  harfbuzz = callPackage ../development/libraries/harfbuzz { };
  harfbuzz-icu = callPackage ../development/libraries/harfbuzz {
    withIcu = true;
    withGraphite2 = true;
  };

  hawknl = callPackage ../development/libraries/hawknl { };

  herqq = callPackage ../development/libraries/herqq { };

  heyefi = haskellPackages.heyefi;

  hidapi = callPackage ../development/libraries/hidapi {
    libusb = libusb1;
  };

  hiredis = callPackage ../development/libraries/hiredis { };

  hivex = callPackage ../development/libraries/hivex {
    inherit (perlPackages) IOStringy;
  };

  hspell = callPackage ../development/libraries/hspell { };

  hspellDicts = callPackage ../development/libraries/hspell/dicts.nix { };

  hsqldb = callPackage ../development/libraries/java/hsqldb { };

  hstr = callPackage ../applications/misc/hstr { };

  htmlcxx = callPackage ../development/libraries/htmlcxx { };

  http-parser = callPackage ../development/libraries/http-parser { inherit (pythonPackages) gyp; };

  hunspell = callPackage ../development/libraries/hunspell { };

  hunspellDicts = recurseIntoAttrs (callPackages ../development/libraries/hunspell/dictionaries.nix {});

  hwloc = callPackage ../development/libraries/hwloc {};

  hydraAntLogger = callPackage ../development/libraries/java/hydra-ant-logger { };

  icu = callPackage ../development/libraries/icu { };

  id3lib = callPackage ../development/libraries/id3lib { };

  iksemel = callPackage ../development/libraries/iksemel { };

  ilbc = callPackage ../development/libraries/ilbc { };

  ilixi = callPackage ../development/libraries/ilixi { };

  ilmbase = callPackage ../development/libraries/ilmbase { };

  imlib = callPackage ../development/libraries/imlib {
    libpng = libpng12;
  };

  imv = callPackage ../applications/graphics/imv/default.nix { };

  imlib2 = callPackage ../development/libraries/imlib2 { };

  ijs = callPackage ../development/libraries/ijs { };

  incrtcl = callPackage ../development/libraries/incrtcl { };

  indicator-application-gtk2 = callPackage ../development/libraries/indicator-application/gtk2.nix { };
  indicator-application-gtk3 = callPackage ../development/libraries/indicator-application/gtk3.nix { };

  indilib = callPackage ../development/libraries/indilib { };

  iniparser = callPackage ../development/libraries/iniparser { };

  intltool = callPackage ../development/tools/misc/intltool { };

  ip2location-c = callPackage ../development/libraries/ip2location-c { };

  irrlicht = callPackage ../development/libraries/irrlicht { };
  irrlicht3843 = callPackage ../development/libraries/irrlicht/irrlicht3843.nix { };

  isocodes = callPackage ../development/libraries/iso-codes { };

  itk = callPackage ../development/libraries/itk { };

  jasper = callPackage ../development/libraries/jasper { };

  jama = callPackage ../development/libraries/jama { };

  jansson = callPackage ../development/libraries/jansson { };

  jbig2dec = callPackage ../development/libraries/jbig2dec { };

  jbigkit = callPackage ../development/libraries/jbigkit { };

  jemalloc = callPackage ../development/libraries/jemalloc { };

  jetty_gwt = callPackage ../development/libraries/java/jetty-gwt { };

  jetty_util = callPackage ../development/libraries/java/jetty-util { };

  jshon = callPackage ../development/tools/parsing/jshon { };

  json_glib = callPackage ../development/libraries/json-glib { };

  json-c-0-11 = callPackage ../development/libraries/json-c/0.11.nix { }; # vulnerable
  json_c = callPackage ../development/libraries/json-c { };

  jsoncpp = callPackage ../development/libraries/jsoncpp { };

  libjson = callPackage ../development/libraries/libjson { };

  judy = callPackage ../development/libraries/judy { };

  keybinder = callPackage ../development/libraries/keybinder {
    automake = automake111x;
    lua = lua5_1;
  };

  keybinder3 = callPackage ../development/libraries/keybinder3 {
    automake = automake111x;
  };

  kf515 = recurseIntoAttrs (import ../development/libraries/kde-frameworks-5.15 { inherit pkgs; });
  kf5_stable = kf515;
  kf5_latest = kf515;

  kf5PackagesFun = self: with self; {

    k9copy = callPackage ../applications/video/k9copy {};

    quassel = callPackage ../applications/networking/irc/quassel/qt-5.nix {
      monolithic = true;
      daemon = false;
      client = false;
      withKDE = true;
      dconf = gnome3.dconf;
      tag = "-kf5";
    };

    quasselClient = quassel.override {
      monolithic = false;
      client = true;
      tag = "-client-kf5";
    };

    quassel_qt5 = quassel.override {
      withKDE = false;
      tag = "-qt5";
    };

    quasselClient_qt5 = quasselClient.override {
      withKDE = false;
      tag = "-client-qt5";
    };

    quasselDaemon = quassel.override {
      monolithic = false;
      daemon = true;
      tag = "-daemon-qt5";
      withKDE = false;
    };

  };

  kf515Packages = lib.makeScope kf515.newScope kf5PackagesFun;
  kf5Packages = kf515Packages;

  kinetic-cpp-client = callPackage ../development/libraries/kinetic-cpp-client { };

  krb5Full = callPackage ../development/libraries/kerberos/krb5.nix {
    inherit (darwin) bootstrap_cmds;
  };
  libkrb5 = krb5Full.override { type = "lib"; };

  LASzip = callPackage ../development/libraries/LASzip { };

  lcms = lcms1;

  lcms1 = callPackage ../development/libraries/lcms { };

  lcms2 = callPackage ../development/libraries/lcms2 { };

  ldb = callPackage ../development/libraries/ldb {
    python = python2;
  };

  lensfun = callPackage ../development/libraries/lensfun {};

  lesstif = callPackage ../development/libraries/lesstif { };

  leveldb = callPackage ../development/libraries/leveldb { };

  lmdb = callPackage ../development/libraries/lmdb { };

  levmar = callPackage ../development/libraries/levmar { };

  leptonica = callPackage ../development/libraries/leptonica {
    libpng = libpng12;
  };

  letsencrypt = callPackage ../tools/admin/letsencrypt { };

  lib3ds = callPackage ../development/libraries/lib3ds { };

  libaacs = callPackage ../development/libraries/libaacs { };

  libaal = callPackage ../development/libraries/libaal { };

  libaccounts-glib = callPackage ../development/libraries/libaccounts-glib { };

  libao = callPackage ../development/libraries/libao {
    usePulseAudio = config.pulseaudio or true;
  };

  libabw = callPackage ../development/libraries/libabw { };

  libantlr3c = callPackage ../development/libraries/libantlr3c {};

  libappindicator-gtk2 = callPackage ../development/libraries/libappindicator { gtkVersion = "2"; };
  libappindicator-gtk3 = callPackage ../development/libraries/libappindicator { gtkVersion = "3"; };

  libarchive = callPackage ../development/libraries/libarchive { };

  libasr = callPackage ../development/libraries/libasr { };

  libass = callPackage ../development/libraries/libass { };

  libassuan = callPackage ../development/libraries/libassuan { };

  libasyncns = callPackage ../development/libraries/libasyncns { };

  libatomic_ops = callPackage ../development/libraries/libatomic_ops {};

  libaudclient = callPackage ../development/libraries/libaudclient { };

  libav = libav_11; # branch 11 is API-compatible with branch 10
  libav_all = callPackage ../development/libraries/libav { };
  inherit (libav_all) libav_0_8 libav_9 libav_11;

  libavc1394 = callPackage ../development/libraries/libavc1394 { };

  libb2 = callPackage ../development/libraries/libb2 { };

  libbluedevil = callPackage ../development/libraries/libbluedevil { };

  libbdplus = callPackage ../development/libraries/libbdplus { };

  libbluray = callPackage ../development/libraries/libbluray { };

  libbs2b = callPackage ../development/libraries/audio/libbs2b { };

  libbson = callPackage ../development/libraries/libbson { };

  libcaca = callPackage ../development/libraries/libcaca { };

  libcanberra = callPackage ../development/libraries/libcanberra { };
  libcanberra_gtk3 = libcanberra.override { gtk = gtk3; };
  libcanberra_kde = if (config.kde_runtime.libcanberraWithoutGTK or true)
    then libcanberra.override { gtk = null; }
    else libcanberra;

  libcec = callPackage ../development/libraries/libcec { };
  libcec_platform = callPackage ../development/libraries/libcec/platform.nix { };

  libcello = callPackage ../development/libraries/libcello {};

  libcdaudio = callPackage ../development/libraries/libcdaudio { };

  libcddb = callPackage ../development/libraries/libcddb { };

  libcdio = callPackage ../development/libraries/libcdio { };
  libcdio082 = callPackage ../development/libraries/libcdio/0.82.nix { };

  libcdr = callPackage ../development/libraries/libcdr { lcms = lcms2; };

  libchamplain = callPackage ../development/libraries/libchamplain {
    inherit (gnome) libsoup;
  };

  libchardet = callPackage ../development/libraries/libchardet { };

  libcrafter = callPackage ../development/libraries/libcrafter { };

  libuchardet = callPackage ../development/libraries/libuchardet { };

  libchop = callPackage ../development/libraries/libchop { };

  libclc = callPackage ../development/libraries/libclc { };

  libcli = callPackage ../development/libraries/libcli { };

  libclthreads = callPackage ../development/libraries/libclthreads  { };

  libclxclient = callPackage ../development/libraries/libclxclient  { };

  libcm = callPackage ../development/libraries/libcm { };

  inherit (gnome3) libcroco;

  libcangjie = callPackage ../development/libraries/libcangjie { };

  libcredis = callPackage ../development/libraries/libcredis { };

  libctemplate = callPackage ../development/libraries/libctemplate { };

  libctemplate_2_2 = callPackage ../development/libraries/libctemplate/2.2.nix { };

  libcouchbase = callPackage ../development/libraries/libcouchbase { };

  libcue = callPackage ../development/libraries/libcue { };

  libdaemon = callPackage ../development/libraries/libdaemon { };

  libdbi = callPackage ../development/libraries/libdbi { };

  libdbiDriversBase = callPackage ../development/libraries/libdbi-drivers {
    libmysql = null;
    sqlite = null;
  };

  libdbiDrivers = libdbiDriversBase.override {
    inherit sqlite libmysql;
  };

  libdbusmenu-glib = callPackage ../development/libraries/libdbusmenu { };
  libdbusmenu-gtk2 = callPackage ../development/libraries/libdbusmenu { gtkVersion = "2"; };
  libdbusmenu-gtk3 = callPackage ../development/libraries/libdbusmenu { gtkVersion = "3"; };

  libdbusmenu_qt = callPackage ../development/libraries/libdbusmenu-qt { };

  libdbusmenu_qt5 = callPackage ../development/libraries/libdbusmenu-qt/qt-5.4.nix { };

  libdc1394 = callPackage ../development/libraries/libdc1394 {
    inherit (darwin.apple_sdk.frameworks) CoreServices;
  };

  libdc1394avt = callPackage ../development/libraries/libdc1394avt { };

  libdevil = callPackage ../development/libraries/libdevil {
    inherit (darwin.apple_sdk.frameworks) OpenGL;
  };

  libdevil-nox = libdevil.override {
    libX11 = null;
    mesa = null;
  };

  libdiscid = callPackage ../development/libraries/libdiscid { };

  libdivsufsort = callPackage ../development/libraries/libdivsufsort { };

  libdmtx = callPackage ../development/libraries/libdmtx { };

  libdnet = callPackage ../development/libraries/libdnet { };

  libdrm = callPackage ../development/libraries/libdrm { };

  libdv = callPackage ../development/libraries/libdv { };

  libdvbpsi = callPackage ../development/libraries/libdvbpsi { };

  libdwg = callPackage ../development/libraries/libdwg { };

  libdvdcss = callPackage ../development/libraries/libdvdcss { };

  libdvdnav = callPackage ../development/libraries/libdvdnav { };
  libdvdnav_4_2_1 = callPackage ../development/libraries/libdvdnav/4.2.1.nix {
    libdvdread = libdvdread_4_9_9;
  };

  libdvdread = callPackage ../development/libraries/libdvdread { };
  libdvdread_4_9_9 = callPackage ../development/libraries/libdvdread/4.9.9.nix { };

  libdwarf = callPackage ../development/libraries/libdwarf { };

  libeatmydata = callPackage ../development/libraries/libeatmydata { };

  libeb = callPackage ../development/libraries/libeb { };

  libebml = callPackage ../development/libraries/libebml { };

  libebur128 = callPackage ../development/libraries/libebur128 { };

  libedit = callPackage ../development/libraries/libedit { };

  libelf = callPackage ../development/libraries/libelf { };

  libetpan = callPackage ../development/libraries/libetpan { };

  libfaketime = callPackage ../development/libraries/libfaketime { };

  libfakekey = callPackage ../development/libraries/libfakekey { };

  libfm = callPackage ../development/libraries/libfm { };
  libfm-extra = callPackage ../development/libraries/libfm {
    extraOnly = true;
  };

  libfprint = callPackage ../development/libraries/libfprint { };

  libfpx = callPackage ../development/libraries/libfpx { };

  libgadu = callPackage ../development/libraries/libgadu { };

  libgdata = gnome3.libgdata;

  libgig = callPackage ../development/libraries/libgig { };

  libgnome_keyring = callPackage ../development/libraries/libgnome-keyring { };
  libgnome_keyring3 = gnome3.libgnome_keyring;

  libgnurl = callPackage ../development/libraries/libgnurl { };

  libgringotts = callPackage ../development/libraries/libgringotts { };

  libgroove = callPackage ../development/libraries/libgroove { };

  libseccomp = callPackage ../development/libraries/libseccomp { };

  libsecret = callPackage ../development/libraries/libsecret { };

  libserialport = callPackage ../development/libraries/libserialport { };

  libsoundio = callPackage ../development/libraries/libsoundio { };

  libgtop = callPackage ../development/libraries/libgtop {};

  libLAS = callPackage ../development/libraries/libLAS { };

  liblaxjson = callPackage ../development/libraries/liblaxjson { };

  liblo = callPackage ../development/libraries/liblo { };

  liblrdf = librdf;

  liblscp = callPackage ../development/libraries/liblscp { };

  libe-book = callPackage ../development/libraries/libe-book {};

  libechonest = callPackage ../development/libraries/libechonest { };

  libev = callPackage ../development/libraries/libev { };

  libevent = callPackage ../development/libraries/libevent { };

  libewf = callPackage ../development/libraries/libewf { };

  libexif = callPackage ../development/libraries/libexif { };

  libexosip = callPackage ../development/libraries/exosip {};

  libexosip_3 = callPackage ../development/libraries/exosip/3.x.nix {
    libosip = libosip_3;
  };

  libextractor = callPackage ../development/libraries/libextractor {
    libmpeg2 = mpeg2dec;
  };

  libexttextcat = callPackage ../development/libraries/libexttextcat {};

  libf2c = callPackage ../development/libraries/libf2c {};

  libfixposix = callPackage ../development/libraries/libfixposix {};

  libffcall = callPackage ../development/libraries/libffcall { };

  libffi = callPackage ../development/libraries/libffi { };

  libfreefare = callPackage ../development/libraries/libfreefare { };

  libftdi = callPackage ../development/libraries/libftdi { };

  libftdi1 = callPackage ../development/libraries/libftdi/1.x.nix { };

  libgcrypt = callPackage ../development/libraries/libgcrypt { };

  libgcrypt_1_5 = callPackage ../development/libraries/libgcrypt/1.5.nix { };

  libgdiplus = callPackage ../development/libraries/libgdiplus { };

  libgksu = callPackage ../development/libraries/libgksu { };

  libgpgerror = callPackage ../development/libraries/libgpg-error { };

  libgphoto2 = callPackage ../development/libraries/libgphoto2 { };

  libgpod = callPackage ../development/libraries/libgpod {
    inherit (pkgs.pythonPackages) mutagen;
  };

  libgsystem = callPackage ../development/libraries/libgsystem { };

  libgudev = callPackage ../development/libraries/libgudev { };

  libguestfs = callPackage ../development/libraries/libguestfs {
    inherit (perlPackages) libintlperl GetoptLong SysVirt;
  };

  libhangul = callPackage ../development/libraries/libhangul { };

  libharu = callPackage ../development/libraries/libharu { };

  libHX = callPackage ../development/libraries/libHX { };

  libibmad = callPackage ../development/libraries/libibmad { };

  libibumad = callPackage ../development/libraries/libibumad { };

  libical = callPackage ../development/libraries/libical { };

  libicns = callPackage ../development/libraries/libicns { };

  libimobiledevice = callPackage ../development/libraries/libimobiledevice { };

  libindicate-gtk2 = callPackage ../development/libraries/libindicate { gtkVersion = "2"; };
  libindicate-gtk3 = callPackage ../development/libraries/libindicate { gtkVersion = "3"; };

  libindicator-gtk2 = callPackage ../development/libraries/libindicator { gtkVersion = "2"; };
  libindicator-gtk3 = callPackage ../development/libraries/libindicator { gtkVersion = "3"; };

  libiodbc = callPackage ../development/libraries/libiodbc {
    useGTK = config.libiodbc.gtk or false;
  };

  libivykis = callPackage ../development/libraries/libivykis { };

  liblastfmSF = callPackage ../development/libraries/liblastfmSF { };

  liblastfm = callPackage ../development/libraries/liblastfm { };

  liblqr1 = callPackage ../development/libraries/liblqr-1 { };

  liblockfile = callPackage ../development/libraries/liblockfile { };

  liblogging = callPackage ../development/libraries/liblogging { };

  liblognorm = callPackage ../development/libraries/liblognorm { };

  libltc = callPackage ../development/libraries/libltc { };

  libmcrypt = callPackage ../development/libraries/libmcrypt {};

  libmediainfo = callPackage ../development/libraries/libmediainfo { };

  libmhash = callPackage ../development/libraries/libmhash {};

  libmodbus = callPackage ../development/libraries/libmodbus {};

  libmtp = callPackage ../development/libraries/libmtp { };

  libmsgpack = callPackage ../development/libraries/libmsgpack { };
  libmsgpack_0_5 = callPackage ../development/libraries/libmsgpack/0.5.nix { };

  libnatspec = callPackage ../development/libraries/libnatspec (
    stdenv.lib.optionalAttrs stdenv.isDarwin {
      inherit (darwin) libiconv;
    }
  );

  libndp = callPackage ../development/libraries/libndp { };

  libnfc = callPackage ../development/libraries/libnfc { };

  libnfsidmap = callPackage ../development/libraries/libnfsidmap { };

  libnice = callPackage ../development/libraries/libnice { };

  liboping = callPackage ../development/libraries/liboping { };

  libplist = callPackage ../development/libraries/libplist { };

  libqglviewer = callPackage ../development/libraries/libqglviewer { };

  libre = callPackage ../development/libraries/libre {};
  librem = callPackage ../development/libraries/librem {};

  librelp = callPackage ../development/libraries/librelp { };

  libresample = callPackage ../development/libraries/libresample {};

  librevenge = callPackage ../development/libraries/librevenge {};

  librevisa = callPackage ../development/libraries/librevisa { };

  libsamplerate = callPackage ../development/libraries/libsamplerate { };

  libsieve = callPackage ../development/libraries/libsieve { };

  libspectre = callPackage ../development/libraries/libspectre { };

  libgsf = callPackage ../development/libraries/libgsf { };

  # glibc provides libiconv so systems with glibc don't need to build libiconv
  # separately, but we also provide libiconvReal, which will always be a
  # standalone libiconv, just in case you want it
  libiconv = if crossSystem != null then
    (if crossSystem.libc == "glibc" then libcCross
      else if crossSystem.libc == "libSystem" then darwin.libiconv
      else libiconvReal)
    else if stdenv.isGlibc then stdenv.cc.libc
    else if stdenv.isDarwin then darwin.libiconv
    else libiconvReal;

  libiconvReal = callPackage ../development/libraries/libiconv {
    fetchurl = fetchurlBoot;
  };

  # On non-GNU systems we need GNU Gettext for libintl.
  libintlOrEmpty = stdenv.lib.optional (!stdenv.isLinux) gettext;

  libid3tag = callPackage ../development/libraries/libid3tag { };

  libidn = callPackage ../development/libraries/libidn { };

  idnkit = callPackage ../development/libraries/idnkit { };

  libiec61883 = callPackage ../development/libraries/libiec61883 { };

  libinfinity = callPackage ../development/libraries/libinfinity {
    inherit (gnome) gtkdoc;
  };

  libinput = callPackage ../development/libraries/libinput {
    graphviz = graphviz-nox;
  };

  libiptcdata = callPackage ../development/libraries/libiptcdata { };

  libjpeg_original = callPackage ../development/libraries/libjpeg { };
  libjpeg_turbo = callPackage ../development/libraries/libjpeg-turbo { };
  libjpeg = if stdenv.isLinux then libjpeg_turbo else libjpeg_original; # some problems, both on FreeBSD and Darwin

  libjpeg62 = callPackage ../development/libraries/libjpeg/62.nix {
    libtool = libtool_1_5;
  };

  libjreen = callPackage ../development/libraries/libjreen { };

  libjson_rpc_cpp = callPackage ../development/libraries/libjson-rpc-cpp { };

  libkate = callPackage ../development/libraries/libkate { };

  libksba = callPackage ../development/libraries/libksba { };

  libksi = callPackage ../development/libraries/libksi { };

  libmad = callPackage ../development/libraries/libmad { };

  libmatchbox = callPackage ../development/libraries/libmatchbox { };

  libmatthew_java = callPackage ../development/libraries/java/libmatthew-java { };

  libmatroska = callPackage ../development/libraries/libmatroska { };

  libmcs = callPackage ../development/libraries/libmcs { };

  libmemcached = callPackage ../development/libraries/libmemcached { };

  libmicrohttpd = callPackage ../development/libraries/libmicrohttpd { };

  libmikmod = callPackage ../development/libraries/libmikmod { };

  libmilter = callPackage ../development/libraries/libmilter { };

  libmkv = callPackage ../development/libraries/libmkv { };

  libmms = callPackage ../development/libraries/libmms { };

  libmowgli = callPackage ../development/libraries/libmowgli { };

  libmng = callPackage ../development/libraries/libmng { };

  libmnl = callPackage ../development/libraries/libmnl { };

  libmodplug = callPackage ../development/libraries/libmodplug {};

  libmpcdec = callPackage ../development/libraries/libmpcdec { };

  libmp3splt = callPackage ../development/libraries/libmp3splt { };

  libmrss = callPackage ../development/libraries/libmrss { };

  libmsn = callPackage ../development/libraries/libmsn { };

  libmspack = callPackage ../development/libraries/libmspack { };

  libmusclecard = callPackage ../development/libraries/libmusclecard { };

  libmusicbrainz2 = callPackage ../development/libraries/libmusicbrainz/2.x.nix { };

  libmusicbrainz3 = callPackage ../development/libraries/libmusicbrainz { };

  libmusicbrainz5 = callPackage ../development/libraries/libmusicbrainz/5.x.nix { };

  libmusicbrainz = libmusicbrainz3;

  libmwaw = callPackage ../development/libraries/libmwaw { };

  libmx = callPackage ../development/libraries/libmx { };

  libnet = callPackage ../development/libraries/libnet { };

  libnetfilter_conntrack = callPackage ../development/libraries/libnetfilter_conntrack { };

  libnetfilter_cthelper = callPackage ../development/libraries/libnetfilter_cthelper { };

  libnetfilter_cttimeout = callPackage ../development/libraries/libnetfilter_cttimeout { };

  libnetfilter_queue = callPackage ../development/libraries/libnetfilter_queue { };

  libnfnetlink = callPackage ../development/libraries/libnfnetlink { };

  libnftnl = callPackage ../development/libraries/libnftnl { };

  libnih = callPackage ../development/libraries/libnih { };

  libnova = callPackage ../development/libraries/libnova { };

  libnxml = callPackage ../development/libraries/libnxml { };

  libodfgen = callPackage ../development/libraries/libodfgen { };

  libofa = callPackage ../development/libraries/libofa { };

  libofx = callPackage ../development/libraries/libofx { };

  libogg = callPackage ../development/libraries/libogg { };

  liboggz = callPackage ../development/libraries/liboggz { };

  liboil = callPackage ../development/libraries/liboil { };

  libomxil-bellagio = callPackage ../development/libraries/libomxil-bellagio { };

  liboop = callPackage ../development/libraries/liboop { };

  libopus = callPackage ../development/libraries/libopus { };

  libosinfo = callPackage ../development/libraries/libosinfo {
    inherit (gnome3) libsoup;
  };

  libosip = callPackage ../development/libraries/osip {};

  libosip_3 = callPackage ../development/libraries/osip/3.nix {};

  libosmpbf = callPackage ../development/libraries/libosmpbf {};

  libotr = callPackage ../development/libraries/libotr { };

  libotr_3_2 = callPackage ../development/libraries/libotr/3.2.nix { };

  libp11 = callPackage ../development/libraries/libp11 { };

  libpar2 = callPackage ../development/libraries/libpar2 { };

  libpcap = callPackage ../development/libraries/libpcap { };

  libpipeline = callPackage ../development/libraries/libpipeline { };

  libpgf = callPackage ../development/libraries/libpgf { };

  libpng = callPackage ../development/libraries/libpng { };
  libpng_apng = libpng.override { apngSupport = true; };
  libpng12 = callPackage ../development/libraries/libpng/12.nix { };

  libpaper = callPackage ../development/libraries/libpaper { };

  libpfm = callPackage ../development/libraries/libpfm { };

  libpqxx = callPackage ../development/libraries/libpqxx { };

  libproxy = callPackage ../development/libraries/libproxy {
    stdenv = if stdenv.isDarwin
      then overrideCC stdenv gcc
      else stdenv;
  };

  libpseudo = callPackage ../development/libraries/libpseudo { };

  libpsl = callPackage ../development/libraries/libpsl { };

  libpst = callPackage ../development/libraries/libpst { };

  libpwquality = callPackage ../development/libraries/libpwquality { };

  libqalculate = callPackage ../development/libraries/libqalculate { };

  librsvg = callPackage ../development/libraries/librsvg { };

  librsync = callPackage ../development/libraries/librsync { };

  librsync_0_9 = callPackage ../development/libraries/librsync/0.9.nix { };

  libs3 = callPackage ../development/libraries/libs3 { };

  libsearpc = callPackage ../development/libraries/libsearpc { };

  libsigcxx = callPackage ../development/libraries/libsigcxx { };

  libsigcxx12 = callPackage ../development/libraries/libsigcxx/1.2.nix { };

  libsigsegv = callPackage ../development/libraries/libsigsegv { };

  # To bootstrap SBCL, I need CLisp 2.44.1; it needs libsigsegv 2.5
  libsigsegv_25 = callPackage ../development/libraries/libsigsegv/2.5.nix { };

  libsndfile = callPackage ../development/libraries/libsndfile {
    inherit (darwin.apple_sdk.frameworks) Carbon;
  };

  libsodium = callPackage ../development/libraries/libsodium { };

  libsoup = callPackage ../development/libraries/libsoup { };

  libssh = callPackage ../development/libraries/libssh { };

  libssh2 = callPackage ../development/libraries/libssh2 { };

  libstartup_notification = callPackage ../development/libraries/startup-notification { };

  libstrophe = callPackage ../development/libraries/libstrophe { };

  libspatialindex = callPackage ../development/libraries/libspatialindex { };

  libspatialite = callPackage ../development/libraries/libspatialite { };

  libstatgrab = callPackage ../development/libraries/libstatgrab { };

  libsvm = callPackage ../development/libraries/libsvm { };

  libtar = callPackage ../development/libraries/libtar { };

  libtasn1 = callPackage ../development/libraries/libtasn1 { };

  libtheora = callPackage ../development/libraries/libtheora { };

  libtiff = callPackage ../development/libraries/libtiff { };

  libtiger = callPackage ../development/libraries/libtiger { };

  libtommath = callPackage ../development/libraries/libtommath { };

  libtomcrypt = callPackage ../development/libraries/libtomcrypt { };

  libtorrentRasterbar = callPackage ../development/libraries/libtorrent-rasterbar { };

  libtorrentRasterbar_0_16 = callPackage ../development/libraries/libtorrent-rasterbar/0.16.nix {
    # fix "unrecognized option -arch" error
    stdenv = if stdenv.isDarwin
      then clangStdenv
      else stdenv;
  };

  libtoxcore = callPackage ../development/libraries/libtoxcore/old-api { };

  libtoxcore-dev = callPackage ../development/libraries/libtoxcore/new-api { };

  libtap = callPackage ../development/libraries/libtap { };

  libtsm = callPackage ../development/libraries/libtsm {
    automake = automake114x;
  };

  libtunepimp = callPackage ../development/libraries/libtunepimp { };

  libtxc_dxtn = callPackage ../development/libraries/libtxc_dxtn { };

  libtxc_dxtn_s2tc = callPackage ../development/libraries/libtxc_dxtn_s2tc { };

  libgeotiff = callPackage ../development/libraries/libgeotiff { };

  libu2f-host = callPackage ../development/libraries/libu2f-host { };

  libu2f-server = callPackage ../development/libraries/libu2f-server { };

  libunistring = callPackage ../development/libraries/libunistring { };

  libupnp = callPackage ../development/libraries/pupnp { };

  giflib = giflib_5_1;
  giflib_4_1 = callPackage ../development/libraries/giflib/4.1.nix { };
  giflib_5_0 = callPackage ../development/libraries/giflib/5.0.nix { };
  giflib_5_1 = callPackage ../development/libraries/giflib/5.1.nix { };

  libungif = callPackage ../development/libraries/giflib/libungif.nix { };

  libunibreak = callPackage ../development/libraries/libunibreak { };

  libunique = callPackage ../development/libraries/libunique/default.nix { };
  libunique3 = callPackage ../development/libraries/libunique/3.x.nix { inherit (gnome) gtkdoc; };

  liburcu = callPackage ../development/libraries/liburcu { };

  libusb = callPackage ../development/libraries/libusb {};

  libusb1 = callPackage ../development/libraries/libusb1 {
    inherit (darwin) libobjc IOKit;
  };

  libusbmuxd = callPackage ../development/libraries/libusbmuxd { };

  libunwind = if stdenv.isDarwin
    then libunwindNative
    else callPackage ../development/libraries/libunwind { };

  libunwindNative = callPackage ../development/libraries/libunwind/native.nix {};

  libuvVersions = recurseIntoAttrs (callPackage ../development/libraries/libuv {
    automake = automake113x; # fails with 14
    inherit (darwin.apple_sdk.frameworks) ApplicationServices CoreServices;
  });

  libuv = libuvVersions.v1_7_5;

  libv4l = lowPrio (v4l_utils.override {
    alsaLib = null;
    libX11 = null;
    qt4 = null;
    qt5 = null;
  });

  libva = callPackage ../development/libraries/libva { };

  libvdpau = callPackage ../development/libraries/libvdpau { };

  libvirt = callPackage ../development/libraries/libvirt { };

  libvirt-glib = callPackage ../development/libraries/libvirt-glib { };

  libvisio = callPackage ../development/libraries/libvisio { };

  libvisual = callPackage ../development/libraries/libvisual { };

  libvncserver = callPackage ../development/libraries/libvncserver {};

  libviper = callPackage ../development/libraries/libviper { };

  libvpx = callPackage ../development/libraries/libvpx { };
  libvpx-git = callPackage ../development/libraries/libvpx/git.nix { };

  libvterm = callPackage ../development/libraries/libvterm { };

  libvorbis = callPackage ../development/libraries/libvorbis { };

  libwebp = callPackage ../development/libraries/libwebp { };

  libwmf = callPackage ../development/libraries/libwmf { };

  libwnck = libwnck2;
  libwnck2 = callPackage ../development/libraries/libwnck { };
  libwnck3 = callPackage ../development/libraries/libwnck/3.x.nix { };

  libwpd = callPackage ../development/libraries/libwpd { };

  libwpd_08 = callPackage ../development/libraries/libwpd/0.8.nix { };

  libwps = callPackage ../development/libraries/libwps { };

  libwpg = callPackage ../development/libraries/libwpg { };

  libx86 = builderDefsPackage ../development/libraries/libx86 {};

  libxdg_basedir = callPackage ../development/libraries/libxdg-basedir { };

  libxkbcommon = callPackage ../development/libraries/libxkbcommon { };

  libxklavier = callPackage ../development/libraries/libxklavier { };

  libxls = callPackage ../development/libraries/libxls { };

  libxmi = callPackage ../development/libraries/libxmi { };

  libxml2 = callPackage ../development/libraries/libxml2 {
    pythonSupport = false;
  };

  libxml2Python = lowPrio (libxml2.override {
    pythonSupport = true;
  });

  libxmlxx = callPackage ../development/libraries/libxmlxx { };

  libxmp = callPackage ../development/libraries/libxmp { };

  libxslt = callPackage ../development/libraries/libxslt { };

  libixp_hg = callPackage ../development/libraries/libixp-hg { };

  libyaml = callPackage ../development/libraries/libyaml { };

  libyamlcpp = callPackage ../development/libraries/libyaml-cpp { };

  libykneomgr = callPackage ../development/libraries/libykneomgr { };

  libyubikey = callPackage ../development/libraries/libyubikey { };

  libzen = callPackage ../development/libraries/libzen { };

  libzip = callPackage ../development/libraries/libzip { };

  libzdb = callPackage ../development/libraries/libzdb { };

  libzrtpcpp = callPackage ../development/libraries/libzrtpcpp { };

  libwacom = callPackage ../development/libraries/libwacom { };

  lightning = callPackage ../development/libraries/lightning { };

  lirc = callPackage ../development/libraries/lirc { };

  liquidfun = callPackage ../development/libraries/liquidfun { };

  live555 = callPackage ../development/libraries/live555 { };

  log4cpp = callPackage ../development/libraries/log4cpp { };

  log4cxx = callPackage ../development/libraries/log4cxx { };

  log4cplus = callPackage ../development/libraries/log4cplus { };

  loudmouth = callPackage ../development/libraries/loudmouth { };

  luabind = callPackage ../development/libraries/luabind { lua = lua5_1; };

  luabind_luajit = callPackage ../development/libraries/luabind { lua = luajit; };

  lzo = callPackage ../development/libraries/lzo { };

  matio = callPackage ../development/libraries/matio { };

  mbedtls = callPackage ../development/libraries/mbedtls { };

  mdds_0_7_1 = callPackage ../development/libraries/mdds/0.7.1.nix { };
  mdds = callPackage ../development/libraries/mdds { };

  # failed to build
  mediastreamer = callPackage ../development/libraries/mediastreamer { };

  mediastreamer-openh264 = callPackage ../development/libraries/mediastreamer/msopenh264.nix { };

  menu-cache = callPackage ../development/libraries/menu-cache { };

  mesaSupported = lib.elem system lib.platforms.mesaPlatforms;

  mesaDarwinOr = alternative: if stdenv.isDarwin
    then callPackage ../development/libraries/mesa-darwin {
      inherit (darwin.apple_sdk.frameworks) OpenGL;
      inherit (darwin.apple_sdk.libs) Xplugin;
      inherit (darwin) apple_sdk;
    }
    else alternative;
  mesa_noglu = mesaDarwinOr (callPackage ../development/libraries/mesa {
    # makes it slower, but during runtime we link against just mesa_drivers
    # through /run/opengl-driver*, which is overriden according to config.grsecurity
    grsecEnabled = true;
  });
  mesa_glu =  mesaDarwinOr (callPackage ../development/libraries/mesa-glu { });
  mesa_drivers = mesaDarwinOr (
    let mo = mesa_noglu.override {
      grsecEnabled = config.grsecurity or false;
    };
    in mo.drivers
  );
  mesa = mesaDarwinOr (buildEnv {
    name = "mesa-${mesa_noglu.version}";
    paths = [ mesa_noglu mesa_glu ];
  });

  meterbridge = callPackage ../applications/audio/meterbridge { };

  metaEnvironment = recurseIntoAttrs (let callPackage = newScope pkgs.metaEnvironment; in rec {
    sdfLibrary    = callPackage ../development/libraries/sdf-library { aterm = aterm28; };
    toolbuslib    = callPackage ../development/libraries/toolbuslib { aterm = aterm28; inherit (windows) w32api; };
    cLibrary      = callPackage ../development/libraries/c-library { aterm = aterm28; };
    errorSupport  = callPackage ../development/libraries/error-support { aterm = aterm28; };
    ptSupport     = callPackage ../development/libraries/pt-support { aterm = aterm28; };
    ptableSupport = callPackage ../development/libraries/ptable-support { aterm = aterm28; };
    configSupport = callPackage ../development/libraries/config-support { aterm = aterm28; };
    asfSupport    = callPackage ../development/libraries/asf-support { aterm = aterm28; };
    tideSupport   = callPackage ../development/libraries/tide-support { aterm = aterm28; };
    rstoreSupport = callPackage ../development/libraries/rstore-support { aterm = aterm28; };
    sdfSupport    = callPackage ../development/libraries/sdf-support { aterm = aterm28; };
    sglr          = callPackage ../development/libraries/sglr { aterm = aterm28; };
    ascSupport    = callPackage ../development/libraries/asc-support { aterm = aterm28; };
    pgen          = callPackage ../development/libraries/pgen { aterm = aterm28; };
  });

  ming = callPackage ../development/libraries/ming { };

  minizip = callPackage ../development/libraries/minizip { };

  minmay = callPackage ../development/libraries/minmay { };

  miro = callPackage ../applications/video/miro {
    inherit (pythonPackages) pywebkitgtk pycurl mutagen;
    avahi = avahi.override {
      withLibdnssdCompat = true;
    };
  };

  mkvtoolnix = callPackage ../applications/video/mkvtoolnix { };

  mkvtoolnix-cli = mkvtoolnix.override {
    withGUI = false;
    qt5 = null;
    legacyGUI = false;
    wxGTK = null;
  };

  mlt-qt4 = callPackage ../development/libraries/mlt {
    qt = qt4;
  };

  mlt-qt5 = callPackage ../development/libraries/mlt/qt-5.4.nix { };

  movit = callPackage ../development/libraries/movit { };

  mosquitto = callPackage ../servers/mqtt/mosquitto { };

  mps = callPackage ../development/libraries/mps { };

  libmpeg2 = callPackage ../development/libraries/libmpeg2 { };

  mpeg2dec = libmpeg2;

  msilbc = callPackage ../development/libraries/msilbc { };

  mp4v2 = callPackage ../development/libraries/mp4v2 { };

  libmpc = callPackage ../development/libraries/libmpc { };

  mpich2 = callPackage ../development/libraries/mpich2 { };

  mstpd = callPackage ../os-specific/linux/mstpd { };

  mtdev = callPackage ../development/libraries/mtdev { };

  mtpfs = callPackage ../tools/filesystems/mtpfs { };

  mu = callPackage ../tools/networking/mu {
    texinfo = texinfo4;
  };

  mueval = callPackage ../development/tools/haskell/mueval { };

  muparser = callPackage ../development/libraries/muparser { };

  mygpoclient = callPackage ../development/python-modules/mygpoclient { };

  mygui = callPackage ../development/libraries/mygui {};

  myguiSvn = callPackage ../development/libraries/mygui/svn.nix {};

  mysocketw = callPackage ../development/libraries/mysocketw { };

  mythes = callPackage ../development/libraries/mythes { };

  nanomsg = callPackage ../development/libraries/nanomsg { };

  ncurses = callPackage ../development/libraries/ncurses { };

  neardal = callPackage ../development/libraries/neardal { };

  neon = callPackage ../development/libraries/neon {
    compressionSupport = true;
    sslSupport = true;
  };

  neon_0_29 = callPackage ../development/libraries/neon/0.29.nix {
    compressionSupport = true;
    sslSupport = true;
  };

  nettle = callPackage ../development/libraries/nettle { };

  newt = callPackage ../development/libraries/newt { };

  nghttp2 = callPackage ../development/libraries/nghttp2 { };
  libnghttp2 = nghttp2.override {
    prefix = "lib";
    fetchurl = fetchurlBoot;
  };

  nix-plugins = callPackage ../development/libraries/nix-plugins {
    nix = pkgs.nixUnstable;
  };

  non = callPackage ../applications/audio/non { };

  nspr = callPackage ../development/libraries/nspr { };

  nss = lowPrio (callPackage ../development/libraries/nss { });

  nss_wrapper = callPackage ../development/libraries/nss_wrapper { };

  nssTools = callPackage ../development/libraries/nss {
    includeTools = true;
  };

  ntk = callPackage ../development/libraries/audio/ntk { };

  ntrack = callPackage ../development/libraries/ntrack { };

  nvidia-texture-tools = callPackage ../development/libraries/nvidia-texture-tools { };

  ode = builderDefsPackage (callPackage ../development/libraries/ode) { };

  ogre = callPackage ../development/libraries/ogre {};

  ogrepaged = callPackage ../development/libraries/ogrepaged { };

  oniguruma = callPackage ../development/libraries/oniguruma { };

  # openalSoft is 100% ABI compatible to openalLegacy and should be a default
  openal = openalSoft;
  openalLegacy = callPackage ../development/libraries/openal { };
  openalSoft = callPackage ../development/libraries/openal-soft { };

  openbabel = callPackage ../development/libraries/openbabel { };

  opencascade = callPackage ../development/libraries/opencascade {
    tcl = tcl-8_5;
    tk = tk-8_5;
  };

  opencascade_6_5 = callPackage ../development/libraries/opencascade/6.5.nix {
    automake = automake111x;
    ftgl = ftgl212;
  };

  opencascade_oce = callPackage ../development/libraries/opencascade/oce.nix { };

  opencollada = callPackage ../development/libraries/opencollada { };

  opencsg = callPackage ../development/libraries/opencsg { };

  openct = callPackage ../development/libraries/openct { };

  opencv = callPackage ../development/libraries/opencv { };

  opencv_2_1 = callPackage ../development/libraries/opencv/2.1.nix {
    libpng = libpng12;
  };

  opencv3 = callPackage ../development/libraries/opencv/3.x.nix { };

  # this ctl version is needed by openexr_viewers
  openexr_ctl = ctl;

  openexr = callPackage ../development/libraries/openexr { };

  openldap = callPackage ../development/libraries/openldap { };

  libopensc_dnie = callPackage ../development/libraries/libopensc-dnie { };

  opencolorio = callPackage ../development/libraries/opencolorio { };

  ois = callPackage ../development/libraries/ois {};

  opal = callPackage ../development/libraries/opal {};

  openh264 = callPackage ../development/libraries/openh264 { };

  openjpeg_1 = callPackage ../development/libraries/openjpeg/1.x.nix { };
  openjpeg_2_0 = callPackage ../development/libraries/openjpeg/2.0.nix { };
  openjpeg_2_1 = callPackage ../development/libraries/openjpeg/2.1.nix { };
  openjpeg = openjpeg_2_1;

  openscenegraph = callPackage ../development/libraries/openscenegraph {
    giflib = giflib_4_1;
    ffmpeg = ffmpeg_0;
  };

  libressl = callPackage ../development/libraries/libressl { };

  boringssl = callPackage ../development/libraries/boringssl { };

  openssl = callPackage ../development/libraries/openssl {
    fetchurl = fetchurlBoot;
    cryptodevHeaders = linuxPackages.cryptodev.override {
      fetchurl = fetchurlBoot;
      onlyHeaders = true;
    };
  };

  openssl_1_0_2 = callPackage ../development/libraries/openssl/1.0.2.x.nix {
    fetchurl = fetchurlBoot;
    cryptodevHeaders = linuxPackages.cryptodev.override {
      fetchurl = fetchurlBoot;
      onlyHeaders = true;
    };
  };

  opensubdiv = callPackage ../development/libraries/opensubdiv { };

  openwsman = callPackage ../development/libraries/openwsman {};

  ortp = callPackage ../development/libraries/ortp { };

  p11_kit = callPackage ../development/libraries/p11-kit { };

  paperkey = callPackage ../tools/security/paperkey { };

  pangoxsl = callPackage ../development/libraries/pangoxsl { };

  pcg_c = callPackage ../development/libraries/pcg-c { };

  pcl = callPackage ../development/libraries/pcl {
    vtk = vtkWithQt4;
  };

  pcre = callPackage ../development/libraries/pcre {
    unicodeSupport = config.pcre.unicode or true;
  };

  pcre2 = callPackage ../development/libraries/pcre2 { };

  pdf2xml = callPackage ../development/libraries/pdf2xml {} ;

  phonon = callPackage ../development/libraries/phonon/qt4 {};

  phonon_backend_gstreamer = callPackage ../development/libraries/phonon-backend-gstreamer/qt4 {};

  phonon_backend_vlc = callPackage ../development/libraries/phonon-backend-vlc/qt4 {};

  phonon_qt5 = callPackage ../development/libraries/phonon/qt5/old.nix {};

  phonon_qt5_backend_gstreamer = callPackage ../development/libraries/phonon-backend-gstreamer/qt5/old.nix {};

  physfs = callPackage ../development/libraries/physfs { };

  pipelight = callPackage ../tools/misc/pipelight {
    wineStaging = pkgsi686Linux.wineStaging;
  };

  pkcs11helper = callPackage ../development/libraries/pkcs11helper { };

  plib = callPackage ../development/libraries/plib { };

  pocketsphinx = callPackage ../development/libraries/pocketsphinx { };

  podofo = callPackage ../development/libraries/podofo { lua5 = lua5_1; };

  poker-eval = callPackage ../development/libraries/poker-eval { };

  polarssl = mbedtls;

  polkit = callPackage ../development/libraries/polkit {
    spidermonkey = spidermonkey_17;
  };

  polkit_qt4 = callPackage ../development/libraries/polkit-qt-1 { };

  polkit_qt5 = callPackage ../development/libraries/polkit-qt-1/old.nix { withQt5 = true; };

  policykit = callPackage ../development/libraries/policykit { };

  poppler = callPackage ../development/libraries/poppler { lcms = lcms2; };

  poppler_min = poppler.override { # TODO: maybe reduce even more
    minimal = true;
    suffix = "min";
  };

  poppler_qt4 = poppler.override {
    qt4Support = true;
    suffix = "qt4";
  };

  poppler_qt5 = qt5Libs.popplerQt;

  poppler_utils = poppler.override { suffix = "utils"; utils = true; };

  popt = callPackage ../development/libraries/popt { };

  portaudio = callPackage ../development/libraries/portaudio { };

  portaudioSVN = callPackage ../development/libraries/portaudio/svn-head.nix { };

  portmidi = callPackage ../development/libraries/portmidi {};

  prison = callPackage ../development/libraries/prison { };

  proj = callPackage ../development/libraries/proj { };

  postgis = callPackage ../development/libraries/postgis { };

  protobuf = protobuf2_6;
  protobuf3_0 = lowPrio (callPackage ../development/libraries/protobuf/3.0.nix { });
  protobuf2_6 = callPackage ../development/libraries/protobuf/2.6.nix { };
  protobuf2_5 = callPackage ../development/libraries/protobuf/2.5.nix { };

  protobufc = protobufc1_1;
  protobufc1_1 = callPackage ../development/libraries/protobufc/1.1.nix { };
  protobufc1_0 = callPackage ../development/libraries/protobufc/1.0.nix { };

  pth = callPackage ../development/libraries/pth { };

  ptlib = callPackage ../development/libraries/ptlib {};

  pugixml = callPackage ../development/libraries/pugixml { };

  re2 = callPackage ../development/libraries/re2 { };

  qca2 = callPackage ../development/libraries/qca2 { qt = qt4; };

  qca-qt5 = callPackage ../development/libraries/qca-qt5/old.nix { };

  qimageblitz = callPackage ../development/libraries/qimageblitz {};

  qjson = callPackage ../development/libraries/qjson { };

  qoauth = callPackage ../development/libraries/qoauth { };

  quazip = callPackage ../development/libraries/quazip {
    qt = qt5;
  };

  qt3 = callPackage ../development/libraries/qt-3 {
    openglSupport = mesaSupported;
    libpng = libpng12;
  };

  qt4 = pkgs.kde4.qt4;

  qt48 = callPackage ../development/libraries/qt-4.x/4.8 {
    # GNOME dependencies are not used unless gtkStyle == true
    mesa = mesa_noglu;
    inherit (pkgs.gnome) libgnomeui GConf gnome_vfs;
    cups = if stdenv.isLinux then cups else null;
  };

  qt48Full = appendToName "full" (qt48.override {
    docs = true;
    demos = true;
    examples = true;
    developerBuild = true;
  });

  qt54 = recurseIntoAttrs (callPackage ../development/libraries/qt-5/5.4 {});
  qt55 = recurseIntoAttrs (import ../development/libraries/qt-5/5.5 { inherit pkgs; });

  qt5 = qt54;

  qt5LibsFun = self: with self; {

    accounts-qt = callPackage ../development/libraries/accounts-qt { };

    grantlee = callPackage ../development/libraries/grantlee/5.x.nix { };

    libdbusmenu = callPackage ../development/libraries/libdbusmenu-qt/qt-5.5.nix { };

    libkeyfinder = callPackage ../development/libraries/libkeyfinder { };

    mlt = callPackage ../development/libraries/mlt/qt-5.5.nix {};

    openbr = callPackage ../development/libraries/openbr { };

    phonon = callPackage ../development/libraries/phonon/qt5 { };

    phonon_backend_gstreamer = callPackage ../development/libraries/phonon-backend-gstreamer/qt5 { };

    phonon_backend_vlc = callPackage ../development/libraries/phonon-backend-vlc/qt5 { };

    polkitQt = callPackage ../development/libraries/polkit-qt-1 {
      withQt5 = true;
    };

    popplerQt = callPackage ../development/libraries/poppler {
      lcms = lcms2;
      qt5Support = true;
      suffix = "qt5";
    };

    qca-qt5 = callPackage ../development/libraries/qca-qt5 { };

    qmltermwidget = callPackage ../development/libraries/qmltermwidget { };

    signon = callPackage ../development/libraries/signon { };

    telepathy = callPackage ../development/libraries/telepathy/qt5 { };

    vlc = callPackage ../applications/video/vlc {
      qt4 = null;
      withQt5 = true;
    };

  };

  qt55Libs = lib.makeScope qt55.newScope qt5LibsFun;
  qt5Libs = qt55Libs;

  qtEnv = callPackage ../development/libraries/qt-5/qt-env.nix {};

  qt5Full = appendToName "full" (qtEnv {
    qtbase = qt5.base;
    paths = lib.filter lib.isDerivation (lib.attrValues qt5);
  });

  qtcreator = callPackage ../development/qtcreator {
    qtLib = qt54;
    withDocumentation = true;
  };

  qtkeychain = callPackage ../development/libraries/qtkeychain { };

  qtscriptgenerator = callPackage ../development/libraries/qtscriptgenerator { };

  quesoglc = callPackage ../development/libraries/quesoglc { };

  qwt = callPackage ../development/libraries/qwt {};

  qwt6 = callPackage ../development/libraries/qwt/6.nix { };

  qxt = callPackage ../development/libraries/qxt {};

  rabbitmq-c = callPackage ../development/libraries/rabbitmq-c {};

  rabbitmq-c_0_4 = callPackage ../development/libraries/rabbitmq-c/0.4.nix {};

  rabbitmq-java-client = callPackage ../development/libraries/rabbitmq-java-client {};

  raul = callPackage ../development/libraries/audio/raul { };

  readline = readline6;
  readline6 = readline63;

  readline5 = callPackage ../development/libraries/readline/5.x.nix { };

  readline62 = callPackage ../development/libraries/readline/6.2.nix { };

  readline63 = callPackage ../development/libraries/readline/6.3.nix { };

  readosm = callPackage ../development/libraries/readosm { };

  lambdabot = callPackage ../development/tools/haskell/lambdabot {
    haskell-lib = haskell.lib;
  };

  leksah = callPackage ../development/tools/haskell/leksah {
    inherit (haskellPackages) ghcWithPackages;
  };

  librdf_raptor = callPackage ../development/libraries/librdf/raptor.nix { };

  librdf_raptor2 = callPackage ../development/libraries/librdf/raptor2.nix { };

  librdf_rasqal = callPackage ../development/libraries/librdf/rasqal.nix { };

  librdf_redland = callPackage ../development/libraries/librdf/redland.nix { };

  librdf = callPackage ../development/libraries/librdf { };

  libsmf = callPackage ../development/libraries/audio/libsmf { };

  lilv = callPackage ../development/libraries/audio/lilv { };
  lilv-svn = callPackage ../development/libraries/audio/lilv/lilv-svn.nix { };

  lv2 = callPackage ../development/libraries/audio/lv2 { };

  lvtk = callPackage ../development/libraries/audio/lvtk { };

  qrupdate = callPackage ../development/libraries/qrupdate { };

  redland = pkgs.librdf_redland;

  resolv_wrapper = callPackage ../development/libraries/resolv_wrapper { };

  rhino = callPackage ../development/libraries/java/rhino {
    javac = gcj;
    jvm = gcj;
  };

  rlog = callPackage ../development/libraries/rlog { };

  rocksdb = callPackage ../development/libraries/rocksdb { };

  rote = callPackage ../development/libraries/rote { };

  rubberband = callPackage ../development/libraries/rubberband {
    inherit (vamp) vampSDK;
  };

  sbc = callPackage ../development/libraries/sbc { };

  schroedinger = callPackage ../development/libraries/schroedinger { };

  SDL = callPackage ../development/libraries/SDL {
    openglSupport = mesaSupported;
    alsaSupport = stdenv.isLinux;
    x11Support = !stdenv.isCygwin;
    pulseaudioSupport = if (config ? pulseaudio)
                        then config.pulseaudio
                        else stdenv.isLinux;
    inherit (darwin.apple_sdk.frameworks) OpenGL CoreAudio CoreServices AudioUnit Kernel Cocoa;
  };

  SDL_gfx = callPackage ../development/libraries/SDL_gfx { };

  SDL_image = callPackage ../development/libraries/SDL_image { };

  SDL_mixer = callPackage ../development/libraries/SDL_mixer { };

  SDL_net = callPackage ../development/libraries/SDL_net { };

  SDL_sound = callPackage ../development/libraries/SDL_sound { };

  SDL_stretch= callPackage ../development/libraries/SDL_stretch { };

  SDL_ttf = callPackage ../development/libraries/SDL_ttf { };

  SDL2 = callPackage ../development/libraries/SDL2 {
    openglSupport = mesaSupported;
    alsaSupport = stdenv.isLinux;
    x11Support = !stdenv.isCygwin;
    pulseaudioSupport = config.pulseaudio or false; # better go through ALSA
    inherit (darwin.apple_sdk.frameworks) AudioUnit Cocoa CoreAudio CoreServices ForceFeedback OpenGL;
  };

  SDL2_image = callPackage ../development/libraries/SDL2_image { };

  SDL2_mixer = callPackage ../development/libraries/SDL2_mixer { };

  SDL2_net = callPackage ../development/libraries/SDL2_net { };

  SDL2_gfx = callPackage ../development/libraries/SDL2_gfx { };

  SDL2_ttf = callPackage ../development/libraries/SDL2_ttf { };

  sblim-sfcc = callPackage ../development/libraries/sblim-sfcc {};

  serd = callPackage ../development/libraries/serd {};

  serf = callPackage ../development/libraries/serf {};

  sfsexp = callPackage ../development/libraries/sfsexp {};

  shhmsg = callPackage ../development/libraries/shhmsg { };

  shhopt = callPackage ../development/libraries/shhopt { };

  silgraphite = callPackage ../development/libraries/silgraphite {};
  graphite2 = callPackage ../development/libraries/silgraphite/graphite2.nix {};

  simgear = callPackage ../development/libraries/simgear { };

  sfml = callPackage ../development/libraries/sfml { };

  signon = callPackage ../development/libraries/signon/old.nix {};

  skalibs = callPackage ../development/libraries/skalibs { };

  slang = callPackage ../development/libraries/slang { };

  slibGuile = callPackage ../development/libraries/slib {
    scheme = guile_1_8;
    texinfo = texinfo4; # otherwise erros: must be after `@defun' to use `@defunx'
  };

  smpeg = callPackage ../development/libraries/smpeg { };

  snack = callPackage ../development/libraries/snack {
        # optional
  };

  snappy = callPackage ../development/libraries/snappy { };

  socket_wrapper = callPackage ../development/libraries/socket_wrapper { };

  sofia_sip = callPackage ../development/libraries/sofia-sip { };

  soprano = callPackage ../development/libraries/soprano { };

  soqt = callPackage ../development/libraries/soqt { };

  sord = callPackage ../development/libraries/sord {};
  sord-svn = callPackage ../development/libraries/sord/sord-svn.nix {};

  soundtouch = callPackage ../development/libraries/soundtouch {};

  spandsp = callPackage ../development/libraries/spandsp {};

  spatialite_tools = callPackage ../development/libraries/spatialite-tools { };

  speechd = callPackage ../development/libraries/speechd { };

  speech_tools = callPackage ../development/libraries/speech-tools {};

  speex = callPackage ../development/libraries/speex {
    fftw = fftwFloat;
  };

  speexdsp = callPackage ../development/libraries/speexdsp {
    fftw = fftwFloat;
  };

  sphinxbase = callPackage ../development/libraries/sphinxbase { };

  sphinxsearch = callPackage ../servers/search/sphinxsearch { };

  spice = callPackage ../development/libraries/spice {
    celt = celt_0_5_1;
    inherit (pythonPackages) pyparsing;
  };

  spice_gtk = callPackage ../development/libraries/spice-gtk { };

  spice_protocol = callPackage ../development/libraries/spice-protocol { };

  sratom = callPackage ../development/libraries/audio/sratom { };

  srm = callPackage ../tools/security/srm { };

  srtp = callPackage ../development/libraries/srtp {
    libpcap = if stdenv.isLinux then libpcap else null;
  };

  stxxl = callPackage ../development/libraries/stxxl { parallel = true; };

  sqlite = lowPrio (callPackage ../development/libraries/sqlite { });

  sqlite3_analyzer = lowPrio (callPackage ../development/libraries/sqlite/sqlite3_analyzer.nix { });

  sqlite-amalgamation = callPackage ../development/libraries/sqlite-amalgamation { };

  sqlite-interactive = appendToName "interactive" (sqlite.override { interactive = true; });

  sqlcipher = lowPrio (callPackage ../development/libraries/sqlcipher {
    readline = null;
    ncurses = null;
  });

  stfl = callPackage ../development/libraries/stfl { };

  stlink = callPackage ../development/tools/misc/stlink { };

  steghide = callPackage ../tools/security/steghide {};

  stlport = callPackage ../development/libraries/stlport { };

  strigi = callPackage ../development/libraries/strigi { clucene_core = clucene_core_2; };

  subtitleeditor = callPackage ../applications/video/subtitleeditor { };

  suil = callPackage ../development/libraries/audio/suil { };

  sutils = callPackage ../tools/misc/sutils { };

  svrcore = callPackage ../development/libraries/svrcore { };

  sword = callPackage ../development/libraries/sword { };

  biblesync = callPackage ../development/libraries/biblesync { };

  szip = callPackage ../development/libraries/szip { };

  t1lib = callPackage ../development/libraries/t1lib { };

  taglib = callPackage ../development/libraries/taglib { };

  taglib_extras = callPackage ../development/libraries/taglib-extras { };

  talloc = callPackage ../development/libraries/talloc {
    python = python2;
  };

  tclap = callPackage ../development/libraries/tclap {};

  tclgpg = callPackage ../development/libraries/tclgpg { };

  tcllib = callPackage ../development/libraries/tcllib { };

  tcltls = callPackage ../development/libraries/tcltls { };

  ntdb = callPackage ../development/libraries/ntdb {
    python = python2;
  };

  tdb = callPackage ../development/libraries/tdb {
    python = python2;
  };

  tecla = callPackage ../development/libraries/tecla { };

  telepathy_glib = callPackage ../development/libraries/telepathy/glib { };

  telepathy_farstream = callPackage ../development/libraries/telepathy/farstream {};

  telepathy_qt = callPackage ../development/libraries/telepathy/qt { };

  telepathy_qt5 = callPackage ../development/libraries/telepathy/qt5/old.nix {};

  tevent = callPackage ../development/libraries/tevent {
    python = python2;
  };

  thrift = callPackage ../development/libraries/thrift { };

  tidyp = callPackage ../development/libraries/tidyp { };

  tinyxml = tinyxml2;

  tinyxml2 = callPackage ../development/libraries/tinyxml/2.6.2.nix { };

  tk = tk-8_6;

  tk-8_6 = callPackage ../development/libraries/tk/8.6.nix { };
  tk-8_5 = callPackage ../development/libraries/tk/8.5.nix { tcl = tcl-8_5; };

  tnt = callPackage ../development/libraries/tnt { };

  kyotocabinet = callPackage ../development/libraries/kyotocabinet { };

  tokyocabinet = callPackage ../development/libraries/tokyo-cabinet { };

  tokyotyrant = callPackage ../development/libraries/tokyo-tyrant { };

  tremor = callPackage ../development/libraries/tremor { };

  uid_wrapper = callPackage ../development/libraries/uid_wrapper { };

  unibilium = callPackage ../development/libraries/unibilium { };

  unicap = callPackage ../development/libraries/unicap {};

  tsocks = callPackage ../development/libraries/tsocks { };

  unixODBC = callPackage ../development/libraries/unixODBC { };

  unixODBCDrivers = recurseIntoAttrs (callPackages ../development/libraries/unixODBCDrivers {});

  urt = callPackage ../development/libraries/urt { };

  ustr = callPackage ../development/libraries/ustr { };

  usbredir = callPackage ../development/libraries/usbredir {
    libusb = libusb1;
  };

  uthash = callPackage ../development/libraries/uthash { };

  ucommon = ucommon_openssl;

  ucommon_openssl = callPackage ../development/libraries/ucommon {
    gnutls = null;
  };

  ucommon_gnutls = lowPrio (ucommon.override {
    openssl = null;
    zlib = null;
    gnutls = gnutls;
  });

  v8_3_16_14 = callPackage ../development/libraries/v8/3.16.14.nix {
    inherit (pythonPackages) gyp;
    # The build succeeds using gcc5 but it fails to build pkgs.consul-ui
    stdenv = overrideCC stdenv gcc48;
  };

  v8_3_24_10 = callPackage ../development/libraries/v8/3.24.10.nix {
    inherit (pythonPackages) gyp;
  };

  v8_4_5 = callPackage ../development/libraries/v8/4.5.nix {
    inherit (pythonPackages) gyp;
  };

  v8 = callPackage ../development/libraries/v8 {
    inherit (pythonPackages) gyp;
  };

  vaapiIntel = callPackage ../development/libraries/vaapi-intel { };

  vaapiVdpau = callPackage ../development/libraries/vaapi-vdpau { };

  vamp = callPackage ../development/libraries/audio/vamp { };

  vc = callPackage ../development/libraries/vc { };

  vc_0_7 = callPackage ../development/libraries/vc/0.7.nix { };

  vcdimager = callPackage ../development/libraries/vcdimager { };

  vid-stab = callPackage ../development/libraries/vid-stab { };

  vigra = callPackage ../development/libraries/vigra {
    inherit (pkgs.pythonPackages) numpy;
  };

  vlock = callPackage ../misc/screensavers/vlock { };

  vmime = callPackage ../development/libraries/vmime { };

  vrpn = callPackage ../development/libraries/vrpn { };

  vtk = callPackage ../development/libraries/vtk { };

  vtkWithQt4 = vtk.override { qtLib = qt4; };

  vxl = callPackage ../development/libraries/vxl {
    libpng = libpng12;
  };

  wavpack = callPackage ../development/libraries/wavpack {
    inherit (darwin) libiconv;
  };

  wayland = callPackage ../development/libraries/wayland {
    graphviz = graphviz-nox;
  };

  webkit = webkitgtk;

  webkitgtk = callPackage ../development/libraries/webkitgtk {
    harfbuzz = harfbuzz-icu;
    gst-plugins-base = gst_all_1.gst-plugins-base;
  };

  webkitgtk24x = callPackage ../development/libraries/webkitgtk/2.4.nix {
    harfbuzz = harfbuzz-icu;
    gst-plugins-base = gst_all_1.gst-plugins-base;
  };

  webkitgtk2 = webkitgtk24x.override {
    withGtk2 = true;
    enableIntrospection = false;
  };

  websocketpp = callPackage ../development/libraries/websocket++ { };

  webrtc-audio-processing = callPackage ../development/libraries/webrtc-audio-processing { };

  wildmidi = callPackage ../development/libraries/wildmidi { };

  wiredtiger = callPackage ../development/libraries/wiredtiger { };

  wvstreams = callPackage ../development/libraries/wvstreams { };

  wxGTK = wxGTK28;

  wxGTK28 = callPackage ../development/libraries/wxGTK-2.8 {
    inherit (gnome) GConf;
    withMesa = lib.elem system lib.platforms.mesaPlatforms;
  };

  wxGTK29 = callPackage ../development/libraries/wxGTK-2.9/default.nix {
    inherit (gnome) GConf;
    inherit (darwin.stubs) setfile;
    withMesa = lib.elem system lib.platforms.mesaPlatforms;
  };

  wxGTK30 = callPackage ../development/libraries/wxGTK-3.0/default.nix {
    inherit (gnome) GConf;
    inherit (darwin.stubs) setfile;
    withMesa = lib.elem system lib.platforms.mesaPlatforms;
  };

  wxmac = callPackage ../development/libraries/wxmac {
    inherit (darwin.apple_sdk.frameworks) AGL Cocoa Kernel QuickTime;
    inherit (darwin.stubs) setfile rez derez;
  };

  wtk = callPackage ../development/libraries/wtk { };

  x264 = callPackage ../development/libraries/x264 { };

  x265 = callPackage ../development/libraries/x265 { };

  xapian = callPackage ../development/libraries/xapian { };

  xapianBindings = callPackage ../development/libraries/xapian/bindings {  # TODO perl php Java, tcl, C#, python
  };

  xapian10 = callPackage ../development/libraries/xapian/1.0.x.nix { };

  xapianBindings10 = callPackage ../development/libraries/xapian/bindings/1.0.x.nix {  # TODO perl php Java, tcl, C#, python
  };

  xavs = callPackage ../development/libraries/xavs { };

  Xaw3d = callPackage ../development/libraries/Xaw3d { };

  xbase = callPackage ../development/libraries/xbase { };

  xcb-util-cursor = xorg.xcbutilcursor;
  xcb-util-cursor-HEAD = callPackage ../development/libraries/xcb-util-cursor/HEAD.nix { };

  xdo = callPackage ../tools/misc/xdo { };

  xineLib = callPackage ../development/libraries/xine-lib { };

  xautolock = callPackage ../misc/screensavers/xautolock { };

  xercesc = callPackage ../development/libraries/xercesc {};

  # Avoid using this. It isn't really a wrapper anymore, but we keep the name.
  xlibsWrapper = callPackage ../development/libraries/xlibs-wrapper {
    packages = [
      freetype fontconfig xorg.xproto xorg.libX11 xorg.libXt
      xorg.libXft xorg.libXext xorg.libSM xorg.libICE
      xorg.xextproto
    ];
  };

  xmlrpc_c = callPackage ../development/libraries/xmlrpc-c { };

  xmlsec = callPackage ../development/libraries/xmlsec { };

  xlslib = callPackage ../development/libraries/xlslib { };

  xvidcore = callPackage ../development/libraries/xvidcore { };

  xylib = callPackage ../development/libraries/xylib { };

  yajl = callPackage ../development/libraries/yajl { };

  yubico-piv-tool = callPackage ../tools/misc/yubico-piv-tool { };

  yubikey-personalization = callPackage ../tools/misc/yubikey-personalization {
    libusb = libusb1;
  };

  yubikey-personalization-gui = callPackage ../tools/misc/yubikey-personalization-gui {
    qt = qt4;
  };

  zeitgeist = callPackage ../development/libraries/zeitgeist { };

  zlib = callPackage ../development/libraries/zlib {
    fetchurl = fetchurlBoot;
  };

  zlog = callPackage ../development/libraries/zlog { };

  zlibStatic = lowPrio (appendToName "static" (callPackage ../development/libraries/zlib {
    static = true;
  }));

  zeromq2 = callPackage ../development/libraries/zeromq/2.x.nix {};
  zeromq3 = callPackage ../development/libraries/zeromq/3.x.nix {};
  zeromq4 = callPackage ../development/libraries/zeromq/4.x.nix {};
  zeromq = zeromq4;

  cppzmq = callPackage ../development/libraries/cppzmq {};

  czmq = callPackage ../development/libraries/czmq { };

  zimlib = callPackage ../development/libraries/zimlib { };

  zita-convolver = callPackage ../development/libraries/audio/zita-convolver { };

  zita-alsa-pcmi = callPackage ../development/libraries/audio/zita-alsa-pcmi { };

  zita-resampler = callPackage ../development/libraries/audio/zita-resampler { };

  zziplib = callPackage ../development/libraries/zziplib { };

  ### DEVELOPMENT / LIBRARIES / AGDA

  agda = callPackage ../build-support/agda {
    glibcLocales = if pkgs.stdenv.isLinux then pkgs.glibcLocales else null;
    extension = self : super : { };
    inherit (haskellPackages) Agda;
  };

  agdaBase = callPackage ../development/libraries/agda/agda-base { };

  agdaIowaStdlib = callPackage ../development/libraries/agda/agda-iowa-stdlib { };

  agdaPrelude = callPackage ../development/libraries/agda/agda-prelude { };

  AgdaStdlib = callPackage ../development/libraries/agda/agda-stdlib {
    inherit (haskellPackages) ghcWithPackages;
  };

  AgdaSheaves = callPackage ../development/libraries/agda/Agda-Sheaves { };

  bitvector = callPackage ../development/libraries/agda/bitvector { };

  categories = callPackage ../development/libraries/agda/categories { };

  pretty = callPackage ../development/libraries/agda/pretty { };

  TotalParserCombinators = callPackage ../development/libraries/agda/TotalParserCombinators { };

  ### DEVELOPMENT / LIBRARIES / JAVA

  atermjava = callPackage ../development/libraries/java/aterm {
    stdenv = overrideInStdenv stdenv [gnumake380];
  };

  commonsBcel = callPackage ../development/libraries/java/commons/bcel { };

  commonsBsf = callPackage ../development/libraries/java/commons/bsf { };

  commonsCompress = callPackage ../development/libraries/java/commons/compress { };

  commonsFileUpload = callPackage ../development/libraries/java/commons/fileupload { };

  commonsLang = callPackage ../development/libraries/java/commons/lang { };

  commonsLogging = callPackage ../development/libraries/java/commons/logging { };

  commonsIo = callPackage ../development/libraries/java/commons/io { };

  commonsMath = callPackage ../development/libraries/java/commons/math { };

  fastjar = callPackage ../development/tools/java/fastjar { };

  httpunit = callPackage ../development/libraries/java/httpunit { };

  gwtdragdrop = callPackage ../development/libraries/java/gwt-dragdrop { };

  gwtwidgets = callPackage ../development/libraries/java/gwt-widgets { };

  javaCup = callPackage ../development/libraries/java/cup { };

  javasvn = callPackage ../development/libraries/java/javasvn { };

  jclasslib = callPackage ../development/tools/java/jclasslib { };

  jdom = callPackage ../development/libraries/java/jdom { };

  jflex = callPackage ../development/libraries/java/jflex { };

  jjtraveler = callPackage ../development/libraries/java/jjtraveler {
    stdenv = overrideInStdenv stdenv [gnumake380];
  };

  junit = callPackage ../development/libraries/java/junit { antBuild = releaseTools.antBuild; };

  junixsocket = callPackage ../development/libraries/java/junixsocket { };

  jzmq = callPackage ../development/libraries/java/jzmq { };

  lucene = callPackage ../development/libraries/java/lucene { };

  lucenepp = callPackage ../development/libraries/lucene++ {
    boost = boost155;
  };

  mockobjects = callPackage ../development/libraries/java/mockobjects { };

  saxon = callPackage ../development/libraries/java/saxon { };

  saxonb = callPackage ../development/libraries/java/saxon/default8.nix { };

  sharedobjects = callPackage ../development/libraries/java/shared-objects {
    stdenv = overrideInStdenv stdenv [gnumake380];
  };

  smack = callPackage ../development/libraries/java/smack { };

  swt = callPackage ../development/libraries/java/swt {
    inherit (gnome) libsoup;
  };


  ### DEVELOPMENT / LIBRARIES / JAVASCRIPT

  jquery = callPackage ../development/libraries/javascript/jquery { };

  jquery-ui = callPackage ../development/libraries/javascript/jquery-ui { };

  yuicompressor = callPackage ../development/tools/yuicompressor { };

  ### DEVELOPMENT / GO MODULES

  go14Packages = recurseIntoAttrs (callPackage ./go-packages.nix {
    go = go_1_4;
    buildGoPackage = callPackage ../development/go-modules/generic {
      go = go_1_4;
      govers = go14Packages.govers.bin;
    };
    overrides = (config.goPackageOverrides or (p: {})) pkgs;
  });

  go15Packages = recurseIntoAttrs (callPackage ./go-packages.nix {
    go = go_1_5;
    buildGoPackage = callPackage ../development/go-modules/generic {
      go = go_1_5;
      govers = go15Packages.govers.bin;
    };
    overrides = (config.goPackageOverrides or (p: {})) pkgs;
  });

  goPackages = go15Packages;

  ### DEVELOPMENT / LISP MODULES

  asdf = callPackage ../development/lisp-modules/asdf {
    texLive = null;
  };

  clwrapperFunction = callPackage ../development/lisp-modules/clwrapper;

  wrapLisp = lisp: clwrapperFunction { inherit lisp; };

  lispPackagesFor = clwrapper: callPackage ../development/lisp-modules/lisp-packages.nix {
    inherit clwrapper;
  };

  lispPackagesClisp = lispPackagesFor (wrapLisp clisp);
  lispPackagesSBCL = lispPackagesFor (wrapLisp sbcl);
  lispPackages = recurseIntoAttrs lispPackagesSBCL;


  ### DEVELOPMENT / PERL MODULES

  buildPerlPackage = callPackage ../development/perl-modules/generic perl;

  perlPackages = recurseIntoAttrs (callPackage ./perl-packages.nix {
    overrides = (config.perlPackageOverrides or (p: {})) pkgs;
  });

  perlXMLParser = perlPackages.XMLParser;

  ack = perlPackages.ack;

  perlArchiveCpio = perlPackages.ArchiveCpio;

  perlcritic = perlPackages.PerlCritic;

  sqitchPg = callPackage ../development/tools/misc/sqitch {
    name = "sqitch-pg";
    databaseModule = perlPackages.DBDPg;
    sqitchModule = perlPackages.AppSqitch;
  };

  ### DEVELOPMENT / PYTHON MODULES

  # python function with default python interpreter
  buildPythonPackage = pythonPackages.buildPythonPackage;

  # `nix-env -i python-nose` installs for 2.7, the default python.
  # Therefore we do not recurse into attributes here, in contrast to
  # python27Packages. `nix-env -iA python26Packages.nose` works
  # regardless.
  python26Packages = callPackage ./python-packages.nix {
    python = python26;
    self = python26Packages;
  };

  python27Packages = lib.hiPrioSet (recurseIntoAttrs (callPackage ./python-packages.nix {
    python = python27;
    self = python27Packages;
  }));

  python32Packages = callPackage ./python-packages.nix {
    python = python32;
    self = python32Packages;
  };

  python33Packages = callPackage ./python-packages.nix {
    python = python33;
    self = python33Packages;
  };

  python34Packages = recurseIntoAttrs (callPackage ./python-packages.nix {
    python = python34;
    self = python34Packages;
  });

  python35Packages = recurseIntoAttrs (callPackage ./python-packages.nix {
    python = python35;
    self = python35Packages;
  });

  pypyPackages = recurseIntoAttrs (callPackage ./python-packages.nix {
    python = pypy;
    self = pypyPackages;
  });

  foursuite = callPackage ../development/python-modules/4suite { };

  bsddb3 = callPackage ../development/python-modules/bsddb3 { };

  ecdsa = callPackage ../development/python-modules/ecdsa { };

  numeric = callPackage ../development/python-modules/numeric { };

  pil = pythonPackages.pil;

  psyco = callPackage ../development/python-modules/psyco { };

  pycairo = pythonPackages.pycairo;

  pycapnp = pythonPackages.pycapnp;

  pycrypto = pythonPackages.pycrypto;

  pycups = callPackage ../development/python-modules/pycups { };

  pyexiv2 = callPackage ../development/python-modules/pyexiv2 { };

  pygame = callPackage ../development/python-modules/pygame { };

  pygobject = pythonPackages.pygobject;

  pygobject3 = pythonPackages.pygobject3;

  pygtk = pythonPackages.pygtk;

  pygtksourceview = callPackage ../development/python-modules/pygtksourceview { };

  pyGtkGlade = pythonPackages.pyGtkGlade;

  pylint = callPackage ../development/python-modules/pylint { };

  pyopenssl = pythonPackages.pyopenssl;

  rhpl = callPackage ../development/python-modules/rhpl { };

  pyqt4 = callPackage ../development/python-modules/pyqt/4.x.nix { };

  pysideApiextractor = callPackage ../development/python-modules/pyside/apiextractor.nix { };

  pysideGeneratorrunner = callPackage ../development/python-modules/pyside/generatorrunner.nix { };

  pyside = callPackage ../development/python-modules/pyside { };

  pysideTools = callPackage ../development/python-modules/pyside/tools.nix { };

  pysideShiboken = callPackage ../development/python-modules/pyside/shiboken.nix { };

  pyx = callPackage ../development/python-modules/pyx { };

  pyxml = callPackage ../development/python-modules/pyxml { };

  rbtools = callPackage ../development/python-modules/rbtools { };

  setuptools = pythonPackages.setuptools;

  slowaes = callPackage ../development/python-modules/slowaes { };

  wxPython = pythonPackages.wxPython;
  wxPython28 = pythonPackages.wxPython28;

  twisted = pythonPackages.twisted;

  ZopeInterface = pythonPackages.zope_interface;

  ### DEVELOPMENT / R MODULES

  R = callPackage ../applications/science/math/R {
    # TODO: split docs into a separate output
    texLive = texlive.combine {
      inherit (texlive) scheme-small inconsolata helvetic texinfo fancyvrb cm-super;
    };
    openblas = openblasCompat;
    withRecommendedPackages = false;
  };

  rWrapper = callPackage ../development/r-modules/wrapper.nix {
    recommendedPackages = with rPackages; [
      boot class cluster codetools foreign KernSmooth lattice MASS
      Matrix mgcv nlme nnet rpart spatial survival
    ];
    # Override this attribute to register additional libraries.
    packages = [];
  };

  rPackages = callPackage ../development/r-modules {
    overrides = (config.rPackageOverrides or (p: {})) pkgs;
  };

  ### SERVERS

  "389-ds-base" = callPackage ../servers/ldap/389 {
    kerberos = libkrb5;
  };

  rdf4store = callPackage ../servers/http/4store { };

  apacheHttpd = pkgs.apacheHttpd_2_4;

  apacheHttpd_2_2 = callPackage ../servers/http/apache-httpd/2.2.nix {
    sslSupport = true;
  };

  apacheHttpd_2_4 = lowPrio (callPackage ../servers/http/apache-httpd/2.4.nix {
    sslSupport = true;
  });

  apacheHttpdPackagesFor = apacheHttpd: self: let callPackage = newScope self; in {
    inherit apacheHttpd;

    mod_dnssd = callPackage ../servers/http/apache-modules/mod_dnssd { };

    mod_evasive = callPackage ../servers/http/apache-modules/mod_evasive { };

    mod_fastcgi = callPackage ../servers/http/apache-modules/mod_fastcgi { };

    mod_python = callPackage ../servers/http/apache-modules/mod_python { };

    mod_wsgi = callPackage ../servers/http/apache-modules/mod_wsgi { };

    php = pkgs.php.override { inherit apacheHttpd; };

    subversion = pkgs.subversion.override { httpServer = true; inherit apacheHttpd; };
  };

  apacheHttpdPackages = apacheHttpdPackagesFor pkgs.apacheHttpd pkgs.apacheHttpdPackages;
  apacheHttpdPackages_2_2 = apacheHttpdPackagesFor pkgs.apacheHttpd_2_2 pkgs.apacheHttpdPackages_2_2;
  apacheHttpdPackages_2_4 = apacheHttpdPackagesFor pkgs.apacheHttpd_2_4 pkgs.apacheHttpdPackages_2_4;

  cadvisor = callPackage ../servers/monitoring/cadvisor { };

  cassandra_1_2 = callPackage ../servers/nosql/cassandra/1.2.nix { };
  cassandra_2_0 = callPackage ../servers/nosql/cassandra/2.0.nix { };
  cassandra_2_1 = callPackage ../servers/nosql/cassandra/2.1.nix { };
  cassandra = cassandra_2_1;

  apache-jena = callPackage ../servers/nosql/apache-jena/binary.nix {
    java = jdk;
  };

  apcupsd = callPackage ../servers/apcupsd { };

  asterisk = callPackage ../servers/asterisk { };

  sabnzbd = callPackage ../servers/sabnzbd { };

  bind = callPackage ../servers/dns/bind { };

  bird = callPackage ../servers/bird { };

  bosun = go14Packages.bosun.bin // { outputs = [ "bin" ]; };
  scollector = bosun;

  charybdis = callPackage ../servers/irc/charybdis {};

  couchdb = callPackage ../servers/http/couchdb {
    spidermonkey = spidermonkey_185;
    python = python27;
    sphinx = python27Packages.sphinx;
    erlang = erlangR16;
  };

  dico = callPackage ../servers/dico { };

  dict = callPackage ../servers/dict {
      libmaa = callPackage ../servers/dict/libmaa.nix {};
  };

  dictdDBs = recurseIntoAttrs (callPackages ../servers/dict/dictd-db.nix {});

  dictDBCollector = callPackage ../servers/dict/dictd-db-collector.nix {};

  dictdWiktionary = callPackage ../servers/dict/dictd-wiktionary.nix {};

  dictdWordnet = callPackage ../servers/dict/dictd-wordnet.nix {};

  diod = callPackage ../servers/diod { lua = lua5_1; };

  dnschain = callPackage ../servers/dnschain { };

  dovecot = dovecot21;

  dovecot21 = callPackage ../servers/mail/dovecot { };

  dovecot22 = callPackage ../servers/mail/dovecot/2.2.x.nix { };

  dovecot_pigeonhole = callPackage ../servers/mail/dovecot-pigeonhole { };

  etcd = goPackages.etcd.bin // { outputs = [ "bin" ]; };

  ejabberd = callPackage ../servers/xmpp/ejabberd {
    erlang = erlangR16;
  };

  prosody = callPackage ../servers/xmpp/prosody {
    lua5 = lua5_1;
    inherit (lua51Packages) luasocket luasec luaexpat luafilesystem luabitop luaevent luazlib;
  };

  elasticmq = callPackage ../servers/elasticmq { };

  eventstore = callPackage ../servers/nosql/eventstore {
    v8 = v8_3_24_10;
  };

  etcdctl = etcd;

  exim = callPackage ../servers/mail/exim { };

  fcgiwrap = callPackage ../servers/fcgiwrap { };

  felix = callPackage ../servers/felix { };

  felix_remoteshell = callPackage ../servers/felix/remoteshell.nix { };

  fingerd_bsd = callPackage ../servers/fingerd/bsd-fingerd { };

  firebird = callPackage ../servers/firebird { icu = null; };
  firebirdSuper = callPackage ../servers/firebird { superServer = true; };

  fleet = callPackage ../servers/fleet { };

  freepops = callPackage ../servers/mail/freepops { };

  freeswitch = callPackage ../servers/sip/freeswitch { };

  gatling = callPackage ../servers/http/gatling { };

  groovebasin = callPackage ../applications/audio/groovebasin { };

  hbase = callPackage ../servers/hbase {};

  ircdHybrid = callPackage ../servers/irc/ircd-hybrid { };

  jboss = callPackage ../servers/http/jboss { };

  jboss_mysql_jdbc = callPackage ../servers/http/jboss/jdbc/mysql { };

  jetty = callPackage ../servers/http/jetty { };

  jetty61 = callPackage ../servers/http/jetty/6.1 { };

  jetty92 = callPackage ../servers/http/jetty/9.2.nix { };

  joseki = callPackage ../servers/http/joseki {};

  rdkafka = callPackage ../development/libraries/rdkafka { };

  leafnode = callPackage ../servers/news/leafnode { };

  lighttpd = callPackage ../servers/http/lighttpd { };

  mailman = callPackage ../servers/mail/mailman { };

  mediatomb = callPackage ../servers/mediatomb {
    spidermonkey = spidermonkey_185;
  };

  memcached = callPackage ../servers/memcached {};

  meteor = callPackage ../servers/meteor/default.nix { };

  # Backwards compatibility.
  mod_dnssd = pkgs.apacheHttpdPackages.mod_dnssd;
  mod_evasive = pkgs.apacheHttpdPackages.mod_evasive;
  mod_fastcgi = pkgs.apacheHttpdPackages.mod_fastcgi;
  mod_python = pkgs.apacheHttpdPackages.mod_python;
  mod_wsgi = pkgs.apacheHttpdPackages.mod_wsgi;

  mpd = callPackage ../servers/mpd {
    aacSupport    = config.mpd.aacSupport or true;
    clientSupport = config.mpd.clientSupport or false;
    ffmpegSupport = config.mpd.ffmpegSupport or true;
    opusSupport   = config.mpd.opusSupport or true;

  };

  mpd_clientlib = callPackage ../servers/mpd/clientlib.nix { };

  mpdscribble = callPackage ../tools/misc/mpdscribble { };

  micro-httpd = callPackage ../servers/http/micro-httpd { };

  miniHttpd = callPackage ../servers/http/mini-httpd {};

  mlmmj = callPackage ../servers/mail/mlmmj { };

  myserver = callPackage ../servers/http/myserver { };

  neard = callPackage ../servers/neard { };

  nginx = callPackage ../servers/http/nginx {
    # We don't use `with` statement here on purpose!
    # See https://github.com/NixOS/nixpkgs/pull/10474/files#r42369334
    modules = [ nginxModules.rtmp nginxModules.dav nginxModules.moreheaders ];
  };

  nginxUnstable = callPackage ../servers/http/nginx/unstable.nix {
    modules = [ nginxModules.rtmp nginxModules.dav nginxModules.moreheaders ];
  };

  nginxModules = callPackage ../servers/http/nginx/modules.nix { };

  ngircd = callPackage ../servers/irc/ngircd { };

  nix-binary-cache = callPackage ../servers/http/nix-binary-cache {};

  nsd = callPackage ../servers/dns/nsd (config.nsd or {});

  nsq = goPackages.nsq.bin // { outputs = [ "bin" ]; };

  openpts = callPackage ../servers/openpts { };

  openresty = callPackage ../servers/http/openresty { };

  opensmtpd = callPackage ../servers/mail/opensmtpd { };

  openxpki = callPackage ../servers/openxpki { };

  osrm-backend = callPackage ../servers/osrm-backend { };

  osrm-backend_luajit = callPackage ../servers/osrm-backend { luabind = luabind_luajit; };

  p910nd = callPackage ../servers/p910nd { };

  petidomo = callPackage ../servers/mail/petidomo { };

  popa3d = callPackage ../servers/mail/popa3d { };

  postfix28 = callPackage ../servers/mail/postfix { };
  postfix211 = callPackage ../servers/mail/postfix/2.11.nix { };
  postfix30 = callPackage ../servers/mail/postfix/3.0.nix { };
  postfix = postfix30;

  pshs = callPackage ../servers/http/pshs { };

  libpulseaudio = callPackage ../servers/pulseaudio { libOnly = true; };

  # Name is changed to prevent use in packages;
  # please use libpulseaudio instead.
  pulseaudioLight = callPackage ../servers/pulseaudio { };

  pulseaudioFull = callPackage ../servers/pulseaudio {
    gconf = gnome3.gconf;
    x11Support = true;
    jackaudioSupport = true;
    airtunesSupport = true;
    gconfSupport = true;
    bluetoothSupport = true;
    remoteControlSupport = true;
    zeroconfSupport = true;
  };

  tomcat_connectors = callPackage ../servers/http/apache-modules/tomcat-connectors { };

  pies = callPackage ../servers/pies { };

  portmap = callPackage ../servers/portmap { };

  rpcbind = callPackage ../servers/rpcbind { };

  #monetdb = callPackage ../servers/sql/monetdb { };

  mariadb = callPackage ../servers/sql/mariadb {
    inherit (darwin) cctools;
  };

  mongodb = callPackage ../servers/nosql/mongodb {
    sasl = cyrus_sasl;
  };

  riak = callPackage ../servers/nosql/riak/1.3.1.nix { };
  riak2 = callPackage ../servers/nosql/riak/2.1.1.nix { };

  influxdb = callPackage ../servers/nosql/influxdb { };

  influxdb-backup = goPackages.influxdb-backup.bin // { outputs = [ "bin" ]; };

  hyperdex = callPackage ../servers/nosql/hyperdex { };

  mysql51 = callPackage ../servers/sql/mysql/5.1.x.nix {
    ps = procps; /* !!! Linux only */
  };

  mysql55 = callPackage ../servers/sql/mysql/5.5.x.nix { };

  mysql = mariadb;
  libmysql = mysql.lib;

  mysql_jdbc = callPackage ../servers/sql/mysql/jdbc { };

  nagios = callPackage ../servers/monitoring/nagios { };

  munin = callPackage ../servers/monitoring/munin { };

  nagiosPluginsOfficial = callPackage ../servers/monitoring/nagios/plugins/official-2.x.nix { };

  neo4j = callPackage ../servers/nosql/neo4j { };

  net_snmp = callPackage ../servers/monitoring/net-snmp { };

  newrelic-sysmond = callPackage ../servers/monitoring/newrelic-sysmond { };

  riemann = callPackage ../servers/monitoring/riemann { };
  riemann-dash = callPackage ../servers/monitoring/riemann-dash { };

  oidentd = callPackage ../servers/identd/oidentd { };

  openfire = callPackage ../servers/xmpp/openfire { };

  oracleXE = callPackage ../servers/sql/oracle-xe { };

  qboot = callPackage ../applications/virtualization/qboot { stdenv = stdenv_32bit; };

  OVMF = callPackage ../applications/virtualization/OVMF { seabios=false; openssl=null; };
  OVMF-CSM = callPackage ../applications/virtualization/OVMF { openssl=null; };
  #WIP: OVMF-secureBoot = callPackage ../applications/virtualization/OVMF { seabios=false; secureBoot=true; };

  seabios = callPackage ../applications/virtualization/seabios { };

  cbfstool = callPackage ../applications/virtualization/cbfstool { };

  pgpool92 = pgpool.override { postgresql = postgresql92; };
  pgpool93 = pgpool.override { postgresql = postgresql93; };
  pgpool94 = pgpool.override { postgresql = postgresql94; };

  pgpool = callPackage ../servers/sql/pgpool/default.nix {
    pam = if stdenv.isLinux then pam else null;
    libmemcached = null; # Detection is broken upstream
  };

  postgresql = postgresql94;

  inherit (callPackages ../servers/sql/postgresql { })
    postgresql90
    postgresql91
    postgresql92
    postgresql93
    postgresql94;

  postgresql_jdbc = callPackage ../servers/sql/postgresql/jdbc { };

  prom2json = goPackages.prometheus.prom2json.bin // { outputs = [ "bin" ]; };
  prometheus = goPackages.prometheus.prometheus.bin // { outputs = [ "bin" ]; };
  prometheus-alertmanager = goPackages.prometheus.alertmanager.bin // { outputs = [ "bin" ]; };
  prometheus-cli = goPackages.prometheus.cli.bin // { outputs = [ "bin" ]; };
  prometheus-collectd-exporter = goPackages.prometheus.collectd-exporter.bin // { outputs = [ "bin" ]; };
  prometheus-haproxy-exporter = goPackages.prometheus.haproxy-exporter.bin // { outputs = [ "bin" ]; };
  prometheus-mesos-exporter = goPackages.prometheus.mesos-exporter.bin // { outputs = [ "bin" ]; };
  prometheus-mysqld-exporter = goPackages.prometheus.mysqld-exporter.bin // { outputs = [ "bin" ]; };
  prometheus-nginx-exporter = goPackages.prometheus.nginx-exporter.bin // { outputs = [ "bin" ]; };
  prometheus-node-exporter = goPackages.prometheus.node-exporter.bin // { outputs = [ "bin" ]; };
  prometheus-pushgateway = goPackages.prometheus.pushgateway.bin // { outputs = [ "bin" ]; };
  prometheus-statsd-bridge = goPackages.prometheus.statsd-bridge.bin // { outputs = [ "bin" ]; };

  psqlodbc = callPackage ../servers/sql/postgresql/psqlodbc { };

  pyIRCt = builderDefsPackage (callPackage ../servers/xmpp/pyIRCt) {};

  pyMAILt = builderDefsPackage (callPackage ../servers/xmpp/pyMAILt) {};

  qpid-cpp = callPackage ../servers/amqp/qpid-cpp { 
    boost = boost155;
  };

  rabbitmq_server = callPackage ../servers/amqp/rabbitmq-server {
    inherit (darwin.apple_sdk.frameworks) AppKit Carbon Cocoa;
  };

  radius = callPackage ../servers/radius { };

  redis = callPackage ../servers/nosql/redis { };

  redstore = callPackage ../servers/http/redstore { };

  restund = callPackage ../servers/restund {};

  rethinkdb = callPackage ../servers/nosql/rethinkdb {
    libtool = darwin.cctools;
  };

  rippled = callPackage ../servers/rippled {
    boost = boost159;
  };

  ripple-rest = callPackage ../servers/rippled/ripple-rest.nix { };

  s6 = callPackage ../tools/system/s6 { };

  s6-rc = callPackage ../tools/system/s6-rc { };

  spamassassin = callPackage ../servers/mail/spamassassin {
    inherit (perlPackages) HTMLParser NetDNS NetAddrIP DBFile
      HTTPDate MailDKIM LWP IOSocketSSL;
  };

  samba3 = callPackage ../servers/samba/3.x.nix { };

  samba4 = callPackage ../servers/samba/4.x.nix {
    python = python2;
    kerberos = null;  # Bundle kerberos because samba uses internal, non-stable functions
    # enableLDAP
  };

  samba = samba4;

  smbclient = samba;

  # A lightweight Samba 3, useful for non-Linux-based OSes.
  samba3_light = lowPrio (samba3.override {
    pam = null;
    fam = null;
    cups = null;
    acl = null;
    openldap = null;
    # libunwind 1.0.1 is not ported to GNU/Hurd.
    libunwind = null;
  });

  samba4Full = lowPrio (samba4.override {
    enableKerberos  = true;
    enableInfiniband = true;
    enableLDAP = true;
    enablePrinting = true;
    enableMDNS = true;
    enableDomainController = true;
    enableRegedit = true;
    enableCephFS = true;
    enableGlusterFS = true;
  });

  sambaFull = samba4Full;

  shairport-sync = callPackage ../servers/shairport-sync { };

  serfdom = goPackages.serf.bin // { outputs = [ "bin" ]; };

  seyren = callPackage ../servers/monitoring/seyren { };

  sensu = callPackage ../servers/monitoring/sensu {
    ruby = ruby_2_1;
  };

  shishi = callPackage ../servers/shishi { };

  sipcmd = callPackage ../applications/networking/sipcmd { };

  sipwitch = callPackage ../servers/sip/sipwitch { };

  spawn_fcgi = callPackage ../servers/http/spawn-fcgi { };

  squids = recurseIntoAttrs (callPackages ../servers/squid/squids.nix {});
  squid = squids.squid31; # has ipv6 support

  sslh = callPackage ../servers/sslh { };

  thttpd = callPackage ../servers/http/thttpd { };

  storm = callPackage ../servers/computing/storm { };

  slurm-llnl = callPackage ../servers/computing/slurm { };

  tomcat5 = callPackage ../servers/http/tomcat/5.0.nix { };

  tomcat6 = callPackage ../servers/http/tomcat/6.0.nix { };

  tomcat7 = callPackage ../servers/http/tomcat/7.0.nix { };

  tomcat8 = callPackage ../servers/http/tomcat/8.0.nix { };

  tomcat_mysql_jdbc = callPackage ../servers/http/tomcat/jdbc/mysql { };

  torque = callPackage ../servers/computing/torque { };

  axis2 = callPackage ../servers/http/tomcat/axis2 { };

  unifi = callPackage ../servers/unifi { };

  virtuoso6 = callPackage ../servers/sql/virtuoso/6.x.nix { };

  virtuoso7 = callPackage ../servers/sql/virtuoso/7.x.nix { };

  virtuoso = virtuoso6;

  vsftpd = callPackage ../servers/ftp/vsftpd { };

  winstone = callPackage ../servers/http/winstone { };

  xinetd = callPackage ../servers/xinetd { };

  zookeeper = callPackage ../servers/zookeeper { };

  zookeeper_mt = callPackage ../development/libraries/zookeeper_mt { };

  xquartz = callPackage ../servers/x11/xquartz { };
  quartz-wm = callPackage ../servers/x11/quartz-wm {
    stdenv = clangStdenv;
    inherit (darwin.apple_sdk.frameworks) AppKit;
    inherit (darwin.apple_sdk.libs) Xplugin;
  };

  xorg = recurseIntoAttrs (lib.callPackagesWith pkgs ../servers/x11/xorg/default.nix {
    inherit clangStdenv fetchurl fetchgit fetchpatch stdenv pkgconfig intltool freetype fontconfig
      libxslt expat libpng zlib perl mesa_drivers spice_protocol libunwind
      dbus libuuid openssl gperf m4 libevdev tradcpp libinput mcpp makeWrapper autoreconfHook
      autoconf automake libtool xmlto asciidoc flex bison python mtdev pixman;
    inherit (darwin) apple_sdk cf-private libobjc;
    bootstrap_cmds = if stdenv.isDarwin then darwin.bootstrap_cmds else null;
    mesa = mesa_noglu;
    udev = if stdenv.isLinux then udev else null;
    libdrm = if stdenv.isLinux then libdrm else null;
  } // { inherit xlibsWrapper; } );

  xorgReplacements = callPackage ../servers/x11/xorg/replacements.nix { };

  xorgVideoUnichrome = callPackage ../servers/x11/xorg/unichrome/default.nix { };

  xwayland = callPackage ../servers/x11/xorg/xwayland.nix { };

  yaws = callPackage ../servers/http/yaws { erlang = erlangR17; };

  zabbix = recurseIntoAttrs (callPackages ../servers/monitoring/zabbix {});

  zabbix20 = callPackage ../servers/monitoring/zabbix/2.0.nix { };
  zabbix22 = callPackage ../servers/monitoring/zabbix/2.2.nix { };


  ### OS-SPECIFIC

  afuse = callPackage ../os-specific/linux/afuse { };

  autofs5 = callPackage ../os-specific/linux/autofs { };

  _915resolution = callPackage ../os-specific/linux/915resolution { };

  nfs-utils = callPackage ../os-specific/linux/nfs-utils { };

  acpi = callPackage ../os-specific/linux/acpi { };

  acpid = callPackage ../os-specific/linux/acpid { };

  acpitool = callPackage ../os-specific/linux/acpitool { };

  alfred = callPackage ../os-specific/linux/batman-adv/alfred.nix { };

  alienfx = callPackage ../os-specific/linux/alienfx { };

  alsa-firmware = callPackage ../os-specific/linux/alsa-firmware { };

  alsaLib = callPackage ../os-specific/linux/alsa-lib { };

  alsaPlugins = callPackage ../os-specific/linux/alsa-plugins { };

  alsaPluginWrapper = callPackage ../os-specific/linux/alsa-plugins/wrapper.nix { };

  alsaUtils = callPackage ../os-specific/linux/alsa-utils { };
  alsaOss = callPackage ../os-specific/linux/alsa-oss { };
  alsaTools = callPackage ../os-specific/linux/alsa-tools { };

  microcodeAmd = callPackage ../os-specific/linux/microcode/amd.nix { };

  microcodeIntel = callPackage ../os-specific/linux/microcode/intel.nix { };

  apparmor = callPackage ../os-specific/linux/apparmor { swig = swig2; };
  libapparmor = apparmor.libapparmor;
  apparmor-pam = apparmor.apparmor-pam;
  apparmor-parser = apparmor.apparmor-parser;
  apparmor-profiles = apparmor.apparmor-profiles;
  apparmor-utils = apparmor.apparmor-utils;

  atop = callPackage ../os-specific/linux/atop { };

  audit = callPackage ../os-specific/linux/audit { };
  libaudit = audit;

  b43Firmware_5_1_138 = callPackage ../os-specific/linux/firmware/b43-firmware/5.1.138.nix { };

  b43Firmware_6_30_163_46 = callPackage ../os-specific/linux/firmware/b43-firmware/6.30.163.46.nix { };

  b43FirmwareCutter = callPackage ../os-specific/linux/firmware/b43-firmware-cutter { };

  batctl = callPackage ../os-specific/linux/batman-adv/batctl.nix { };

  bluez4 = callPackage ../os-specific/linux/bluez {
    pygobject = pygobject3;
  };

  bluez5 = lowPrio (callPackage ../os-specific/linux/bluez/bluez5.nix { });

  # Needed for LibreOffice
  bluez5_28 = lowPrio (callPackage ../os-specific/linux/bluez/bluez5_28.nix { });

  bluez = bluez4;

  inherit (pythonPackages) bedup;

  bridge-utils = callPackage ../os-specific/linux/bridge-utils { };

  busybox = callPackage ../os-specific/linux/busybox { };

  cgmanager = callPackage ../os-specific/linux/cgmanager { };

  checkpolicy = callPackage ../os-specific/linux/checkpolicy { };

  checksec = callPackage ../os-specific/linux/checksec { };

  cifs_utils = callPackage ../os-specific/linux/cifs-utils { };

  conky = callPackage ../os-specific/linux/conky ({
    lua = lua5_1; # conky can use 5.2, but toluapp can not
  } // config.conky or {});

  conntrack_tools = callPackage ../os-specific/linux/conntrack-tools { };

  cpufrequtils = callPackage ../os-specific/linux/cpufrequtils { };

  cryopid = callPackage ../os-specific/linux/cryopid { };

  criu = callPackage ../os-specific/linux/criu { };

  cryptsetup = callPackage ../os-specific/linux/cryptsetup { };

  cramfsswap = callPackage ../os-specific/linux/cramfsswap { };

  darwin = let
    cmdline = callPackage ../os-specific/darwin/command-line-tools {};
    apple-source-releases = callPackage ../os-specific/darwin/apple-source-releases { };
  in apple-source-releases // rec {
    cctools_cross = callPackage (forceNativeDrv (callPackage ../os-specific/darwin/cctools/port.nix {}).cross) {
      cross = assert crossSystem != null; crossSystem;
      inherit maloader;
      xctoolchain = xcode.toolchain;
    };

    cctools = (callPackage ../os-specific/darwin/cctools/port.nix { inherit libobjc; }).native;

    cf-private = callPackage ../os-specific/darwin/cf-private {
      inherit (apple-source-releases) CF;
      inherit osx_private_sdk;
    };

    maloader = callPackage ../os-specific/darwin/maloader {
      inherit opencflite;
    };

    opencflite = callPackage ../os-specific/darwin/opencflite {};

    xcode = callPackage ../os-specific/darwin/xcode {};

    osx_sdk = callPackage ../os-specific/darwin/osx-sdk {};
    osx_private_sdk = callPackage ../os-specific/darwin/osx-private-sdk {};

    security_tool = (newScope (darwin.apple_sdk.frameworks // darwin)) ../os-specific/darwin/security-tool {
      Security-framework = darwin.apple_sdk.frameworks.Security;
    };

    binutils = callPackage ../os-specific/darwin/binutils { inherit cctools; };

    cmdline_sdk   = cmdline.sdk;
    cmdline_tools = cmdline.tools;

    apple_sdk = callPackage ../os-specific/darwin/apple-sdk {};

    libobjc = apple-source-releases.objc4;

    stubs = callPackages ../os-specific/darwin/stubs {};
  };

  gnustep-make = callPackage ../development/tools/build-managers/gnustep/make {};
  gnustep-xcode = callPackage ../development/tools/build-managers/gnustep/xcode {
    inherit (darwin.apple_sdk.frameworks) Foundation;
    inherit (darwin) libobjc;
  };

  devicemapper = lvm2;

  disk_indicator = callPackage ../os-specific/linux/disk-indicator { };

  dmidecode = callPackage ../os-specific/linux/dmidecode { };

  dmtcp = callPackage ../os-specific/linux/dmtcp { };

  dietlibc = callPackage ../os-specific/linux/dietlibc { };

  directvnc = builderDefsPackage (callPackage ../os-specific/linux/directvnc) {};

  dmraid = callPackage ../os-specific/linux/dmraid {
    devicemapper = devicemapper.override {enable_dmeventd = true;};
  };

  drbd = callPackage ../os-specific/linux/drbd { };

  dstat = callPackage ../os-specific/linux/dstat {
    # pythonFull includes the "curses" standard library module, for pretty
    # dstat color output
    python = pythonFull;
  };

  libossp_uuid = callPackage ../development/libraries/libossp-uuid { };

  libuuid =
    if crossSystem != null && crossSystem.config == "i586-pc-gnu"
    then (utillinux // {
      crossDrv = lib.overrideDerivation utillinux.crossDrv (args: {
        # `libblkid' fails to build on GNU/Hurd.
        configureFlags = args.configureFlags
          + " --disable-libblkid --disable-mount --disable-libmount"
          + " --disable-fsck --enable-static --disable-partx";
        doCheck = false;
        CPPFLAGS =                    # ugly hack for ugly software!
          lib.concatStringsSep " "
            (map (v: "-D${v}=4096")
                 [ "PATH_MAX" "MAXPATHLEN" "MAXHOSTNAMELEN" ]);
      });
    })
    else if stdenv.isLinux
    then utillinux
    else null;

  light = callPackage ../os-specific/linux/light { };

  lightum = callPackage ../os-specific/linux/lightum { };

  e3cfsprogs = callPackage ../os-specific/linux/e3cfsprogs { };

  ebtables = callPackage ../os-specific/linux/ebtables { };

  eject = utillinux;

  fanctl = callPackage ../os-specific/linux/fanctl {
    iproute = iproute.override { enableFan = true; };
  };

  fatrace = callPackage ../os-specific/linux/fatrace { };

  ffadoFull = callPackage ../os-specific/linux/ffado { };
  libffado = ffadoFull.override { prefix = "lib"; };

  fbterm = callPackage ../os-specific/linux/fbterm { };

  firejail = callPackage ../os-specific/linux/firejail {};

  freefall = callPackage ../os-specific/linux/freefall { };

  fuse = callPackage ../os-specific/linux/fuse { };

  fusionio-util = callPackage ../os-specific/linux/fusionio/util.nix { };

  fxload = callPackage ../os-specific/linux/fxload { };

  gfxtablet = callPackage ../os-specific/linux/gfxtablet {};

  gpm = callPackage ../servers/gpm {
    ncurses = null;  # Keep curses disabled for lack of value
  };

  gpm-ncurses = gpm.override { inherit ncurses; };

  gradm = callPackage ../os-specific/linux/gradm {
    flex = flex_2_5_35;
  };

  hdparm = callPackage ../os-specific/linux/hdparm { };

  hibernate = callPackage ../os-specific/linux/hibernate { };

  hostapd = callPackage ../os-specific/linux/hostapd { };

  htop =
    if stdenv.isLinux then
      callPackage ../os-specific/linux/htop { }
    else if stdenv.isDarwin then
      callPackage ../os-specific/darwin/htop {
        inherit (darwin.apple_sdk.frameworks) IOKit;
      }
    else null;

  # GNU/Hurd core packages.
  gnu = recurseIntoAttrs (callPackage ../os-specific/gnu {
    inherit platform crossSystem;
  });

  hwdata = callPackage ../os-specific/linux/hwdata { };

  i7z = callPackage ../os-specific/linux/i7z { };

  ifplugd = callPackage ../os-specific/linux/ifplugd { };

  ima-evm-utils = callPackage ../os-specific/linux/ima-evm-utils { };

  iomelt = callPackage ../os-specific/linux/iomelt { };

  iotop = callPackage ../os-specific/linux/iotop { };

  iproute = callPackage ../os-specific/linux/iproute { };

  iputils = callPackage ../os-specific/linux/iputils {
    sp = spCompat;
    inherit (perlPackages) SGMLSpm;
  };

  iptables = callPackage ../os-specific/linux/iptables { };

  ipset = callPackage ../os-specific/linux/ipset { };

  iw = callPackage ../os-specific/linux/iw { };

  jfbview = callPackage ../os-specific/linux/jfbview { };

  jool-cli = callPackage ../os-specific/linux/jool/cli.nix { };

  jujuutils = callPackage ../os-specific/linux/jujuutils { };

  kbd = callPackage ../os-specific/linux/kbd { };

  kbdlight = callPackage ../os-specific/linux/kbdlight { };

  kmscon = callPackage ../os-specific/linux/kmscon { };

  latencytop = callPackage ../os-specific/linux/latencytop { };

  ldm = callPackage ../os-specific/linux/ldm { };

  libaio = callPackage ../os-specific/linux/libaio { };

  libatasmart = callPackage ../os-specific/linux/libatasmart { };

  libcgroup = callPackage ../os-specific/linux/libcgroup { };

  libnl = callPackage ../os-specific/linux/libnl { };

  linuxConsoleTools = callPackage ../os-specific/linux/consoletools { };

  openiscsi = callPackage ../os-specific/linux/open-iscsi { };

  tgt = callPackage ../tools/networking/tgt { };

  # -- Linux kernel expressions ------------------------------------------------

  linuxHeaders = linuxHeaders_3_18;

  linuxHeaders24Cross = forceNativeDrv (callPackage ../os-specific/linux/kernel-headers/2.4.nix {
    cross = assert crossSystem != null; crossSystem;
  });

  linuxHeaders26Cross = forceNativeDrv (callPackage ../os-specific/linux/kernel-headers/3.18.nix {
    cross = assert crossSystem != null; crossSystem;
  });

  linuxHeaders_3_18 = callPackage ../os-specific/linux/kernel-headers/3.18.nix { };

  # We can choose:
  linuxHeadersCrossChooser = ver : if ver == "2.4" then linuxHeaders24Cross
    else if ver == "2.6" then linuxHeaders26Cross
    else throw "Unknown linux kernel version";

  linuxHeadersCross = assert crossSystem != null;
    linuxHeadersCrossChooser crossSystem.platform.kernelMajor;

  kernelPatches = callPackage ../os-specific/linux/kernel/patches.nix { };

  linux_rpi = callPackage ../os-specific/linux/kernel/linux-rpi.nix {
    kernelPatches = [ kernelPatches.bridge_stp_helper ];
  };

  linux_3_18 = callPackage ../os-specific/linux/kernel/linux-3.18.nix {
    kernelPatches = [ kernelPatches.bridge_stp_helper ]
      ++ lib.optionals ((platform.kernelArch or null) == "mips")
      [ kernelPatches.mips_fpureg_emu
        kernelPatches.mips_fpu_sigill
        kernelPatches.mips_ext3_n32
      ];
  };

  linux_4_1 = callPackage ../os-specific/linux/kernel/linux-4.1.nix {
    kernelPatches = [ kernelPatches.bridge_stp_helper ]
      ++ lib.optionals ((platform.kernelArch or null) == "mips")
      [ kernelPatches.mips_fpureg_emu
        kernelPatches.mips_fpu_sigill
        kernelPatches.mips_ext3_n32
      ];
  };

  linux_4_2 = callPackage ../os-specific/linux/kernel/linux-4.2.nix {
    kernelPatches = [ kernelPatches.bridge_stp_helper ]
      ++ lib.optionals ((platform.kernelArch or null) == "mips")
      [ kernelPatches.mips_fpureg_emu
        kernelPatches.mips_fpu_sigill
        kernelPatches.mips_ext3_n32
      ];
  };

  linux_4_3 = callPackage ../os-specific/linux/kernel/linux-4.3.nix {
    kernelPatches = [ kernelPatches.bridge_stp_helper ]
      ++ lib.optionals ((platform.kernelArch or null) == "mips")
      [ kernelPatches.mips_fpureg_emu
        kernelPatches.mips_fpu_sigill
        kernelPatches.mips_ext3_n32
      ];
  };

  linux_testing = callPackage ../os-specific/linux/kernel/linux-testing.nix {
    kernelPatches = [ kernelPatches.bridge_stp_helper ]
      ++ lib.optionals ((platform.kernelArch or null) == "mips")
      [ kernelPatches.mips_fpureg_emu
        kernelPatches.mips_fpu_sigill
        kernelPatches.mips_ext3_n32
      ];
  };

  /* grsec configuration

     We build several flavors of 'default' grsec kernels. These are
     built by default with Hydra. If the user selects a matching
     'default' flavor, then the pre-canned package set can be
     chosen. Typically, users will make very basic choices like
     'security' + 'server' or 'performance' + 'desktop' with
     virtualisation support. These will then be picked.

     Note: Xen guest kernels are included for e.g. NixOps deployments
     to EC2, where Xen is the Hypervisor.
  */

  grFlavors = import ../build-support/grsecurity/flavors.nix;

  mkGrsecurity = opts:
    (callPackage ../build-support/grsecurity {
      grsecOptions = opts;
    });

  grKernel  = opts: (mkGrsecurity opts).grsecKernel;
  grPackage = opts: recurseIntoAttrs (mkGrsecurity opts).grsecPackage;

  # Stable kernels
  # This is no longer supported. Please see the official announcement on the
  # grsecurity page. https://grsecurity.net/announce.php
  linux_grsec_stable_desktop    = throw "No longer supported due to https://grsecurity.net/announce.php. "
    + "Please use linux_grsec_testing_desktop.";
  linux_grsec_stable_server     = throw "No longer supported due to https://grsecurity.net/announce.php. "
    + "Please use linux_grsec_testing_server.";
  linux_grsec_stable_server_xen = throw "No longer supporteddue to https://grsecurity.net/announce.php. "
    + "Please use linux_grsec_testing_server_xen.";

  # Testing kernels
  linux_grsec_testing_desktop = grKernel grFlavors.linux_grsec_testing_desktop;
  linux_grsec_testing_server  = grKernel grFlavors.linux_grsec_testing_server;
  linux_grsec_testing_server_xen = grKernel grFlavors.linux_grsec_testing_server_xen;

  /* Linux kernel modules are inherently tied to a specific kernel.  So
     rather than provide specific instances of those packages for a
     specific kernel, we have a function that builds those packages
     for a specific kernel.  This function can then be called for
     whatever kernel you're using. */

  linuxPackagesFor = kernel: self: let callPackage = newScope self; in rec {
    inherit kernel;

    accelio = callPackage ../development/libraries/accelio { };

    acpi_call = callPackage ../os-specific/linux/acpi-call {};

    batman_adv = callPackage ../os-specific/linux/batman-adv {};

    bbswitch = callPackage ../os-specific/linux/bbswitch {};

    ati_drivers_x11 = callPackage ../os-specific/linux/ati-drivers { };

    blcr = callPackage ../os-specific/linux/blcr { };

    cryptodev = callPackage ../os-specific/linux/cryptodev { };

    cpupower = callPackage ../os-specific/linux/cpupower { };

    e1000e = callPackage ../os-specific/linux/e1000e {};

    v4l2loopback = callPackage ../os-specific/linux/v4l2loopback { };

    frandom = callPackage ../os-specific/linux/frandom { };

    fusionio-vsl = callPackage ../os-specific/linux/fusionio/vsl.nix { };

    lttng-modules = callPackage ../os-specific/linux/lttng-modules { };

    broadcom_sta = callPackage ../os-specific/linux/broadcom-sta/default.nix { };

    nvidiabl = callPackage ../os-specific/linux/nvidiabl { };

    nvidia_x11_legacy173 = callPackage ../os-specific/linux/nvidia-x11/legacy173.nix { };
    nvidia_x11_legacy304 = callPackage ../os-specific/linux/nvidia-x11/legacy304.nix { };
    nvidia_x11_legacy340 = callPackage ../os-specific/linux/nvidia-x11/legacy340.nix { };
    nvidia_x11_beta      = callPackage ../os-specific/linux/nvidia-x11/beta.nix { };
    nvidia_x11           = callPackage ../os-specific/linux/nvidia-x11 { };

    rtl8812au = callPackage ../os-specific/linux/rtl8812au { };

    openafsClient = callPackage ../servers/openafs-client { };

    wis_go7007 = callPackage ../os-specific/linux/wis-go7007 { };

    kernelHeaders = callPackage ../os-specific/linux/kernel-headers { };

    klibc = callPackage ../os-specific/linux/klibc { };

    klibcShrunk = lowPrio (callPackage ../os-specific/linux/klibc/shrunk.nix { });

    jool = callPackage ../os-specific/linux/jool { };

    /* compiles but has to be integrated into the kernel somehow
       Let's have it uncommented and finish it..
    */
    ndiswrapper = callPackage ../os-specific/linux/ndiswrapper { };

    netatop = callPackage ../os-specific/linux/netatop { };

    perf = callPackage ../os-specific/linux/kernel/perf.nix { };

    phc-intel = callPackage ../os-specific/linux/phc-intel { };

    prl-tools = callPackage ../os-specific/linux/prl-tools { };

    psmouse_alps = callPackage ../os-specific/linux/psmouse-alps { };

    seturgent = callPackage ../os-specific/linux/seturgent { };

    spl = callPackage ../os-specific/linux/spl {
      configFile = "kernel";
      inherit kernel;
    };

    sysdig = callPackage ../os-specific/linux/sysdig {};

    tp_smapi = callPackage ../os-specific/linux/tp_smapi { };

    v86d = callPackage ../os-specific/linux/v86d { };

    vhba = callPackage ../misc/emulators/cdemu/vhba.nix { };

    virtualbox = callPackage ../applications/virtualization/virtualbox {
      stdenv = stdenv_32bit;
      inherit (gnome) libIDL;
      enableExtensionPack = config.virtualbox.enableExtensionPack or false;
      pulseSupport = config.pulseaudio or false;
    };

    virtualboxHardened = lowPrio (virtualbox.override {
      enableHardening = true;
    });

    virtualboxGuestAdditions = callPackage ../applications/virtualization/virtualbox/guest-additions { };

    x86_energy_perf_policy = callPackage ../os-specific/linux/x86_energy_perf_policy { };

    zfs = callPackage ../os-specific/linux/zfs {
      configFile = "kernel";
      inherit kernel spl;
    };
  };

  # The current default kernel / kernel modules.
  linuxPackages = linuxPackages_4_1;
  linux = linuxPackages.kernel;

  # Update this when adding the newest kernel major version!
  linuxPackages_latest = pkgs.linuxPackages_4_3;
  linux_latest = linuxPackages_latest.kernel;

  # Build the kernel modules for the some of the kernels.
  linuxPackages_rpi = linuxPackagesFor pkgs.linux_rpi linuxPackages_rpi;
  linuxPackages_3_18 = recurseIntoAttrs (linuxPackagesFor pkgs.linux_3_18 linuxPackages_3_18);
  linuxPackages_4_1 = recurseIntoAttrs (linuxPackagesFor pkgs.linux_4_1 linuxPackages_4_1);
  linuxPackages_4_2 = recurseIntoAttrs (linuxPackagesFor pkgs.linux_4_2 linuxPackages_4_2);
  linuxPackages_4_3 = recurseIntoAttrs (linuxPackagesFor pkgs.linux_4_3 linuxPackages_4_3);
  linuxPackages_testing = recurseIntoAttrs (linuxPackagesFor pkgs.linux_testing linuxPackages_testing);
  linuxPackages_custom = {version, src, configfile}:
                           let linuxPackages_self = (linuxPackagesFor (pkgs.linuxManualConfig {inherit version src configfile;
                                                                                               allowImportFromDerivation=true;})
                                                     linuxPackages_self);
                           in recurseIntoAttrs linuxPackages_self;

  # Build a kernel for Xen dom0
  linuxPackages_latest_xen_dom0 = recurseIntoAttrs (linuxPackagesFor (pkgs.linux_latest.override { features.xen_dom0=true; }) linuxPackages_latest);

  # grsecurity flavors
  # Stable kernels
  linuxPackages_grsec_stable_desktop    = grPackage grFlavors.linux_grsec_stable_desktop;
  linuxPackages_grsec_stable_server     = grPackage grFlavors.linux_grsec_stable_server;
  linuxPackages_grsec_stable_server_xen = grPackage grFlavors.linux_grsec_stable_server_xen;

  # Testing kernels
  linuxPackages_grsec_testing_desktop = grPackage grFlavors.linux_grsec_testing_desktop;
  linuxPackages_grsec_testing_server  = grPackage grFlavors.linux_grsec_testing_server;
  linuxPackages_grsec_testing_server_xen = grPackage grFlavors.linux_grsec_testing_server_xen;

  # A function to build a manually-configured kernel
  linuxManualConfig = pkgs.buildLinux;
  buildLinux = callPackage ../os-specific/linux/kernel/manual-config.nix {};

  keyutils = callPackage ../os-specific/linux/keyutils { };

  libselinux = callPackage ../os-specific/linux/libselinux { };

  libsemanage = callPackage ../os-specific/linux/libsemanage { };

  libraw = callPackage ../development/libraries/libraw { };

  libraw1394 = callPackage ../development/libraries/libraw1394 { };

  libsass = callPackage ../development/libraries/libsass { };

  libsexy = callPackage ../development/libraries/libsexy { };

  libsepol = callPackage ../os-specific/linux/libsepol { };

  libsmbios = callPackage ../os-specific/linux/libsmbios { };

  lm_sensors = callPackage ../os-specific/linux/lm-sensors { };

  lockdep = callPackage ../os-specific/linux/lockdep { };

  lsiutil = callPackage ../os-specific/linux/lsiutil { };

  kmod = callPackage ../os-specific/linux/kmod { };

  kmod-blacklist-ubuntu = callPackage ../os-specific/linux/kmod-blacklist-ubuntu { };

  kmod-debian-aliases = callPackage ../os-specific/linux/kmod-debian-aliases { };

  kvm = qemu_kvm;

  libcap = callPackage ../os-specific/linux/libcap { };

  libcap_progs = callPackage ../os-specific/linux/libcap/progs.nix { };

  libcap_pam = callPackage ../os-specific/linux/libcap/pam.nix { };

  libcap_manpages = callPackage ../os-specific/linux/libcap/man.nix { };

  libcap_ng = callPackage ../os-specific/linux/libcap-ng {
    swig = null; # Currently not using the python2/3 bindings
    python2 = null; # Currently not using the python2 bindings
    python3 = null; # Currently not using the python3 bindings
  };

  libnscd = callPackage ../os-specific/linux/libnscd { };

  libnotify = callPackage ../development/libraries/libnotify { };

  libvolume_id = callPackage ../os-specific/linux/libvolume_id { };

  lsscsi = callPackage ../os-specific/linux/lsscsi { };

  lvm2 = callPackage ../os-specific/linux/lvm2 { };

  mbpfan = callPackage ../os-specific/linux/mbpfan { };

  mdadm = callPackage ../os-specific/linux/mdadm { };

  mingetty = callPackage ../os-specific/linux/mingetty { };

  miraclecast = callPackage ../os-specific/linux/miraclecast {
    systemd = systemd.override { enableKDbus = true; };
  };

  mkinitcpio-nfs-utils = callPackage ../os-specific/linux/mkinitcpio-nfs-utils { };

  module_init_tools = callPackage ../os-specific/linux/module-init-tools { };

  aggregateModules = modules:
    callPackage ../os-specific/linux/kmod/aggregator.nix {
      inherit modules;
    };

  multipath_tools = callPackage ../os-specific/linux/multipath-tools { };

  musl = callPackage ../os-specific/linux/musl { };

  nettools = callPackage ../os-specific/linux/net-tools { };

  nftables = callPackage ../os-specific/linux/nftables { };

  numactl = callPackage ../os-specific/linux/numactl { };

  open-vm-tools = callPackage ../applications/virtualization/open-vm-tools {
    inherit (gnome) gtk gtkmm;
  };

  gocode = goPackages.gocode.bin // { outputs = [ "bin" ]; };

  gotags = goPackages.gotags.bin // { outputs = [ "bin" ]; };

  golint = goPackages.lint.bin // { outputs = [ "bin" ]; };

  godep = callPackage ../development/tools/godep { };

  goimports = goPackages.tools.bin // { outputs = [ "bin" ]; };

  gogoclient = callPackage ../os-specific/linux/gogoclient { };

  nss_ldap = callPackage ../os-specific/linux/nss_ldap { };

  pam = callPackage ../os-specific/linux/pam { };

  # pam_bioapi ( see http://www.thinkwiki.org/wiki/How_to_enable_the_fingerprint_reader )

  pam_ccreds = callPackage ../os-specific/linux/pam_ccreds { };

  pam_devperm = callPackage ../os-specific/linux/pam_devperm { };

  pam_krb5 = callPackage ../os-specific/linux/pam_krb5 { };

  pam_ldap = callPackage ../os-specific/linux/pam_ldap { };

  pam_mount = callPackage ../os-specific/linux/pam_mount { };

  pam_pgsql = callPackage ../os-specific/linux/pam_pgsql { };

  pam_ssh_agent_auth = callPackage ../os-specific/linux/pam_ssh_agent_auth { };

  pam_u2f = callPackage ../os-specific/linux/pam_u2f { };

  pam_usb = callPackage ../os-specific/linux/pam_usb { };

  paxctl = callPackage ../os-specific/linux/paxctl { };

  pax-utils = callPackage ../os-specific/linux/pax-utils { };

  pcmciaUtils = callPackage ../os-specific/linux/pcmciautils {
    firmware = config.pcmciaUtils.firmware or [];
    config = config.pcmciaUtils.config or null;
  };

  perf-tools = callPackage ../os-specific/linux/perf-tools { };

  pipes = callPackage ../misc/screensavers/pipes { };

  pipework = callPackage ../os-specific/linux/pipework { };

  plymouth = callPackage ../os-specific/linux/plymouth { };

  pmount = callPackage ../os-specific/linux/pmount { };

  pmutils = callPackage ../os-specific/linux/pm-utils { };

  pmtools = callPackage ../os-specific/linux/pmtools { };

  policycoreutils = callPackage ../os-specific/linux/policycoreutils { };

  powertop = callPackage ../os-specific/linux/powertop { };

  prayer = callPackage ../servers/prayer { };

  procps = procps-ng;

  procps-old = lowPrio (callPackage ../os-specific/linux/procps { });

  procps-ng = callPackage ../os-specific/linux/procps-ng { };

  watch = callPackage ../os-specific/linux/procps/watch.nix { };

  qemu_kvm = lowPrio (qemu.override { x86Only = true; });

  firmwareLinuxNonfree = callPackage ../os-specific/linux/firmware/firmware-linux-nonfree { };

  radeontools = callPackage ../os-specific/linux/radeontools { };

  radeontop = callPackage ../os-specific/linux/radeontop { };

  raspberrypifw = callPackage ../os-specific/linux/firmware/raspberrypi {};

  regionset = callPackage ../os-specific/linux/regionset { };

  rfkill = callPackage ../os-specific/linux/rfkill { };

  rfkill_udev = callPackage ../os-specific/linux/rfkill/udev.nix { };

  rtkit = callPackage ../os-specific/linux/rtkit { };

  s3ql = callPackage ../tools/backup/s3ql { };

  sassc = callPackage ../development/tools/sassc { };

  scanmem = callPackage ../tools/misc/scanmem { };

  schedtool = callPackage ../os-specific/linux/schedtool { };

  sdparm = callPackage ../os-specific/linux/sdparm { };

  sepolgen = callPackage ../os-specific/linux/sepolgen { };

  setools = callPackage ../os-specific/linux/setools { };

  shadow = callPackage ../os-specific/linux/shadow { };

  sinit = callPackage ../os-specific/linux/sinit {
    rcinit = "/etc/rc.d/rc.init";
    rcshutdown = "/etc/rc.d/rc.shutdown";
  };

  smem = callPackage ../os-specific/linux/smem { };

  statifier = callPackage ../os-specific/linux/statifier { };

  spl = callPackage ../os-specific/linux/spl {
    configFile = "user";
  };

  sysdig = callPackage ../os-specific/linux/sysdig {
    kernel = null;
  }; # pkgs.sysdig is a client, for a driver look at linuxPackagesFor

  sysfsutils = callPackage ../os-specific/linux/sysfsutils { };

  sysprof = callPackage ../development/tools/profiling/sysprof {
    inherit (gnome) libglade;
  };

  # Provided with sysfsutils.
  libsysfs = sysfsutils;
  systool = sysfsutils;

  sysklogd = callPackage ../os-specific/linux/sysklogd { };

  syslinux = callPackage ../os-specific/linux/syslinux { };

  sysstat = callPackage ../os-specific/linux/sysstat { };

  systemd = callPackage ../os-specific/linux/systemd {
    linuxHeaders = linuxHeaders_3_18;
  };

  systemtap = callPackage ../development/tools/profiling/systemtap {
    inherit (gnome) libglademm;
  };

  # In nixos, you can set systemd.package = pkgs.systemd_with_lvm2 to get
  # LVM2 working in systemd.
  systemd_with_lvm2 = pkgs.lib.overrideDerivation pkgs.systemd (p: {
      name = p.name + "-with-lvm2";
      postInstall = p.postInstall + ''
        cp "${pkgs.lvm2}/lib/systemd/system-generators/"* $out/lib/systemd/system-generators
      '';
  });

  sysvinit = callPackage ../os-specific/linux/sysvinit { };

  sysvtools = callPackage ../os-specific/linux/sysvinit {
    withoutInitTools = true;
  };

  # FIXME: `tcp-wrapper' is actually not OS-specific.
  tcp_wrappers = callPackage ../os-specific/linux/tcp-wrappers { };

  trinity = callPackage ../os-specific/linux/trinity { };

  tunctl = callPackage ../os-specific/linux/tunctl { };

  # TODO(dezgeg): either refactor & use ubootTools directly, or remove completely
  ubootChooser = name: ubootTools;

  # Upstream U-Boots:
  ubootTools = callPackage ../misc/uboot {
    toolsOnly = true;
    targetPlatforms = lib.platforms.linux;
    filesToInstall = ["tools/dumpimage" "tools/mkenvimage" "tools/mkimage"];
  };

  ubootJetsonTK1 = callPackage ../misc/uboot {
    defconfig = "jetson-tk1_defconfig";
    targetPlatforms = ["armv7l-linux"];
    filesToInstall = ["u-boot" "u-boot.dtb" "u-boot-dtb-tegra.bin" "u-boot-nodtb-tegra.bin"];
  };

  ubootPcduino3Nano = callPackage ../misc/uboot {
    defconfig = "Linksprite_pcDuino3_Nano_defconfig";
    targetPlatforms = ["armv7l-linux"];
    filesToInstall = ["u-boot-sunxi-with-spl.bin"];
  };

  ubootRaspberryPi = callPackage ../misc/uboot {
    defconfig = "rpi_defconfig";
    targetPlatforms = ["armv6l-linux"];
    filesToInstall = ["u-boot.bin"];
  };

  # Intended only for QEMU's vexpress-a9 emulation target!
  ubootVersatileExpressCA9 = callPackage ../misc/uboot {
    defconfig = "vexpress_ca9x4_defconfig";
    targetPlatforms = ["armv7l-linux"];
    filesToInstall = ["u-boot"];
  };

  # Non-upstream U-Boots:
  ubootSheevaplug = callPackage ../misc/uboot/sheevaplug.nix { };

  ubootNanonote = callPackage ../misc/uboot/nanonote.nix { };

  ubootGuruplug = callPackage ../misc/uboot/guruplug.nix { };

  uclibc = callPackage ../os-specific/linux/uclibc { };

  uclibcCross = lowPrio (callPackage ../os-specific/linux/uclibc {
    linuxHeaders = linuxHeadersCross;
    gccCross = gccCrossStageStatic;
    cross = assert crossSystem != null; crossSystem;
  });

  udev = pkgs.systemd;
  eudev = callPackage ../os-specific/linux/eudev {};

  # libudev.so.0
  udev182 = callPackage ../os-specific/linux/udev/182.nix { };

  udisks1 = callPackage ../os-specific/linux/udisks/1-default.nix { };
  udisks2 = callPackage ../os-specific/linux/udisks/2-default.nix { };
  udisks = udisks1;

  udisks_glue = callPackage ../os-specific/linux/udisks-glue { };

  untie = callPackage ../os-specific/linux/untie { };

  upower = callPackage ../os-specific/linux/upower { };

  upstart = callPackage ../os-specific/linux/upstart { };

  usbutils = callPackage ../os-specific/linux/usbutils { };

  usermount = callPackage ../os-specific/linux/usermount { };

  utillinux = callPackage ../os-specific/linux/util-linux {
    ncurses = null;
    perl = null;
  };

  utillinuxCurses = appendToName "curses" (utillinux.override {
    inherit ncurses perl;
  });

  v4l_utils = callPackage ../os-specific/linux/v4l-utils {
    qt5 = null;
  };

  windows = rec {
    cygwinSetup = callPackage ../os-specific/windows/cygwin-setup { };

    jom = callPackage ../os-specific/windows/jom { };

    w32api = callPackage ../os-specific/windows/w32api {
      gccCross = gccCrossStageStatic;
      binutilsCross = binutilsCross;
    };

    w32api_headers = w32api.override {
      onlyHeaders = true;
    };

    mingw_runtime = callPackage ../os-specific/windows/mingwrt {
      gccCross = gccCrossMingw2;
      binutilsCross = binutilsCross;
    };

    mingw_runtime_headers = mingw_runtime.override {
      onlyHeaders = true;
    };

    mingw_headers1 = buildEnv {
      name = "mingw-headers-1";
      paths = [ w32api_headers mingw_runtime_headers ];
    };

    mingw_headers2 = buildEnv {
      name = "mingw-headers-2";
      paths = [ w32api mingw_runtime_headers ];
    };

    mingw_headers3 = buildEnv {
      name = "mingw-headers-3";
      paths = [ w32api mingw_runtime ];
    };

    mingw_w64 = callPackage ../os-specific/windows/mingw-w64 {
      gccCross = gccCrossStageStatic;
      binutilsCross = binutilsCross;
    };

    mingw_w64_headers = callPackage ../os-specific/windows/mingw-w64 {
      onlyHeaders = true;
    };

    mingw_w64_pthreads = callPackage ../os-specific/windows/mingw-w64 {
      onlyPthreads = true;
    };

    pthreads = callPackage ../os-specific/windows/pthread-w32 {
      mingw_headers = mingw_headers3;
    };

    wxMSW = callPackage ../os-specific/windows/wxMSW-2.8 { };
  };

  wirelesstools = callPackage ../os-specific/linux/wireless-tools { };

  wpa_supplicant = callPackage ../os-specific/linux/wpa_supplicant { };

  wpa_supplicant_gui = callPackage ../os-specific/linux/wpa_supplicant/gui.nix { };

  xf86_input_mtrack = callPackage ../os-specific/linux/xf86-input-mtrack { };

  xf86_input_multitouch =
    callPackage ../os-specific/linux/xf86-input-multitouch { };

  xf86_input_wacom = callPackage ../os-specific/linux/xf86-input-wacom { };

  xf86_video_nested = callPackage ../os-specific/linux/xf86-video-nested { };

  xorg_sys_opengl = callPackage ../os-specific/linux/opengl/xorg-sys { };

  zd1211fw = callPackage ../os-specific/linux/firmware/zd1211 { };

  zfs = callPackage ../os-specific/linux/zfs {
    configFile = "user";
  };

  ### DATA

  andagii = callPackage ../data/fonts/andagii { };

  android-udev-rules = callPackage ../os-specific/linux/android-udev-rules { };

  anonymousPro = callPackage ../data/fonts/anonymous-pro { };

  arkpandora_ttf = builderDefsPackage (callPackage ../data/fonts/arkpandora) { };

  aurulent-sans = callPackage ../data/fonts/aurulent-sans { };

  baekmuk-ttf = callPackage ../data/fonts/baekmuk-ttf { };

  bakoma_ttf = callPackage ../data/fonts/bakoma-ttf { };

  cacert = callPackage ../data/misc/cacert { };

  caladea = callPackage ../data/fonts/caladea {};

  cantarell_fonts = callPackage ../data/fonts/cantarell-fonts { };

  carlito = callPackage ../data/fonts/carlito {};

  comfortaa = callPackage ../data/fonts/comfortaa {};

  comic-neue = callPackage ../data/fonts/comic-neue { };

  comic-relief = callPackage ../data/fonts/comic-relief {};

  coreclr = callPackage ../development/compilers/coreclr { };

  corefonts = callPackage ../data/fonts/corefonts { };

  culmus = callPackage ../data/fonts/culmus { };

  wrapFonts = paths : (callPackage ../data/fonts/fontWrap { inherit paths; });

  clearlyU = callPackage ../data/fonts/clearlyU { };

  cm_unicode = callPackage ../data/fonts/cm-unicode {};

  crimson = callPackage ../data/fonts/crimson {};

  dejavu_fonts = callPackage ../data/fonts/dejavu-fonts {
    inherit (perlPackages) FontTTF;
  };

  dina-font = callPackage ../data/fonts/dina { };

  docbook5 = callPackage ../data/sgml+xml/schemas/docbook-5.0 { };

  docbook_sgml_dtd_31 = callPackage ../data/sgml+xml/schemas/sgml-dtd/docbook/3.1.nix { };

  docbook_sgml_dtd_41 = callPackage ../data/sgml+xml/schemas/sgml-dtd/docbook/4.1.nix { };

  docbook_xml_dtd_412 = callPackage ../data/sgml+xml/schemas/xml-dtd/docbook/4.1.2.nix { };

  docbook_xml_dtd_42 = callPackage ../data/sgml+xml/schemas/xml-dtd/docbook/4.2.nix { };

  docbook_xml_dtd_43 = callPackage ../data/sgml+xml/schemas/xml-dtd/docbook/4.3.nix { };

  docbook_xml_dtd_44 = callPackage ../data/sgml+xml/schemas/xml-dtd/docbook/4.4.nix { };

  docbook_xml_dtd_45 = callPackage ../data/sgml+xml/schemas/xml-dtd/docbook/4.5.nix { };

  docbook_xml_ebnf_dtd = callPackage ../data/sgml+xml/schemas/xml-dtd/docbook-ebnf { };

  inherit (callPackages ../data/sgml+xml/stylesheets/xslt/docbook-xsl { })
    docbook_xsl
    docbook_xsl_ns;

  docbook_xml_xslt = docbook_xsl;

  docbook5_xsl = docbook_xsl_ns;

  dosemu_fonts = callPackage ../data/fonts/dosemu-fonts { };

  eb-garamond = callPackage ../data/fonts/eb-garamond { };

  fantasque-sans-mono = callPackage ../data/fonts/fantasque-sans-mono {};

  fira = callPackage ../data/fonts/fira { };

  fira-code = callPackage ../data/fonts/fira-code { };

  fira-mono = callPackage ../data/fonts/fira-mono { };

  font-awesome-ttf = callPackage ../data/fonts/font-awesome-ttf { };

  freefont_ttf = callPackage ../data/fonts/freefont-ttf { };

  freepats = callPackage ../data/misc/freepats { };

  gentium = callPackage ../data/fonts/gentium {};

  geolite-legacy = callPackage ../data/misc/geolite-legacy { };

  gohufont = callPackage ../data/fonts/gohufont { };

  gnome_user_docs = callPackage ../data/documentation/gnome-user-docs { };

  inherit (gnome3) gsettings_desktop_schemas;

  gyre-fonts = callPackage ../data/fonts/gyre {};

  hack-font = callPackage ../data/fonts/hack { };

  hicolor_icon_theme = callPackage ../data/icons/hicolor-icon-theme { };

  hanazono = callPackage ../data/fonts/hanazono { };

  inconsolata = callPackage ../data/fonts/inconsolata {};
  inconsolata-lgc = callPackage ../data/fonts/inconsolata/lgc.nix {};

  ipafont = callPackage ../data/fonts/ipafont {};

  junicode = callPackage ../data/fonts/junicode { };

  kawkab-mono-font = callPackage ../data/fonts/kawkab-mono {};

  kochi-substitute = callPackage ../data/fonts/kochi-substitute {};

  kochi-substitute-naga10 = callPackage ../data/fonts/kochi-substitute-naga10 {};

  league-of-moveable-type = callPackage ../data/fonts/league-of-moveable-type {};

  liberation_ttf_from_source = callPackage ../data/fonts/redhat-liberation-fonts { };
  liberation_ttf_binary = callPackage ../data/fonts/redhat-liberation-fonts/binary.nix { };
  liberation_ttf = liberation_ttf_binary;

  libertine = builderDefsPackage (callPackage ../data/fonts/libertine) { };

  lmmath = callPackage ../data/fonts/lmodern/lmmath.nix {};

  lmodern = callPackage ../data/fonts/lmodern { };

  lobster-two = callPackage ../data/fonts/lobster-two {};

  # lohit-fonts.assamese lohit-fonts.bengali lohit-fonts.devanagari lohit-fonts.gujarati lohit-fonts.gurmukhi
  # lohit-fonts.kannada lohit-fonts.malayalam lohit-fonts.marathi lohit-fonts.nepali lohit-fonts.odia
  # lohit-fonts.tamil-classical lohit-fonts.tamil lohit-fonts.telugu
  # lohit-fonts.kashmiri lohit-fonts.konkani lohit-fonts.maithili lohit-fonts.sindhi
  lohit-fonts = recurseIntoAttrs ( callPackages ../data/fonts/lohit-fonts { } );

  marathi-cursive = callPackage ../data/fonts/marathi-cursive { };

  manpages = callPackage ../data/documentation/man-pages { };

  meslo-lg = callPackage ../data/fonts/meslo-lg {};

  miscfiles = callPackage ../data/misc/miscfiles { };

  media-player-info = callPackage ../data/misc/media-player-info {};

  mobile_broadband_provider_info = callPackage ../data/misc/mobile-broadband-provider-info { };

  mph_2b_damase = callPackage ../data/fonts/mph-2b-damase { };

  mplus-outline-fonts = callPackage ../data/fonts/mplus-outline-fonts { };

  mro-unicode = callPackage ../data/fonts/mro-unicode { };

  nafees = callPackage ../data/fonts/nafees { };

  inherit (callPackages ../data/fonts/noto-fonts {})
    noto-fonts noto-fonts-cjk noto-fonts-emoji;

  numix-icon-theme = callPackage ../data/icons/numix-icon-theme { };

  numix-icon-theme-circle = callPackage ../data/icons/numix-icon-theme-circle { };

  oldstandard = callPackage ../data/fonts/oldstandard { };

  oldsindhi = callPackage ../data/fonts/oldsindhi { };

  open-dyslexic = callPackage ../data/fonts/open-dyslexic { };

  opensans-ttf = callPackage ../data/fonts/opensans-ttf { };

  pecita = callPackage ../data/fonts/pecita {};

  paratype-pt-mono = callPackage ../data/fonts/paratype-pt/mono.nix {};
  paratype-pt-sans = callPackage ../data/fonts/paratype-pt/sans.nix {};
  paratype-pt-serif = callPackage ../data/fonts/paratype-pt/serif.nix {};

  poly = callPackage ../data/fonts/poly { };

  posix_man_pages = callPackage ../data/documentation/man-pages-posix { };

  powerline-fonts = callPackage ../data/fonts/powerline-fonts { };

  proggyfonts = callPackage ../data/fonts/proggyfonts { };

  pthreadmanpages = callPackage ../data/documentation/pthread-man-pages {
    perl = perl516; # syntax error at troffprepro line 49, near "do subst("
  };

  sampradaya = callPackage ../data/fonts/sampradaya { };

  shared_mime_info = callPackage ../data/misc/shared-mime-info { };

  shared_desktop_ontologies = callPackage ../data/misc/shared-desktop-ontologies { };

  signwriting = callPackage ../data/fonts/signwriting { };

  stdmanpages = callPackage ../data/documentation/std-man-pages { };

  stix-otf = callPackage ../data/fonts/stix-otf { };

  inherit (callPackages ../data/fonts/gdouros { })
    aegean textfonts symbola aegyptus akkadian anatolian maya unidings musica analecta;

  iana_etc = callPackage ../data/misc/iana-etc { };

  poppler_data = callPackage ../data/misc/poppler-data { };

  quattrocento = callPackage ../data/fonts/quattrocento {};

  quattrocento-sans = callPackage ../data/fonts/quattrocento-sans {};

  r3rs = callPackage ../data/documentation/rnrs/r3rs.nix { };

  r4rs = callPackage ../data/documentation/rnrs/r4rs.nix { };

  r5rs = callPackage ../data/documentation/rnrs/r5rs.nix { };

  hasklig = callPackage ../data/fonts/hasklig {};

  sound-theme-freedesktop = callPackage ../data/misc/sound-theme-freedesktop { };

  source-code-pro = callPackage ../data/fonts/source-code-pro {};

  source-sans-pro = callPackage ../data/fonts/source-sans-pro { };

  source-serif-pro = callPackage ../data/fonts/source-serif-pro { };

  sourceHanSansPackages = callPackage ../data/fonts/source-han-sans { };
  source-han-sans-japanese = sourceHanSansPackages.japanese;
  source-han-sans-korean = sourceHanSansPackages.korean;
  source-han-sans-simplified-chinese = sourceHanSansPackages.simplified-chinese;
  source-han-sans-traditional-chinese = sourceHanSansPackages.traditional-chinese;

  inherit (callPackages ../data/fonts/tai-languages { }) tai-ahom;

  tango-icon-theme = callPackage ../data/icons/tango-icon-theme { };

  themes = name: callPackage (../data/misc/themes + ("/" + name + ".nix")) {};

  theano = callPackage ../data/fonts/theano { };

  tempora_lgc = callPackage ../data/fonts/tempora-lgc { };

  terminus_font = callPackage ../data/fonts/terminus-font { };

  tipa = callPackage ../data/fonts/tipa { };

  ttf_bitstream_vera = callPackage ../data/fonts/ttf-bitstream-vera { };

  tzdata = callPackage ../data/misc/tzdata { };

  ubuntu_font_family = callPackage ../data/fonts/ubuntu-font-family { };

  ucsFonts = callPackage ../data/fonts/ucs-fonts { };

  uni-vga = callPackage ../data/fonts/uni-vga { };

  unifont = callPackage ../data/fonts/unifont { };

  unifont_upper = callPackage ../data/fonts/unifont_upper { };

  vistafonts = callPackage ../data/fonts/vista-fonts { };

  wqy_microhei = callPackage ../data/fonts/wqy-microhei { };

  wqy_zenhei = callPackage ../data/fonts/wqy-zenhei { };

  xhtml1 = callPackage ../data/sgml+xml/schemas/xml-dtd/xhtml1 { };

  xkeyboard_config = xorg.xkeyboardconfig;

  xlsx2csv = pythonPackages.xlsx2csv;

  zeal = callPackage ../data/documentation/zeal { };


  ### APPLICATIONS

  a2jmidid = callPackage ../applications/audio/a2jmidid { };

  aacgain = callPackage ../applications/audio/aacgain { };

  aangifte2006 = callPackage_i686 ../applications/taxes/aangifte-2006 { };

  aangifte2007 = callPackage_i686 ../applications/taxes/aangifte-2007 { };

  aangifte2008 = callPackage_i686 ../applications/taxes/aangifte-2008 { };

  aangifte2009 = callPackage_i686 ../applications/taxes/aangifte-2009 { };

  aangifte2010 = callPackage_i686 ../applications/taxes/aangifte-2010 { };

  aangifte2011 = callPackage_i686 ../applications/taxes/aangifte-2011 { };

  aangifte2012 = callPackage_i686 ../applications/taxes/aangifte-2012 { };

  aangifte2013 = callPackage_i686 ../applications/taxes/aangifte-2013 { };

  aangifte2014 = callPackage_i686 ../applications/taxes/aangifte-2014 { };

  aangifte2013wa = callPackage_i686 ../applications/taxes/aangifte-2013-wa { };

  aangifte2014wa = callPackage_i686 ../applications/taxes/aangifte-2014-wa { };

  abcde = callPackage ../applications/audio/abcde {
    inherit (perlPackages) DigestSHA MusicBrainz MusicBrainzDiscID;
    inherit (pythonPackages) eyeD3;
    libcdio = libcdio082;
  };

  abiword = callPackage ../applications/office/abiword {
    inherit (gnome) libglade libgnomecanvas;
    iconTheme = gnome3.defaultIconTheme;
  };

  abook = callPackage ../applications/misc/abook { };

  adobe-reader = callPackage_i686 ../applications/misc/adobe-reader { };

  aewan = callPackage ../applications/editors/aewan { };

  afterstep = callPackage ../applications/window-managers/afterstep {
    fltk = fltk13;
    gtk = gtk2;
  };

  alchemy = callPackage ../applications/graphics/alchemy { };

  alock = callPackage ../misc/screensavers/alock { };

  alpine = callPackage ../applications/networking/mailreaders/alpine {
    tcl = tcl-8_5;
  };
  realpine = callPackage ../applications/networking/mailreaders/realpine {
    tcl = tcl-8_5;
  };

  AMB-plugins = callPackage ../applications/audio/AMB-plugins { };

  ams-lv2 = callPackage ../applications/audio/ams-lv2 { };

  amsn = callPackage ../applications/networking/instant-messengers/amsn { };

  antimony = callPackage ../applications/graphics/antimony {};

  antiword = callPackage ../applications/office/antiword {};

  ardour = ardour4;

  ardour3 =  callPackage ../applications/audio/ardour/ardour3.nix {
    inherit (gnome) libgnomecanvas libgnomecanvasmm;
    inherit (vamp) vampSDK;
  };

  ardour4 =  callPackage ../applications/audio/ardour {
    inherit (gnome) libgnomecanvas libgnomecanvasmm;
    inherit (vamp) vampSDK;
  };

  ario = callPackage ../applications/audio/ario { };

  arora = callPackage ../applications/networking/browsers/arora { };

  artha = callPackage ../applications/misc/artha { };

  atom = callPackage ../applications/editors/atom {
    gconf = gnome.GConf;
  };

  aseprite = callPackage ../applications/editors/aseprite {
    giflib = giflib_4_1;
  };

  audacious = callPackage ../applications/audio/audacious { };

  audacity = callPackage ../applications/audio/audacity {
    ffmpeg = ffmpeg_0;
  };

  audio-recorder = callPackage ../applications/audio/audio-recorder { };

  milkytracker = callPackage ../applications/audio/milkytracker { };

  schismtracker = callPackage ../applications/audio/schismtracker { };

  altcoins = recurseIntoAttrs ( callPackage ../applications/altcoins {
    callPackage = newScope { boost = boost155; };
  } );
  bitcoin = altcoins.bitcoin;
  bitcoin-xt = altcoins.bitcoin-xt;

  aumix = callPackage ../applications/audio/aumix {
    gtkGUI = false;
  };

  autopanosiftc = callPackage ../applications/graphics/autopanosiftc { };

  avidemux = callPackage ../applications/video/avidemux { };

  avogadro = callPackage ../applications/science/chemistry/avogadro {
    eigen = eigen2;
  };

  avrdudess = callPackage ../applications/misc/avrdudess { };

  avxsynth = callPackage ../applications/video/avxsynth {
    libjpeg = libjpeg_original; # error: 'JCOPYRIGHT_SHORT' was not declared in this scope
  };

  awesome-3-4 = callPackage ../applications/window-managers/awesome/3.4.nix {
    cairo = cairo.override { xcbSupport = true; };
    lua = lua5_1;
  };
  awesome-3-5 = callPackage ../applications/window-managers/awesome {
    cairo = cairo.override { xcbSupport = true; };
    luaPackages = luaPackages.override { inherit lua; };
  };
  awesome = awesome-3-5;

  inherit (gnome3) baobab;

  backintime-common = callPackage ../applications/networking/sync/backintime/common.nix { };

  backintime-qt4 = callPackage ../applications/networking/sync/backintime/qt4.nix { };

  backintime = backintime-qt4;

  bandwidth = callPackage ../tools/misc/bandwidth { };

  bar = callPackage ../applications/window-managers/bar { };

  bar-xft = callPackage ../applications/window-managers/bar/xft.nix { };

  baresip = callPackage ../applications/networking/instant-messengers/baresip {
    ffmpeg = ffmpeg_1;
  };

  batik = callPackage ../applications/graphics/batik { };

  batti = callPackage ../applications/misc/batti { };

  baudline = callPackage ../applications/audio/baudline {
    jack = jack1;
  };

  cbatticon = callPackage ../applications/misc/cbatticon { };

  bazaar = callPackage ../applications/version-management/bazaar { };

  bazaarTools = callPackage ../applications/version-management/bazaar/tools.nix { };

  beast = callPackage ../applications/audio/beast {
    inherit (gnome) libgnomecanvas libart_lgpl;
    guile = guile_1_8;
  };

  bibletime = callPackage ../applications/misc/bibletime { };

  bitlbee = callPackage ../applications/networking/instant-messengers/bitlbee { };
  bitlbee-plugins = callPackage ../applications/networking/instant-messengers/bitlbee/plugins.nix { };

  bitlbee-facebook = callPackage ../applications/networking/instant-messengers/bitlbee-facebook { };

  bitlbee-steam = callPackage ../applications/networking/instant-messengers/bitlbee-steam { };

  bitmeter = callPackage ../applications/audio/bitmeter { };

  bleachbit = callPackage ../applications/misc/bleachbit { };

  blender = callPackage  ../applications/misc/blender {
    cudatoolkit = cudatoolkit7;
    python = python34;
  };

  bluefish = callPackage ../applications/editors/bluefish {
    gtk = gtk3;
  };

  bluejeans = callPackage ../applications/networking/browsers/mozilla-plugins/bluejeans { };

  bristol = callPackage ../applications/audio/bristol { };

  bs1770gain = callPackage ../applications/audio/bs1770gain { };

  bspwm = callPackage ../applications/window-managers/bspwm { };

  bvi = callPackage ../applications/editors/bvi { };

  bviplus = callPackage ../applications/editors/bviplus { };

  calf = callPackage ../applications/audio/calf {
      inherit (gnome) libglade;
  };

  calcurse = callPackage ../applications/misc/calcurse { };

  calibre = callPackage ../applications/misc/calibre {
    inherit (pythonPackages) pyqt5 sip_4_16;
  };

  camlistore = callPackage ../applications/misc/camlistore { };

  canto-curses = callPackage ../applications/networking/feedreaders/canto-curses { };

  canto-daemon = callPackage ../applications/networking/feedreaders/canto-daemon { };

  carddav-util = callPackage ../tools/networking/carddav-util { };

  carrier = builderDefsPackage (callPackage ../applications/networking/instant-messengers/carrier/2.5.0.nix) {
    inherit (gnome) startupnotification GConf ;
  };
  funpidgin = carrier;

  cava = callPackage ../applications/audio/cava { };

  cbc = callPackage ../applications/science/math/cbc { };

  cc1394 = callPackage ../applications/video/cc1394 { };

  cddiscid = callPackage ../applications/audio/cd-discid { };

  cdparanoia = cdparanoiaIII;

  cdparanoiaIII = callPackage ../applications/audio/cdparanoia { };

  cdrtools = callPackage ../applications/misc/cdrtools { };

  centerim = callPackage ../applications/networking/instant-messengers/centerim { };

  cgit = callPackage ../applications/version-management/git-and-tools/cgit { };

  cgminer = callPackage ../applications/misc/cgminer {
    amdappsdk = amdappsdk28;
  };

  CharacterCompressor = callPackage ../applications/audio/CharacterCompressor { };

  chatzilla = callPackage ../applications/networking/irc/chatzilla { };

  chirp = callPackage ../applications/misc/chirp {
    inherit (pythonPackages) pyserial pygtk;
  };

  chromium = callPackage ../applications/networking/browsers/chromium {
    channel = "stable";
    pulseSupport = config.pulseaudio or true;
    enablePepperFlash = config.chromium.enablePepperFlash or false;
    enableWideVine = config.chromium.enableWideVine or false;
    hiDPISupport = config.chromium.hiDPISupport or false;
  };

  chronos = callPackage ../applications/networking/cluster/chronos { };

  chromiumBeta = lowPrio (chromium.override { channel = "beta"; });

  chromiumDev = lowPrio (chromium.override { channel = "dev"; });

  chuck = callPackage ../applications/audio/chuck { };

  cinelerra = callPackage ../applications/video/cinelerra { };

  clawsMail = callPackage ../applications/networking/mailreaders/claws-mail {
    enableNetworkManager = config.networking.networkmanager.enable or false;
  };

  clfswm = callPackage ../applications/window-managers/clfswm { };

  clipgrab = callPackage ../applications/video/clipgrab { };

  clipit = callPackage ../applications/misc/clipit { };

  cmatrix = callPackage ../applications/misc/cmatrix { };

  bomi = callPackage ../applications/video/bomi {
    youtube-dl = pythonPackages.youtube-dl;
    pulseSupport = config.pulseaudio or true;
  };

  cmus = callPackage ../applications/audio/cmus { };

  CompBus = callPackage ../applications/audio/CompBus { };

  compiz = callPackage ../applications/window-managers/compiz {
    inherit (gnome) GConf ORBit2 metacity;
  };

  constant-detune-chorus = callPackage ../applications/audio/constant-detune-chorus { };

  coriander = callPackage ../applications/video/coriander {
    inherit (gnome) libgnomeui GConf;
  };

  cortex = callPackage ../applications/misc/cortex { };

  csound = callPackage ../applications/audio/csound { };

  cinepaint = callPackage ../applications/graphics/cinepaint {
    fltk = fltk13;
    libpng = libpng12;
    cmake = cmake-2_8;
  };

  codeblocks = callPackage ../applications/editors/codeblocks { };
  codeblocksFull = callPackage ../applications/editors/codeblocks { contribPlugins = true; };

  comical = callPackage ../applications/graphics/comical { };

  conkeror = callPackage ../applications/networking/browsers/conkeror { };

  conkerorWrapper = wrapFirefox {
    browser = conkeror;
    browserName = "conkeror";
    desktopName = "Conkeror";
  };

  csdp = callPackage ../applications/science/math/csdp {
    liblapack = liblapackWithoutAtlas;
  };

  cuneiform = builderDefsPackage (callPackage ../tools/graphics/cuneiform) {};

  cutecom = callPackage ../tools/misc/cutecom { };

  cvs = callPackage ../applications/version-management/cvs { };

  cvsps = callPackage ../applications/version-management/cvsps { };

  cvs2svn = callPackage ../applications/version-management/cvs2svn { };

  cyclone = callPackage ../applications/audio/pd-plugins/cyclone  { };

  d4x = callPackage ../applications/misc/d4x { };

  darcs = haskell.lib.overrideCabal haskellPackages.darcs (drv: {
    configureFlags = (stdenv.lib.remove "-flibrary" drv.configureFlags or []) ++ ["-f-library"];
    enableSharedExecutables = false;
    enableSharedLibraries = false;
    isLibrary = false;
    doHaddock = false;
    postFixup = "rm -rf $out/lib $out/nix-support $out/share";
  });

  darktable = callPackage ../applications/graphics/darktable {
    inherit (gnome) GConf libglade;
  };

  das_watchdog = callPackage ../tools/system/das_watchdog { };

  dbvisualizer = callPackage ../applications/misc/dbvisualizer {};

  dd-agent = callPackage ../tools/networking/dd-agent { inherit (pythonPackages) tornado; };

  deadbeef = callPackage ../applications/audio/deadbeef {
    pulseSupport = config.pulseaudio or true;
  };

  deadbeef-mpris2-plugin = callPackage ../applications/audio/deadbeef/plugins/mpris2.nix { };

  deadbeef-with-plugins = callPackage ../applications/audio/deadbeef/wrapper.nix {
    plugins = [];
  };

  dfasma = qt5Libs.callPackage ../applications/audio/dfasma { };

  dia = callPackage ../applications/graphics/dia {
    inherit (pkgs.gnome) libart_lgpl libgnomeui;
  };

  diffuse = callPackage ../applications/version-management/diffuse { };

  direwolf = callPackage ../applications/misc/direwolf { };

  dirt = callPackage ../applications/audio/dirt {};

  distrho = callPackage ../applications/audio/distrho {};

  djvulibre = callPackage ../applications/misc/djvulibre { };

  djvu2pdf = callPackage ../tools/typesetting/djvu2pdf { };

  djview = callPackage ../applications/graphics/djview { };
  djview4 = pkgs.djview;

  dmenu = callPackage ../applications/misc/dmenu { };

  dmenu2 = callPackage ../applications/misc/dmenu2 { };

  dmtx = dmtx-utils;

  dmtx-utils = callPackage (callPackage ../tools/graphics/dmtx-utils) {
  };

  docker = callPackage ../applications/virtualization/docker { go = go_1_4; };

  doodle = callPackage ../applications/search/doodle { };

  drumgizmo = callPackage ../applications/audio/drumgizmo { };

  dunst = callPackage ../applications/misc/dunst { };

  devede = callPackage ../applications/video/devede { };

  dvb_apps  = callPackage ../applications/video/dvb-apps { };

  dvdauthor = callPackage ../applications/video/dvdauthor { };

  dvd-slideshow = callPackage ../applications/video/dvd-slideshow { };

  dwb = callPackage ../applications/networking/browsers/dwb { dconf = gnome3.dconf; };

  dwbWrapper = wrapFirefox
    { browser = dwb; browserName = "dwb"; desktopName = "dwb";
    };

  dwm = callPackage ../applications/window-managers/dwm {
    patches = config.dwm.patches or [];
  };

  dzen2 = callPackage ../applications/window-managers/dzen2 { };

  eaglemode = callPackage ../applications/misc/eaglemode { };

  eclipses = recurseIntoAttrs (callPackage ../applications/editors/eclipse { });

  ed = callPackage ../applications/editors/ed { };

  edbrowse = callPackage ../applications/editors/edbrowse { };

  ekho = callPackage ../applications/audio/ekho { };

  electrum = callPackage ../applications/misc/electrum { };

  elinks = callPackage ../applications/networking/browsers/elinks { };

  elvis = callPackage ../applications/editors/elvis { };

  emacs = emacs24;
  emacsPackages = emacs24Packages;
  emacsPackagesNg = emacs24PackagesNg;
  emacsMelpa = emacs24PackagesNg; # for backward compatibility

  emacs24 = callPackage ../applications/editors/emacs-24 {
    # use override to enable additional features
    libXaw = xorg.libXaw;
    Xaw3d = null;
    gconf = null;
    alsaLib = null;
    imagemagick = null;
    acl = null;
    gpm = null;
    inherit (darwin.apple_sdk.frameworks) AppKit;
  };

  emacs24-nox = lowPrio (appendToName "nox" (emacs24.override {
    withX = false;
    withGTK2 = false;
    withGTK3 = false;
  }));

  emacs24Macport_24_3 = lowPrio (callPackage ../applications/editors/emacs-24/macport-24.3.nix {
    stdenv = pkgs.clangStdenv;
  });
  emacs24Macport_24_4 = lowPrio (callPackage ../applications/editors/emacs-24/macport-24.4.nix {
    stdenv = pkgs.clangStdenv;
  });
  emacs24Macport_24_5 = lowPrio (newScope darwin.apple_sdk.frameworks ../applications/editors/emacs-24/macport-24.5.nix {
    stdenv = pkgs.clangStdenv;
  });
  emacs24Macport = self.emacs24Macport_24_5;

  emacsPackagesGen = emacs: self: let callPackage = newScope self; in rec {
    inherit emacs;

    autoComplete = callPackage ../applications/editors/emacs-modes/auto-complete { };

    bbdb = callPackage ../applications/editors/emacs-modes/bbdb { };

    bbdb3 = callPackage ../applications/editors/emacs-modes/bbdb/3.nix {};

    cedet = callPackage ../applications/editors/emacs-modes/cedet { };

    calfw = callPackage ../applications/editors/emacs-modes/calfw { };

    coffee = callPackage ../applications/editors/emacs-modes/coffee { };

    colorTheme = callPackage ../applications/editors/emacs-modes/color-theme { };

    colorThemeSolarized = callPackage ../applications/editors/emacs-modes/color-theme-solarized { };

    cryptol = callPackage ../applications/editors/emacs-modes/cryptol { };

    cua = callPackage ../applications/editors/emacs-modes/cua { };

    d = callPackage ../applications/editors/emacs-modes/d { };

    darcsum = callPackage ../applications/editors/emacs-modes/darcsum { };

    dash = callPackage ../applications/editors/emacs-modes/dash { };

    # ecb = callPackage ../applications/editors/emacs-modes/ecb { };

    emacsClangCompleteAsync = callPackage ../applications/editors/emacs-modes/emacs-clang-complete-async { };

    emacsSessionManagement = callPackage ../applications/editors/emacs-modes/session-management-for-emacs { };

    emacsw3m = callPackage ../applications/editors/emacs-modes/emacs-w3m { };

    emms = callPackage ../applications/editors/emacs-modes/emms { };

    ensime = callPackage ../applications/editors/emacs-modes/ensime { };

    erlangMode = callPackage ../applications/editors/emacs-modes/erlang { };

    ess = callPackage ../applications/editors/emacs-modes/ess { };

    flycheck = callPackage ../applications/editors/emacs-modes/flycheck { };

    flymakeCursor = callPackage ../applications/editors/emacs-modes/flymake-cursor { };

    gh = callPackage ../applications/editors/emacs-modes/gh { };

    graphvizDot = callPackage ../applications/editors/emacs-modes/graphviz-dot { };

    gist = callPackage ../applications/editors/emacs-modes/gist { };

    gitModes = callPackage ../applications/editors/emacs-modes/git-modes { };

    haskellMode = callPackage ../applications/editors/emacs-modes/haskell { };

    hsc3Mode = callPackage ../applications/editors/emacs-modes/hsc3 { };

    hol_light_mode = callPackage ../applications/editors/emacs-modes/hol_light { };

    htmlize = callPackage ../applications/editors/emacs-modes/htmlize { };

    ido-ubiquitous = callPackage ../applications/editors/emacs-modes/ido-ubiquitous { };

    icicles = callPackage ../applications/editors/emacs-modes/icicles { };

    idris = callPackage ../applications/editors/emacs-modes/idris { };

    jabber = callPackage ../applications/editors/emacs-modes/jabber { };

    jade = callPackage ../applications/editors/emacs-modes/jade { };

    jdee = callPackage ../applications/editors/emacs-modes/jdee { };

    js2 = callPackage ../applications/editors/emacs-modes/js2 { };

    let-alist = callPackage ../applications/editors/emacs-modes/let-alist { };

    logito = callPackage ../applications/editors/emacs-modes/logito { };

    loremIpsum = callPackage ../applications/editors/emacs-modes/lorem-ipsum { };

    magit = callPackage ../applications/editors/emacs-modes/magit { };

    markdownMode = callPackage ../applications/editors/emacs-modes/markdown-mode { };

    maudeMode = callPackage ../applications/editors/emacs-modes/maude { };

    metaweblog = callPackage ../applications/editors/emacs-modes/metaweblog { };

    monky = callPackage ../applications/editors/emacs-modes/monky { };

    notmuch = lowPrio (pkgs.notmuch.override { inherit emacs; });

    ocamlMode = callPackage ../applications/editors/emacs-modes/ocaml { };

    offlineimap = callPackage ../applications/editors/emacs-modes/offlineimap {};

    # This is usually a newer version of Org-Mode than that found in GNU Emacs, so
    # we want it to have higher precedence.
    org = hiPrio (callPackage ../applications/editors/emacs-modes/org { });

    org2blog = callPackage ../applications/editors/emacs-modes/org2blog { };

    pcache = callPackage ../applications/editors/emacs-modes/pcache { };

    phpMode = callPackage ../applications/editors/emacs-modes/php { };

    prologMode = callPackage ../applications/editors/emacs-modes/prolog { };

    proofgeneral_4_2 = callPackage ../applications/editors/emacs-modes/proofgeneral/4.2.nix {
      texinfo = texinfo4 ;
      texLive = texlive.combine { inherit (texlive) scheme-basic cm-super ec; };
    };
    proofgeneral_4_3_pre = callPackage ../applications/editors/emacs-modes/proofgeneral/4.3pre.nix {
      texinfo = texinfo4 ;
      texLive = texlive.combine { inherit (texlive) scheme-basic cm-super ec; };
    };
    proofgeneral = self.proofgeneral_4_2;

    quack = callPackage ../applications/editors/emacs-modes/quack { };

    rainbowDelimiters = callPackage ../applications/editors/emacs-modes/rainbow-delimiters { };

    rectMark = callPackage ../applications/editors/emacs-modes/rect-mark { };

    remember = callPackage ../applications/editors/emacs-modes/remember { };

    rudel = callPackage ../applications/editors/emacs-modes/rudel { };

    s = callPackage ../applications/editors/emacs-modes/s { };

    sbtMode = callPackage ../applications/editors/emacs-modes/sbt-mode { };

    scalaMode1 = callPackage ../applications/editors/emacs-modes/scala-mode/v1.nix { };
    scalaMode2 = callPackage ../applications/editors/emacs-modes/scala-mode/v2.nix { };

    stratego = callPackage ../applications/editors/emacs-modes/stratego { };

    structuredHaskellMode = haskellPackages.structured-haskell-mode;

    sunriseCommander = callPackage ../applications/editors/emacs-modes/sunrise-commander { };

    tuaregMode = callPackage ../applications/editors/emacs-modes/tuareg { };

    writeGood = callPackage ../applications/editors/emacs-modes/writegood { };

    xmlRpc = callPackage ../applications/editors/emacs-modes/xml-rpc { };

    cask = callPackage ../applications/editors/emacs-modes/cask { };

    slime = callPackage ../applications/editors/emacs-modes/slime { };
  };

  emacs24Packages = recurseIntoAttrs (emacsPackagesGen emacs24 pkgs.emacs24Packages);

  emacsPackagesNgGen = emacs: callPackage ./emacs-packages.nix {
    overrides = (config.emacsPackageOverrides or (p: {})) pkgs;

    inherit emacs;

    trivialBuild = callPackage ../build-support/emacs/trivial.nix {
      inherit emacs;
    };

    melpaBuild = callPackage ../build-support/emacs/melpa.nix {
      inherit emacs;
    };

    external = {
      inherit (haskellPackages) ghc-mod structured-haskell-mode Agda;
      inherit (pythonPackages) elpy;
      inherit rtags libffi;
    };
  };

  emacs24PackagesNg = recurseIntoAttrs (emacsPackagesNgGen emacs24);

  emacsWithPackages = callPackage ../build-support/emacs/wrapper.nix { };
  emacs24WithPackages = emacsWithPackages.override { emacs = emacs24; };

  inherit (gnome3) empathy;

  enhanced-ctorrent = callPackage ../applications/networking/enhanced-ctorrent { };

  epdfview = callPackage ../applications/misc/epdfview { };

  inherit (gnome3) epiphany;

  eq10q = callPackage ../applications/audio/eq10q { };

  espeak = callPackage ../applications/audio/espeak { };

  espeakedit = callPackage ../applications/audio/espeak/edit.nix { };

  esniper = callPackage ../applications/networking/esniper { };

  etherape = callPackage ../applications/networking/sniffers/etherape {
    inherit (gnome) gnomedocutils libgnome libglade libgnomeui scrollkeeper;
  };

  evilvte = callPackage ../applications/misc/evilvte {
    configH = config.evilvte.config or "";
  };

  evopedia = callPackage ../applications/misc/evopedia { };

  keepassx = callPackage ../applications/misc/keepassx { };
  keepassx2 = callPackage ../applications/misc/keepassx/2.0.nix { };

  inherit (gnome3) evince;
  evolution_data_server = gnome3.evolution_data_server;

  keepass = callPackage ../applications/misc/keepass { };

  exrdisplay = callPackage ../applications/graphics/exrdisplay {
    fltk = fltk20;
  };

  fbpanel = callPackage ../applications/window-managers/fbpanel { };

  fbreader = callPackage ../applications/misc/fbreader { };

  fetchmail = callPackage ../applications/misc/fetchmail { };

  fldigi = callPackage ../applications/audio/fldigi { };

  fluidsynth = callPackage ../applications/audio/fluidsynth { };

  fmit = qt5Libs.callPackage ../applications/audio/fmit { };

  focuswriter = callPackage ../applications/editors/focuswriter { };

  foo-yc20 = callPackage ../applications/audio/foo-yc20 { };

  fossil = callPackage ../applications/version-management/fossil { };

  freewheeling = callPackage ../applications/audio/freewheeling { };

  fribid = callPackage ../applications/networking/browsers/mozilla-plugins/fribid { };

  fritzing = callPackage ../applications/science/electronics/fritzing { };

  fvwm = callPackage ../applications/window-managers/fvwm { };

  geany = callPackage ../applications/editors/geany { };
  geany-with-vte = callPackage ../applications/editors/geany/with-vte.nix { };

  gksu = callPackage ../applications/misc/gksu { };

  gnuradio = callPackage ../applications/misc/gnuradio {
    inherit (pythonPackages) lxml numpy scipy matplotlib pyopengl;
    fftw = fftwFloat;
  };

  gnuradio-with-packages = callPackage ../applications/misc/gnuradio/wrapper.nix {
    extraPackages = [ gnuradio-nacl gnuradio-osmosdr ];
  };

  gnuradio-nacl = callPackage ../applications/misc/gnuradio-nacl { };

  gnuradio-osmosdr = callPackage ../applications/misc/gnuradio-osmosdr { };

  goldendict = callPackage ../applications/misc/goldendict { };

  google-drive-ocamlfuse = callPackage ../applications/networking/google-drive-ocamlfuse { };

  google-musicmanager = callPackage ../applications/audio/google-musicmanager { };

  gpa = callPackage ../applications/misc/gpa { };

  gpicview = callPackage ../applications/graphics/gpicview { };

  gqrx = callPackage ../applications/misc/gqrx { };

  grass = callPackage ../applications/gis/grass { };

  grip = callPackage ../applications/misc/grip {
    inherit (gnome) libgnome libgnomeui vte;
  };

  gtimelog = pythonPackages.gtimelog;

  inherit (gnome3) gucharmap;

  guitarix = callPackage ../applications/audio/guitarix {
    fftw = fftwSinglePrec;
  };

  gjay = callPackage ../applications/audio/gjay { };

  photivo = callPackage ../applications/graphics/photivo { };

  wavesurfer = callPackage ../applications/misc/audio/wavesurfer { };

  wireshark-cli = callPackage ../applications/networking/sniffers/wireshark {
    withQt = false;
    withGtk = false;
  };
  wireshark-gtk = wireshark-cli.override { withGtk = true; };
  wireshark-qt = wireshark-cli.override { withQt = true; };
  wireshark = wireshark-gtk;

  wvdial = callPackage ../os-specific/linux/wvdial { };

  fbida = callPackage ../applications/graphics/fbida { };

  fdupes = callPackage ../tools/misc/fdupes { };

  feh = callPackage ../applications/graphics/feh { };

  filezilla = callPackage ../applications/networking/ftp/filezilla { };

  inherit (callPackages ../applications/networking/browsers/firefox {
    inherit (gnome) libIDL;
    inherit (pythonPackages) pysqlite;
    libpng = libpng_apng;
    enableGTK3 = false;
  }) firefox firefox-esr;

  firefox-wrapper = wrapFirefox { browser = pkgs.firefox; };
  firefox-esr-wrapper = wrapFirefox { browser = pkgs.firefox-esr; };

  firefox-bin = callPackage ../applications/networking/browsers/firefox-bin {
    gconf = pkgs.gnome.GConf;
    inherit (pkgs.gnome) libgnome libgnomeui;
  };

  firestr = callPackage ../applications/networking/p2p/firestr
    { boost = boost155;
    };

  flac = callPackage ../applications/audio/flac { };

  flashplayer = callPackage ../applications/networking/browsers/mozilla-plugins/flashplayer-11 {
    debug = config.flashplayer.debug or false;
  };

  fluxbox = callPackage ../applications/window-managers/fluxbox { };

  fme = callPackage ../applications/misc/fme {
    inherit (gnome) libglademm;
  };

  fomp = callPackage ../applications/audio/fomp { };

  freecad = callPackage ../applications/graphics/freecad {
    boost = boost155;
    opencascade = opencascade_6_5;
    inherit (pythonPackages) matplotlib pycollada;
  };

  freemind = callPackage ../applications/misc/freemind { };

  freenet = callPackage ../applications/networking/p2p/freenet { };

  freepv = callPackage ../applications/graphics/freepv { };

  xfontsel = callPackage ../applications/misc/xfontsel { };
  inherit (xorg) xlsfonts;

  freerdp = callPackage ../applications/networking/remote/freerdp {
    ffmpeg = ffmpeg_1;
  };

  freerdpUnstable = callPackage ../applications/networking/remote/freerdp/unstable.nix {
    cmake = cmake-2_8;
  };

  freicoin = callPackage ../applications/misc/freicoin {
    boost = boost155;
  };

  fuze = callPackage ../applications/networking/instant-messengers/fuze {};

  game-music-emu = callPackage ../applications/audio/game-music-emu { };

  gcolor2 = callPackage ../applications/graphics/gcolor2 { };

  get_iplayer = callPackage ../applications/misc/get_iplayer {};

  gimp_2_8 = callPackage ../applications/graphics/gimp/2.8.nix {
    inherit (gnome) libart_lgpl;
    webkit = null;
    lcms = lcms2;
    wrapPython = pythonPackages.wrapPython;
  };

  gimp = gimp_2_8;

  gimpPlugins = recurseIntoAttrs (callPackage ../applications/graphics/gimp/plugins {});

  gitAndTools = recurseIntoAttrs (callPackage ../applications/version-management/git-and-tools {});

  inherit (gitAndTools) git gitFull gitSVN git-cola svn2git git-radar transcrypt;

  gitMinimal = git.override {
    withManual = false;
    pythonSupport = false;
  };

  gitRepo = callPackage ../applications/version-management/git-repo {
    python = python27;
  };

  gitolite = callPackage ../applications/version-management/gitolite { };

  inherit (gnome3) gitg;

  giv = callPackage ../applications/graphics/giv {
    pcre = pcre.override { unicodeSupport = true; };
  };

  gmrun = callPackage ../applications/misc/gmrun {};

  gnucash = callPackage ../applications/office/gnucash {
    inherit (gnome2) libgnomeui libgtkhtml gtkhtml libbonoboui libgnomeprint libglade libart_lgpl;
    gconf = gnome2.GConf;
    guile = guile_1_8;
    slibGuile = slibGuile.override { scheme = guile_1_8; };
    goffice = goffice_0_8;
  };

  goffice = callPackage ../development/libraries/goffice { };

  goffice_0_8 = callPackage ../development/libraries/goffice/0.8.nix {
    inherit (pkgs.gnome2) libglade libgnomeui;
    gconf = pkgs.gnome2.GConf;
    libart = pkgs.gnome2.libart_lgpl;
  };

  idea = recurseIntoAttrs (callPackages ../applications/editors/idea { androidsdk = androidsdk_4_4; });

  libquvi = callPackage ../applications/video/quvi/library.nix { };

  linssid = callPackage ../applications/networking/linssid { };

  mi2ly = callPackage ../applications/audio/mi2ly {};

  praat = callPackage ../applications/audio/praat { };

  quvi = callPackage ../applications/video/quvi/tool.nix {
    lua5_sockets = lua5_1_sockets;
    lua5 = lua5_1;
  };

  quvi_scripts = callPackage ../applications/video/quvi/scripts.nix { };

  gkrellm = callPackage ../applications/misc/gkrellm { };

  gmu = callPackage ../applications/audio/gmu { };

  gnash = callPackage ../applications/video/gnash {
    inherit (gnome) gtkglext;
  };

  gnome_mplayer = callPackage ../applications/video/gnome-mplayer {
    inherit (gnome) GConf;
  };

  gnumeric = callPackage ../applications/office/gnumeric { };

  gnunet = callPackage ../applications/networking/p2p/gnunet { };

  gnunet_svn = lowPrio (callPackage ../applications/networking/p2p/gnunet/svn.nix { });

  gocr = callPackage ../applications/graphics/gocr { };

  gobby5 = callPackage ../applications/editors/gobby {
    inherit (gnome) gtksourceview;
  };

  gphoto2 = callPackage ../applications/misc/gphoto2 { };

  gphoto2fs = builderDefsPackage (callPackage ../applications/misc/gphoto2/gphotofs.nix) {};

  gramps = callPackage ../applications/misc/gramps { };

  graphicsmagick = callPackage ../applications/graphics/graphicsmagick { };
  graphicsmagick_q16 = callPackage ../applications/graphics/graphicsmagick { quantumdepth = 16; };

  graphicsmagick137 = callPackage ../applications/graphics/graphicsmagick/1.3.7.nix {
    libpng = libpng12;
  };

  gtkpod = callPackage ../applications/audio/gtkpod {
    gnome = gnome3;
    inherit (gnome) libglade;
  };

  jbidwatcher = callPackage ../applications/misc/jbidwatcher {
    java = if stdenv.isLinux then jre else jdk;
  };

  qrdecode = builderDefsPackage (callPackage ../tools/graphics/qrdecode) {
    libpng = libpng12;
    opencv = opencv_2_1;
  };

  qrencode = callPackage ../tools/graphics/qrencode { };

  gecko_mediaplayer = callPackage ../applications/networking/browsers/mozilla-plugins/gecko-mediaplayer {
    inherit (gnome) GConf;
    browser = firefox;
  };

  geeqie = callPackage ../applications/graphics/geeqie { };

  gigedit = callPackage ../applications/audio/gigedit { };

  gqview = callPackage ../applications/graphics/gqview { };

  gmpc = callPackage ../applications/audio/gmpc {};

  gmtk = callPackage ../applications/networking/browsers/mozilla-plugins/gmtk {
    inherit (gnome) GConf;
  };

  googleearth = callPackage_i686 ../applications/misc/googleearth { };

  google_talk_plugin = callPackage ../applications/networking/browsers/mozilla-plugins/google-talk-plugin {
    libpng = libpng12;
  };

  gosmore = callPackage ../applications/misc/gosmore { };

  gpsbabel = callPackage ../applications/misc/gpsbabel { };

  gpscorrelate = callPackage ../applications/misc/gpscorrelate { };

  gpsd = callPackage ../servers/gpsd { };

  gtk2fontsel = callPackage ../applications/misc/gtk2fontsel {
    inherit (gnome2) gtk;
  };

  guitone = callPackage ../applications/version-management/guitone {
    graphviz = graphviz_2_32;
  };

  gv = callPackage ../applications/misc/gv { };

  guvcview = callPackage ../os-specific/linux/guvcview { };

  gxmessage = callPackage ../applications/misc/gxmessage { };

  hackrf = callPackage ../applications/misc/hackrf { };

  hamster-time-tracker = callPackage ../applications/misc/hamster-time-tracker {
    inherit (pythonPackages) pyxdg pygtk dbus sqlite3;
    inherit (gnome) gnome_python;
  };

  hello = callPackage ../applications/misc/hello { };

  helmholtz = callPackage ../applications/audio/pd-plugins/helmholtz { };

  heme = callPackage ../applications/editors/heme { };

  herbstluftwm = callPackage ../applications/window-managers/herbstluftwm { };

  hexchat = callPackage ../applications/networking/irc/hexchat { };

  hexcurse = callPackage ../applications/editors/hexcurse { };

  hexedit = callPackage ../applications/editors/hexedit { };

  hipchat = callPackage ../applications/networking/instant-messengers/hipchat { };

  homebank = callPackage ../applications/office/homebank {
    gtk = gtk3;
  };

  ht = callPackage ../applications/editors/ht { };

  htmldoc = callPackage ../applications/misc/htmldoc {
    fltk = fltk13;
  };

  hugin = callPackage ../applications/graphics/hugin {
    boost = boost155;
  };

  hydrogen = callPackage ../applications/audio/hydrogen { };

  spectrwm = callPackage ../applications/window-managers/spectrwm { };

  i3 = callPackage ../applications/window-managers/i3 {
    xcb-util-cursor = if stdenv.isDarwin then xcb-util-cursor-HEAD else xcb-util-cursor;
  };

  i3lock = callPackage ../applications/window-managers/i3/lock.nix {
    cairo = cairo.override { xcbSupport = true; };
  };

  i3minator = callPackage ../tools/misc/i3minator { };

  i3status = callPackage ../applications/window-managers/i3/status.nix { };

  i810switch = callPackage ../os-specific/linux/i810switch { };

  icewm = callPackage ../applications/window-managers/icewm {};

  id3v2 = callPackage ../applications/audio/id3v2 { };

  ifenslave = callPackage ../os-specific/linux/ifenslave { };

  ii = callPackage ../applications/networking/irc/ii { };

  ike = callPackage ../applications/networking/ike { };

  ikiwiki = callPackage ../applications/misc/ikiwiki {
    inherit (perlPackages) TextMarkdown URI HTMLParser HTMLScrubber
      HTMLTemplate TimeDate CGISession DBFile CGIFormBuilder LocaleGettext
      RpcXML XMLSimple YAML YAMLLibYAML HTMLTree Filechdir
      AuthenPassphrase NetOpenIDConsumer LWPxParanoidAgent CryptSSLeay;
    inherit (perlPackages.override { pkgs = pkgs // { imagemagick = imagemagickBig;}; }) PerlMagick;
  };

  imagemagick_light = imagemagick.override {
    bzip2 = null;
    zlib = null;
    libX11 = null;
    libXext = null;
    libXt = null;
    fontconfig = null;
    freetype = null;
    ghostscript = null;
    libjpeg = null;
    lcms2 = null;
    openexr = null;
    libpng = null;
    librsvg = null;
    libtiff = null;
    libxml2 = null;
  };

  imagemagick = imagemagickBig.override {
    ghostscript = null;
  };

  imagemagickBig = callPackage ../applications/graphics/ImageMagick { };

  # Impressive, formerly known as "KeyJNote".
  impressive = callPackage ../applications/office/impressive {
    # XXX These are the PyOpenGL dependencies, which we need here.
    inherit (pythonPackages) pyopengl;
  };

  inferno = callPackage_i686 ../applications/inferno { };

  inkscape = callPackage ../applications/graphics/inkscape {
    inherit (pythonPackages) lxml;
    lcms = lcms2;
  };

  ion3 = callPackage ../applications/window-managers/ion-3 {
    lua = lua5;
  };

  ipe = callPackage ../applications/graphics/ipe { };

  iptraf = callPackage ../applications/networking/iptraf { };

  irssi = callPackage ../applications/networking/irc/irssi { };

  irssi_fish = callPackage ../applications/networking/irc/irssi/fish { };

  irssi_otr = callPackage ../applications/networking/irc/irssi/otr { };

  ir.lv2 = callPackage ../applications/audio/ir.lv2 { };

  bip = callPackage ../applications/networking/irc/bip { };

  jabref = callPackage ../applications/office/jabref/default.nix { };

  jack_capture = callPackage ../applications/audio/jack-capture { };

  jack_oscrolloscope = callPackage ../applications/audio/jack-oscrolloscope { };

  jack_rack = callPackage ../applications/audio/jack-rack { };

  jackmeter = callPackage ../applications/audio/jackmeter { };

  jalv = callPackage ../applications/audio/jalv { };

  jedit = callPackage ../applications/editors/jedit { };

  jigdo = callPackage ../applications/misc/jigdo { };

  jitsi = callPackage ../applications/networking/instant-messengers/jitsi { };

  joe = callPackage ../applications/editors/joe { };

  jbrout = callPackage ../applications/graphics/jbrout {
    inherit (pythonPackages) lxml;
  };

  jumanji = callPackage ../applications/networking/browsers/jumanji {
    webkitgtk = webkitgtk24x;
    gtk = gtk3;
  };

  jwm = callPackage ../applications/window-managers/jwm { };

  k3d = callPackage ../applications/graphics/k3d {
    inherit (pkgs.gnome2) gtkglext;
    boost = boost155;
  };

  kdeApps_15_08 = recurseIntoAttrs (import ../applications/kde-apps-15.08 { inherit pkgs; });
  kdeApps_stable = kdeApps_15_08;
  kdeApps_latest = kdeApps_15_08;

  keepnote = callPackage ../applications/office/keepnote {
    pygtk = pyGtkGlade;
  };

  kermit = callPackage ../tools/misc/kermit { };

  keyfinder = qt5Libs.callPackage ../applications/audio/keyfinder { };

  keyfinder-cli = qt5Libs.callPackage ../applications/audio/keyfinder-cli { };

  keymon = callPackage ../applications/video/key-mon { };

  khal = callPackage ../applications/misc/khal { };

  khard = callPackage ../applications/misc/khard { };

  kid3 = callPackage ../applications/audio/kid3 {
    qt = qt4;
  };

  kino = callPackage ../applications/video/kino {
    inherit (gnome) libglade;
  };

  kiwix = callPackage ../applications/misc/kiwix { };

  koji = callPackage ../tools/package-management/koji { };

  ksuperkey = callPackage ../tools/X11/ksuperkey { };

  kubernetes = callPackage ../applications/networking/cluster/kubernetes {
    go = go_1_4;
  };

  lame = callPackage ../development/libraries/lame { };

  larswm = callPackage ../applications/window-managers/larswm { };

  lash = callPackage ../applications/audio/lash { };

  ladspaH = callPackage ../applications/audio/ladspa-sdk/ladspah.nix { };

  ladspaPlugins = callPackage ../applications/audio/ladspa-plugins {
    fftw = fftwSinglePrec;
  };

  ladspaPlugins-git = callPackage ../applications/audio/ladspa-plugins/git.nix {
    fftw = fftwSinglePrec;
  };

  ladspa-sdk = callPackage ../applications/audio/ladspa-sdk { };

  caps = callPackage ../applications/audio/caps { };

  LazyLimiter = callPackage ../applications/audio/LazyLimiter { };

  lastwatch = callPackage ../applications/audio/lastwatch { };

  lastfmsubmitd = callPackage ../applications/audio/lastfmsubmitd { };

  lbdb = callPackage ../tools/misc/lbdb { };

  lbzip2 = callPackage ../tools/compression/lbzip2 { };

  lci = callPackage ../applications/science/logic/lci {};

  ldcpp = callPackage ../applications/networking/p2p/ldcpp {
    inherit (gnome) libglade;
  };

  leo-editor = callPackage ../applications/editors/leo-editor { };

  libowfat = callPackage ../development/libraries/libowfat { };

  librecad = callPackage ../applications/misc/librecad { };
  librecad2 = librecad;  # backwards compatibility alias, added 2015-10

  libreoffice = callPackage ../applications/office/libreoffice {
    inherit (perlPackages) ArchiveZip CompressZlib;
    inherit (gnome) GConf ORBit2 gnome_vfs;
    zip = zip.override { enableNLS = false; };
    #glm = glm_0954;
    bluez5 = bluez5_28;
    fontsConf = makeFontsConf {
      fontDirectories = [
        freefont_ttf xorg.fontmiscmisc xorg.fontbhttf
      ];
    };
    clucene_core = clucene_core_2;
    lcms = lcms2;
    harfbuzz = harfbuzz.override {
      withIcu = true; withGraphite2 = true;
    };
  };

  liferea = callPackage ../applications/networking/newsreaders/liferea {
    webkitgtk = webkitgtk24x;
  };

  lingot = callPackage ../applications/audio/lingot {
    inherit (gnome) libglade;
  };

  links = callPackage ../applications/networking/browsers/links { };

  ledger2 = callPackage ../applications/office/ledger/2.6.3.nix { };
  ledger3 = callPackage ../applications/office/ledger {
    boost = boost155;
  };
  ledger = ledger3;

  lighttable = callPackage ../applications/editors/lighttable {};

  links2 = callPackage ../applications/networking/browsers/links2 { };

  linphone = callPackage ../applications/networking/instant-messengers/linphone rec { };

  linuxsampler = callPackage ../applications/audio/linuxsampler {
    bison = bison2;
  };

  llpp = callPackage ../applications/misc/llpp {
    inherit (ocamlPackages_4_02) lablgl findlib;
    ocaml = ocaml_4_02;
  };

  lmms = callPackage ../applications/audio/lmms { };

  loxodo = callPackage ../applications/misc/loxodo { };

  lrzsz = callPackage ../tools/misc/lrzsz { };

  luakit = callPackage ../applications/networking/browsers/luakit {
      inherit (lua51Packages) luafilesystem luasqlite3;
      lua5 = lua5_1;
      gtk = gtk3;
      webkit = webkitgtk2;
  };

  luminanceHDR = callPackage ../applications/graphics/luminance-hdr { };

  lxdvdrip = callPackage ../applications/video/lxdvdrip { };

  handbrake = callPackage ../applications/video/handbrake {
    webkitgtk = webkitgtk24x;
  };

  lilyterm = callPackage ../applications/misc/lilyterm {
    inherit (gnome) vte;
    gtk = gtk2;
  };

  lynx = callPackage ../applications/networking/browsers/lynx { };

  lyx = callPackage ../applications/misc/lyx { };

  makeself = callPackage ../applications/misc/makeself { };

  marathon = callPackage ../applications/networking/cluster/marathon { };

  matchbox = callPackage ../applications/window-managers/matchbox { };

  MBdistortion = callPackage ../applications/audio/MBdistortion { };

  mcpp = callPackage ../development/compilers/mcpp { };

  mda_lv2 = callPackage ../applications/audio/mda-lv2 { };

  mediainfo = callPackage ../applications/misc/mediainfo { };

  mediainfo-gui = callPackage ../applications/misc/mediainfo-gui { };

  mediathekview = callPackage ../applications/video/mediathekview { };

  meld = callPackage ../applications/version-management/meld { };

  mcomix = callPackage ../applications/graphics/mcomix { };

  mendeley = callPackage ../applications/office/mendeley { };

  mercurial = callPackage ../applications/version-management/mercurial {
    inherit (pythonPackages) curses docutils hg-git dulwich;
    inherit (darwin.apple_sdk.frameworks) ApplicationServices;
    inherit (darwin) cf-private;
    guiSupport = false; # use mercurialFull to get hgk GUI
  };

  mercurialFull = appendToName "full" (pkgs.mercurial.override { inherit (pythonPackages) hg-crecord; guiSupport = true; });

  merkaartor = callPackage ../applications/misc/merkaartor { };

  meshlab = callPackage ../applications/graphics/meshlab { };

  metersLv2 = callPackage ../applications/audio/meters_lv2 { };

  mhwaveedit = callPackage ../applications/audio/mhwaveedit {};

  mid2key = callPackage ../applications/audio/mid2key { };

  midori = callPackage ../applications/networking/browsers/midori {
    webkitgtk = webkitgtk24x;
  };

  midoriWrapper = wrapFirefox
    { browser = midori; browserName = "midori"; desktopName = "Midori"; };

  mikmod = callPackage ../applications/audio/mikmod { };

  minicom = callPackage ../tools/misc/minicom { };

  minimodem = callPackage ../applications/audio/minimodem { };

  minidjvu = callPackage ../applications/graphics/minidjvu { };

  minitube = callPackage ../applications/video/minitube { };

  mimms = callPackage ../applications/audio/mimms {};

  mirage = callPackage ../applications/graphics/mirage {};

  mixxx = callPackage ../applications/audio/mixxx {
    inherit (vamp) vampSDK;
  };

  mjpg-streamer = callPackage ../applications/video/mjpg-streamer { };

  mldonkey = callPackage ../applications/networking/p2p/mldonkey { };

  mmex = callPackage ../applications/office/mmex { };

  moc = callPackage ../applications/audio/moc { };

  mod-distortion = callPackage ../applications/audio/mod-distortion { };

  monero = callPackage ../applications/misc/monero { };

  monkeysAudio = callPackage ../applications/audio/monkeys-audio { };

  monkeysphere = callPackage ../tools/security/monkeysphere { };

  monodevelop = callPackage ../applications/editors/monodevelop {};

  monotone = callPackage ../applications/version-management/monotone {
    lua = lua5;
  };

  monotoneViz = builderDefsPackage (callPackage ../applications/version-management/monotone-viz/mtn-head.nix) {
    inherit (ocamlPackages_4_01_0) lablgtk ocaml;
    inherit (gnome) libgnomecanvas;
  };

  mopidy = callPackage ../applications/audio/mopidy { };

  mopidy-spotify = callPackage ../applications/audio/mopidy-spotify { };

  mopidy-moped = callPackage ../applications/audio/mopidy-moped { };

  mopidy-mopify = callPackage ../applications/audio/mopidy-mopify { };

  mozplugger = callPackage ../applications/networking/browsers/mozilla-plugins/mozplugger {};

  easytag = callPackage ../applications/audio/easytag { };

  mp3gain = callPackage ../applications/audio/mp3gain { };

  mp3info = callPackage ../applications/audio/mp3info { };

  mp3splt = callPackage ../applications/audio/mp3splt { };

  mp3val = callPackage ../applications/audio/mp3val { };

  mpc123 = callPackage ../applications/audio/mpc123 { };

  mpg123 = callPackage ../applications/audio/mpg123 { };

  mpg321 = callPackage ../applications/audio/mpg321 { };

  mpc_cli = callPackage ../applications/audio/mpc { };

  ncmpc = callPackage ../applications/audio/ncmpc { };

  ncmpcpp = callPackage ../applications/audio/ncmpcpp { };

  nload = callPackage ../applications/networking/nload { };

  normalize = callPackage ../applications/audio/normalize { };

  mplayer = callPackage ../applications/video/mplayer ({
    pulseSupport = config.pulseaudio or false;
    libdvdnav = libdvdnav_4_2_1;
  } // (config.mplayer or {}));

  MPlayerPlugin = browser:
    callPackage ../applications/networking/browsers/mozilla-plugins/mplayerplug-in {
      inherit browser;
      # !!! should depend on MPlayer
    };

  mpv = callPackage ../applications/video/mpv rec {
    lua = lua5_1;
    lua5_sockets = lua5_1_sockets;
    youtube-dl = pythonPackages.youtube-dl;
    bs2bSupport = config.mpv.bs2bSupport or true;
    youtubeSupport = config.mpv.youtubeSupport or true;
    cacaSupport = config.mpv.cacaSupport or true;
    vaapiSupport = config.mpv.vaapiSupport or false;
  };

  mrpeach = callPackage ../applications/audio/pd-plugins/mrpeach { };

  mrxvt = callPackage ../applications/misc/mrxvt { };

  multimarkdown = callPackage ../tools/typesetting/multimarkdown { };

  multimon-ng = callPackage ../applications/misc/multimon-ng { };

  multisync = callPackage ../applications/misc/multisync {
    inherit (gnome) ORBit2 libbonobo libgnomeui GConf;
  };

  inherit (callPackages ../applications/networking/mumble {
      avahi = avahi.override {
        withLibdnssdCompat = true;
      };
      qt5 = qt55; # Mumble is not compatible with qt55 yet
      jackSupport = config.mumble.jackSupport or false;
      speechdSupport = config.mumble.speechdSupport or false;
      pulseSupport = config.pulseaudio or false;
      iceSupport = config.murmur.iceSupport or true;
    }) mumble mumble_git murmur murmur_git;

  musescore = qt5Libs.callPackage ../applications/audio/musescore { };

  mutt = callPackage ../applications/networking/mailreaders/mutt { };
  mutt-with-sidebar = callPackage ../applications/networking/mailreaders/mutt {
    withSidebar = true;
  };

  mutt-kz = callPackage ../applications/networking/mailreaders/mutt-kz { };

  notion = callPackage ../applications/window-managers/notion { };

  openshift = callPackage ../applications/networking/cluster/openshift { };

  oroborus = callPackage ../applications/window-managers/oroborus {};

  panamax_api = callPackage ../applications/networking/cluster/panamax/api {
    ruby = ruby_2_1;
  };
  panamax_ui = callPackage ../applications/networking/cluster/panamax/ui {
    ruby = ruby_2_1;
  };

  pcmanfm = callPackage ../applications/misc/pcmanfm { };

  pig = callPackage ../applications/networking/cluster/pig { };

  pijul = callPackage ../applications/version-management/pijul {
    inherit (ocamlPackages) findlib cryptokit yojson;
  };

  playonlinux = callPackage ../applications/misc/playonlinux { };

  shotcut = callPackage ../applications/video/shotcut { mlt = mlt-qt5; };

  smplayer = callPackage ../applications/video/smplayer { };

  smtube = callPackage ../applications/video/smtube {};

  sup = callPackage ../applications/networking/mailreaders/sup {
    ruby = ruby_1_9_3.override { cursesSupport = true; };
  };

  synapse = callPackage ../applications/misc/synapse {
    inherit (gnome3) libgee;
  };

  synfigstudio = callPackage ../applications/graphics/synfigstudio {
    fontsConf = makeFontsConf { fontDirectories = [ freefont_ttf ]; };
  };

  librep = callPackage ../development/libraries/librep { };

  rep-gtk = callPackage ../development/libraries/rep-gtk { };

  sawfish = callPackage ../applications/window-managers/sawfish { };

  sxhkd = callPackage ../applications/window-managers/sxhkd { };

  msmtp = callPackage ../applications/networking/msmtp { };

  imapfilter = callPackage ../applications/networking/mailreaders/imapfilter.nix {
    lua = lua5;
 };

  maxlib = callPackage ../applications/audio/pd-plugins/maxlib { };

  pdfdiff = callPackage ../applications/misc/pdfdiff { };

  mupdf = callPackage ../applications/misc/mupdf {
    openjpeg = openjpeg_2_0;
  };

  diffpdf = callPackage ../applications/misc/diffpdf { };

  mypaint = callPackage ../applications/graphics/mypaint { };

  mythtv = callPackage ../applications/video/mythtv { };

  tvtime = callPackage ../applications/video/tvtime {
    kernel = linux;
  };

  nano = callPackage ../applications/editors/nano { };

  nanoblogger = callPackage ../applications/misc/nanoblogger { };

  navipowm = callPackage ../applications/misc/navipowm { };

  navit = callPackage ../applications/misc/navit { };

  netbeans = callPackage ../applications/editors/netbeans { };

  ncdu = callPackage ../tools/misc/ncdu { };

  ncdc = callPackage ../applications/networking/p2p/ncdc { };

  ne = callPackage ../applications/editors/ne { };

  nedit = callPackage ../applications/editors/nedit {
    motif = lesstif;
  };

  netsurfBrowser = netsurf.browser;
  netsurf = recurseIntoAttrs (callPackage ../applications/networking/browsers/netsurf {});

  notmuch = callPackage ../applications/networking/mailreaders/notmuch {
    # No need to build Emacs - notmuch.el works just fine without
    # byte-compilation. Use emacs24Packages.notmuch if you want to
    # byte-compiled files
    emacs = null;
    sphinx = pythonPackages.sphinx;
  };

  # Open Stack
  nova = callPackage ../applications/virtualization/openstack/nova.nix { };
  keystone = callPackage ../applications/virtualization/openstack/keystone.nix { };
  neutron = callPackage ../applications/virtualization/openstack/neutron.nix { };
  glance = callPackage ../applications/virtualization/openstack/glance.nix { };

  nova-filters =  callPackage ../applications/audio/nova-filters { };

  nspluginwrapper = callPackage ../applications/networking/browsers/mozilla-plugins/nspluginwrapper {};

  nvi = callPackage ../applications/editors/nvi { };

  nvpy = callPackage ../applications/editors/nvpy { };

  obconf = callPackage ../tools/X11/obconf {
    inherit (gnome) libglade;
  };

  obs-studio = callPackage ../applications/video/obs-studio {
    pulseaudioSupport = config.pulseaudio or true;
  };

  ocrad = callPackage ../applications/graphics/ocrad { };

  offrss = callPackage ../applications/networking/offrss { };

  ogmtools = callPackage ../applications/video/ogmtools { };

  omxplayer = callPackage ../applications/video/omxplayer { };

  oneteam = callPackage ../applications/networking/instant-messengers/oneteam {};

  openbox = callPackage ../applications/window-managers/openbox { };

  openbox-menu = callPackage ../applications/misc/openbox-menu { };

  openimageio = callPackage ../applications/graphics/openimageio { };

  openjump = callPackage ../applications/misc/openjump { };

  openscad = callPackage ../applications/graphics/openscad {};

  opera = callPackage ../applications/networking/browsers/opera {
    inherit (pkgs.kde4) kdelibs;
  };

  opusfile = callPackage ../applications/audio/opusfile { };

  opusTools = callPackage ../applications/audio/opus-tools { };

  orpie = callPackage ../applications/misc/orpie { };

  osmo = callPackage ../applications/office/osmo { };

  pamixer = callPackage ../applications/audio/pamixer { };

  pan = callPackage ../applications/networking/newsreaders/pan {
    spellChecking = false;
  };

  panotools = callPackage ../applications/graphics/panotools { };

  paprefs = callPackage ../applications/audio/paprefs {
    inherit (gnome) libglademm gconfmm;
  };

  pavucontrol = callPackage ../applications/audio/pavucontrol { };

  paraview = callPackage ../applications/graphics/paraview { };

  pencil = callPackage ../applications/graphics/pencil { };

  perseus = callPackage ../applications/science/math/perseus {};

  petrifoo = callPackage ../applications/audio/petrifoo {
    inherit (gnome) libgnomecanvas;
  };

  pdftk = callPackage ../tools/typesetting/pdftk { };
  pdfgrep  = callPackage ../tools/typesetting/pdfgrep { };

  pdfpc = callPackage ../applications/misc/pdfpc {
    vala = vala_0_26;
    inherit (gnome3) libgee;
    inherit (gst_all_1) gstreamer gst-plugins-base;
  };

  photoqt = callPackage ../applications/graphics/photoqt { };

  pianobar = callPackage ../applications/audio/pianobar { };

  pianobooster = callPackage ../applications/audio/pianobooster { };

  picard = callPackage ../applications/audio/picard {
    python-libdiscid = pythonPackages.discid;
    mutagen = pythonPackages.mutagen;
  };

  picocom = callPackage ../tools/misc/picocom { };

  pidgin = callPackage ../applications/networking/instant-messengers/pidgin {
    openssl = if config.pidgin.openssl or true then openssl else null;
    gnutls = if config.pidgin.gnutls or false then gnutls else null;
    libgcrypt = if config.pidgin.gnutls or false then libgcrypt else null;
    startupnotification = libstartup_notification;
  };

  pidgin-with-plugins = callPackage ../applications/networking/instant-messengers/pidgin/wrapper.nix {
    plugins = [];
  };

  pidginlatex = callPackage ../applications/networking/instant-messengers/pidgin-plugins/pidgin-latex {
    texLive = texlive.combined.scheme-basic;
  };

  pidginmsnpecan = callPackage ../applications/networking/instant-messengers/pidgin-plugins/msn-pecan { };

  pidgin-mra = callPackage ../applications/networking/instant-messengers/pidgin-plugins/pidgin-mra { };

  pidgin-skypeweb = callPackage ../applications/networking/instant-messengers/pidgin-plugins/pidgin-skypeweb { };

  pidginotr = callPackage ../applications/networking/instant-messengers/pidgin-plugins/otr { };

  pidginsipe = callPackage ../applications/networking/instant-messengers/pidgin-plugins/sipe { };

  pidginwindowmerge = callPackage ../applications/networking/instant-messengers/pidgin-plugins/window-merge { };

  purple-plugin-pack = callPackage ../applications/networking/instant-messengers/pidgin-plugins/purple-plugin-pack { };

  purple-vk-plugin = callPackage ../applications/networking/instant-messengers/pidgin-plugins/purple-vk-plugin { };

  toxprpl = callPackage ../applications/networking/instant-messengers/pidgin-plugins/tox-prpl { };

  pidgin-opensteamworks = callPackage ../applications/networking/instant-messengers/pidgin-plugins/pidgin-opensteamworks { };

  pithos = callPackage ../applications/audio/pithos {
    pythonPackages = python34Packages;
  };

  pinfo = callPackage ../applications/misc/pinfo { };

  pinpoint = callPackage ../applications/office/pinpoint {};

  pinta = callPackage ../applications/graphics/pinta {
    gtksharp = gtk-sharp;
  };

  plugin-torture = callPackage ../applications/audio/plugin-torture { };

  poezio = python3Packages.poezio;

  pommed = callPackage ../os-specific/linux/pommed {};

  pond = goPackages.pond.bin // { outputs = [ "bin" ]; };

  ponymix = callPackage ../applications/audio/ponymix { };

  potrace = callPackage ../applications/graphics/potrace {};

  posterazor = callPackage ../applications/misc/posterazor { };

  pqiv = callPackage ../applications/graphics/pqiv { };

  qiv = callPackage ../applications/graphics/qiv { };

  processing = callPackage ../applications/graphics/processing {
    jdk = jdk7;
  };

  # perhaps there are better apps for this task? It's how I had configured my preivous system.
  # And I don't want to rewrite all rules
  procmail = callPackage ../applications/misc/procmail { };

  profanity = callPackage ../applications/networking/instant-messengers/profanity {
    notifySupport   = config.profanity.notifySupport   or true;
    autoAwaySupport = config.profanity.autoAwaySupport or true;
  };

  pstree = callPackage ../applications/misc/pstree { };

  pulseview = callPackage ../applications/science/electronics/pulseview { };

  puredata = callPackage ../applications/audio/puredata { };
  puredata-with-plugins = plugins: callPackage ../applications/audio/puredata/wrapper.nix { inherit plugins; };

  puremapping = callPackage ../applications/audio/pd-plugins/puremapping { };

  pythonmagick = callPackage ../applications/graphics/PythonMagick { };

  qbittorrent = callPackage ../applications/networking/p2p/qbittorrent {
    boost = boost;
    libtorrentRasterbar = libtorrentRasterbar;
  };

  eiskaltdcpp = callPackage ../applications/networking/p2p/eiskaltdcpp { lua5 = lua5_1; };

  qemu = callPackage ../applications/virtualization/qemu { };

  qjackctl = callPackage ../applications/audio/qjackctl { };

  QmidiNet = callPackage ../applications/audio/QmidiNet { };

  qmidiroute = callPackage ../applications/audio/qmidiroute { };

  qmmp = callPackage ../applications/audio/qmmp { };

  qrcode = callPackage ../tools/graphics/qrcode {};

  qsampler = callPackage ../applications/audio/qsampler { };

  qsynth = callPackage ../applications/audio/qsynth { };

  qtox = callPackage ../applications/networking/instant-messengers/qtox { };

  qtpass = callPackage ../applications/misc/qtpass { };

  qtpfsgui = callPackage ../applications/graphics/qtpfsgui { };

  qtractor = callPackage ../applications/audio/qtractor { };

  quirc = callPackage ../tools/graphics/quirc {};

  quodlibet = callPackage ../applications/audio/quodlibet {
    inherit (pythonPackages) mutagen;
  };

  quodlibet-with-gst-plugins = callPackage ../applications/audio/quodlibet {
    inherit (pythonPackages) mutagen;
    withGstPlugins = true;
    gst_plugins_bad = null;
  };

  qutebrowser = callPackage ../applications/networking/browsers/qutebrowser {
    inherit (python34Packages) buildPythonPackage python pyqt5 jinja2 pygments pyyaml pypeg2;
  };

  rabbitvcs = callPackage ../applications/version-management/rabbitvcs {};

  rakarrack = callPackage ../applications/audio/rakarrack {
    fltk = fltk13;
  };

  renoise = callPackage ../applications/audio/renoise {
    demo = false;
  };

  rapcad = callPackage ../applications/graphics/rapcad {};

  rapidsvn = callPackage ../applications/version-management/rapidsvn { };

  ratmen = callPackage ../tools/X11/ratmen {};

  ratox = callPackage ../applications/networking/instant-messengers/ratox { };

  ratpoison = callPackage ../applications/window-managers/ratpoison { };

  rawtherapee = callPackage ../applications/graphics/rawtherapee {
    fftw = fftwSinglePrec;
  };

  rcs = callPackage ../applications/version-management/rcs { };

  rdesktop = callPackage ../applications/networking/remote/rdesktop { };

  recode = callPackage ../tools/text/recode { };

  remotebox = callPackage ../applications/virtualization/remotebox { };

  retroshare = callPackage ../applications/networking/p2p/retroshare {
    qt = qt4;
  };

  retroshare06 = lowPrio (callPackage ../applications/networking/p2p/retroshare/0.6.nix {
    qt = qt4;
  });

  RhythmDelay = callPackage ../applications/audio/RhythmDelay { };

  rkt = callPackage ../applications/virtualization/rkt { };

  rofi = callPackage ../applications/misc/rofi {
    automake = automake114x;
  };

  rofi-pass = callPackage ../applications/misc/rofi/pass.nix { };

  rstudio = callPackage ../applications/editors/rstudio { };

  rsync = callPackage ../applications/networking/sync/rsync {
    enableACLs = !(stdenv.isDarwin || stdenv.isSunOS || stdenv.isFreeBSD);
    enableCopyDevicesPatch = (config.rsync.enableCopyDevicesPatch or false);
  };

  rtl-sdr = callPackage ../applications/misc/rtl-sdr { };

  rtv = callPackage ../applications/misc/rtv { };

  rubyripper = callPackage ../applications/audio/rubyripper {};

  rxvt = callPackage ../applications/misc/rxvt { };

  # = urxvt
  rxvt_unicode = callPackage ../applications/misc/rxvt_unicode {
    perlSupport = true;
    gdkPixbufSupport = true;
    unicode3Support = true;
  };

  udevil = callPackage ../applications/misc/udevil {};

  # urxvt plugins
  urxvt_perl = callPackage ../applications/misc/rxvt_unicode-plugins/urxvt-perl { };
  urxvt_perls = callPackage ../applications/misc/rxvt_unicode-plugins/urxvt-perls { };
  urxvt_tabbedex = callPackage ../applications/misc/rxvt_unicode-plugins/urxvt-tabbedex { };
  urxvt_font_size = callPackage ../applications/misc/rxvt_unicode-plugins/urxvt-font-size { };

  rxvt_unicode-with-plugins = callPackage ../applications/misc/rxvt_unicode/wrapper.nix {
    plugins = [ urxvt_perl urxvt_perls urxvt_tabbedex urxvt_font_size ];
  };

  sakura = callPackage ../applications/misc/sakura {
    vte = gnome3.vte_290;
  };

  sbagen = callPackage ../applications/misc/sbagen { };

  scantailor = callPackage ../applications/graphics/scantailor {
    boost = boost155;
  };

  scim = callPackage ../applications/misc/scim { };

  scite = callPackage ../applications/editors/scite { };

  scribus = callPackage ../applications/office/scribus {
    inherit (gnome) libart_lgpl;
  };

  seafile-client = callPackage ../applications/networking/seafile-client { };

  seeks = callPackage ../tools/networking/p2p/seeks {
    protobuf = protobuf2_5;
  };

  seg3d = callPackage ../applications/graphics/seg3d {
    wxGTK = wxGTK28.override { unicode = false; };
  };

  seq24 = callPackage ../applications/audio/seq24 { };

  setbfree = callPackage ../applications/audio/setbfree { };

  sflphone = callPackage ../applications/networking/instant-messengers/sflphone {
    gtk = gtk3;
  };

  simple-scan = callPackage ../applications/graphics/simple-scan { };

  siproxd = callPackage ../applications/networking/siproxd { };

  skype = callPackage_i686 ../applications/networking/instant-messengers/skype { };

  skype4pidgin = callPackage ../applications/networking/instant-messengers/pidgin-plugins/skype4pidgin { };

  skype_call_recorder = callPackage ../applications/networking/instant-messengers/skype-call-recorder { };

  slmenu = callPackage ../applications/misc/slmenu {};

  slop = callPackage ../tools/misc/slop {};

  slrn = callPackage ../applications/networking/newsreaders/slrn { };

  sooperlooper = callPackage ../applications/audio/sooperlooper { };

  sorcer = callPackage ../applications/audio/sorcer { };

  sound-juicer = callPackage ../applications/audio/sound-juicer { };

  spideroak = callPackage ../applications/networking/spideroak { };

  ssvnc = callPackage ../applications/networking/remote/ssvnc { };

  viber = callPackage ../applications/networking/instant-messengers/viber { };

  st = callPackage ../applications/misc/st {
    conf = config.st.conf or null;
  };

  stag = callPackage ../applications/misc/stag {
    curses = ncurses;
  };

  stella = callPackage ../misc/emulators/stella { };

  linuxstopmotion = callPackage ../applications/video/linuxstopmotion { };

  sweethome3d = recurseIntoAttrs (  (callPackage ../applications/misc/sweethome3d { })
                                 // (callPackage ../applications/misc/sweethome3d/editors.nix {
                                      sweethome3dApp = sweethome3d.application;
                                    })
                                 );

  sxiv = callPackage ../applications/graphics/sxiv { };

  bittorrentSync = bittorrentSync14;
  bittorrentSync14 = callPackage ../applications/networking/bittorrentsync/1.4.x.nix { };
  bittorrentSync20 = callPackage ../applications/networking/bittorrentsync/2.0.x.nix { };

  copy-com = callPackage ../applications/networking/copy-com { };

  dropbox = callPackage ../applications/networking/dropbox {
    qtbase = qt5.base;
    qtdeclarative = qt5.declarative;
    qtwebkit = qt5.webkit;
  };

  dropbox-cli = callPackage ../applications/networking/dropbox-cli { };

  lightdm = qt5Libs.callPackage ../applications/display-managers/lightdm {
    qt4 = null;
    withQt5 = false;
  };

  lightdm_qt = lightdm.override { withQt5 = true; };

  lightdm_gtk_greeter = callPackage ../applications/display-managers/lightdm-gtk-greeter { };

  slic3r = callPackage ../applications/misc/slic3r { };

  curaengine = callPackage ../applications/misc/curaengine { };

  cura = callPackage ../applications/misc/cura { };

  curaLulzbot = callPackage ../applications/misc/cura/lulzbot.nix { };

  peru = callPackage ../applications/version-management/peru {};

  printrun = callPackage ../applications/misc/printrun { };

  sddm = qt5Libs.callPackage ../applications/display-managers/sddm { };

  slim = callPackage ../applications/display-managers/slim {
    libpng = libpng12;
  };

  smartgithg = callPackage ../applications/version-management/smartgithg { };

  slimThemes = recurseIntoAttrs (callPackage ../applications/display-managers/slim/themes.nix {});

  smartdeblur = callPackage ../applications/graphics/smartdeblur { };

  snapper = callPackage ../tools/misc/snapper { };

  snd = callPackage ../applications/audio/snd { };

  shntool = callPackage ../applications/audio/shntool { };

  sipp = callPackage ../development/tools/misc/sipp { };

  sonic-visualiser = qt5Libs.callPackage ../applications/audio/sonic-visualiser {
    inherit (pkgs.vamp) vampSDK;
  };

  sox = callPackage ../applications/misc/audio/sox { };

  soxr = callPackage ../applications/misc/audio/soxr { };

  spek = callPackage ../applications/audio/spek { };

  spotify = callPackage ../applications/audio/spotify {
    inherit (gnome) GConf;
    libgcrypt = libgcrypt_1_5;
    libpng = libpng12;
  };

  libspotify = callPackage ../development/libraries/libspotify {
    apiKey = config.libspotify.apiKey or null;
  };

  src = callPackage ../applications/version-management/src/default.nix {
    git = gitMinimal;
  };

  stalonetray = callPackage ../applications/window-managers/stalonetray {};

  stp = callPackage ../applications/science/logic/stp {};

  stumpwm = callPackage ../applications/window-managers/stumpwm {
    sbcl = sbcl_1_2_5;
    lispPackages = lispPackagesFor (wrapLisp sbcl_1_2_5);
  };

  sublime = callPackage ../applications/editors/sublime { };

  sublime3 = lowPrio (callPackage ../applications/editors/sublime3 { });

  subversion = callPackage ../applications/version-management/subversion/default.nix {
    bdbSupport = true;
    httpServer = false;
    httpSupport = true;
    pythonBindings = false;
    perlBindings = false;
    javahlBindings = false;
    saslSupport = false;
    sasl = cyrus_sasl;
  };

  subversionClient = appendToName "client" (subversion.override {
    bdbSupport = false;
    perlBindings = true;
    pythonBindings = true;
  });

  subunit = callPackage ../development/libraries/subunit { };

  surf = callPackage ../applications/misc/surf {
    webkit = webkitgtk2;
  };

  swh_lv2 = callPackage ../applications/audio/swh-lv2 { };

  sylpheed = callPackage ../applications/networking/mailreaders/sylpheed { };

  symlinks = callPackage ../tools/system/symlinks { };

  # syncthing is pinned to go1.4 until https://github.com/golang/go/issues/12301 is resolved
  syncthing = go14Packages.syncthing.bin // { outputs = [ "bin" ]; };

  # linux only by now
  synergy = callPackage ../applications/misc/synergy { };

  tabbed = callPackage ../applications/window-managers/tabbed {
    enableXft = true;
  };

  taffybar = callPackage ../applications/window-managers/taffybar {
    inherit (haskellPackages) ghcWithPackages;
  };

  tagainijisho = callPackage ../applications/office/tagainijisho {};

  tahoelafs = callPackage ../tools/networking/p2p/tahoe-lafs {
    inherit (pythonPackages) twisted foolscap simplejson nevow zfec
      pycryptopp sqlite3 darcsver setuptoolsTrial setuptoolsDarcs
      numpy pyasn1 mock;
  };

  tailor = builderDefsPackage (callPackage ../applications/version-management/tailor) {};

  tangogps = callPackage ../applications/misc/tangogps {
    gconf = gnome.GConf;
  };

  teamspeak_client = callPackage ../applications/networking/instant-messengers/teamspeak/client.nix { };
  teamspeak_server = callPackage ../applications/networking/instant-messengers/teamspeak/server.nix { };

  taskjuggler = callPackage ../applications/misc/taskjuggler { };

  tasknc = callPackage ../applications/misc/tasknc { };

  taskwarrior = callPackage ../applications/misc/taskwarrior { };

  taskserver = callPackage ../servers/misc/taskserver { };

  telegram-cli = callPackage ../applications/networking/instant-messengers/telegram-cli/default.nix { };

  telepathy_gabble = callPackage ../applications/networking/instant-messengers/telepathy/gabble { };

  telepathy_haze = callPackage ../applications/networking/instant-messengers/telepathy/haze {};

  telepathy_logger = callPackage ../applications/networking/instant-messengers/telepathy/logger {};

  telepathy_mission_control = callPackage ../applications/networking/instant-messengers/telepathy/mission-control { };

  telepathy_rakia = callPackage ../applications/networking/instant-messengers/telepathy/rakia { };

  telepathy_salut = callPackage ../applications/networking/instant-messengers/telepathy/salut {};

  telepathy_idle = callPackage ../applications/networking/instant-messengers/telepathy/idle {};

  terminal-notifier = callPackage ../applications/misc/terminal-notifier {};

  terminator = callPackage ../applications/misc/terminator {
    vte = gnome.vte.override { pythonSupport = true; };
    inherit (pythonPackages) notify;
  };

  termite = callPackage ../applications/misc/termite {
    gtk = gtk3;
    vte = gnome3.vte-select-text;
   };

  tesseract = callPackage ../applications/graphics/tesseract { };

  tetraproc = callPackage ../applications/audio/tetraproc { };

  thinkingRock = callPackage ../applications/misc/thinking-rock { };

  thunderbird = callPackage ../applications/networking/mailreaders/thunderbird {
    inherit (gnome) libIDL;
    inherit (pythonPackages) pysqlite;
    libpng = libpng_apng;
  };

  thunderbird-bin = callPackage ../applications/networking/mailreaders/thunderbird-bin {
    gconf = pkgs.gnome.GConf;
    inherit (pkgs.gnome) libgnome libgnomeui;
  };

  tig = gitAndTools.tig;

  tilda = callPackage ../applications/misc/tilda {
    vte = gnome3.vte_290;
    gtk = gtk3;
  };

  timbreid = callPackage ../applications/audio/pd-plugins/timbreid { };

  timidity = callPackage ../tools/misc/timidity { };

  tint2 = callPackage ../applications/misc/tint2 { };

  tkcvs = callPackage ../applications/version-management/tkcvs { };

  tla = callPackage ../applications/version-management/arch { };

  tlp = callPackage ../tools/misc/tlp {
    inherit (linuxPackages) x86_energy_perf_policy;
  };

  todo-txt-cli = callPackage ../applications/office/todo.txt-cli { };

  tomahawk = callPackage ../applications/audio/tomahawk {
    inherit (pkgs.kde4) kdelibs;
    enableXMPP      = config.tomahawk.enableXMPP      or true;
    enableKDE       = config.tomahawk.enableKDE       or false;
    enableTelepathy = config.tomahawk.enableTelepathy or false;
  };

  torchat = callPackage ../applications/networking/instant-messengers/torchat {
    wrapPython = pythonPackages.wrapPython;
  };

  tortoisehg = callPackage ../applications/version-management/tortoisehg { };

  toxic = callPackage ../applications/networking/instant-messengers/toxic { };

  transcode = callPackage ../applications/audio/transcode { };

  transmission = callPackage ../applications/networking/p2p/transmission { };
  transmission_gtk = transmission.override { enableGTK3 = true; };

  transmission_remote_gtk = callPackage ../applications/networking/p2p/transmission-remote-gtk {};

  trayer = callPackage ../applications/window-managers/trayer { };

  tree = callPackage ../tools/system/tree {};

  trezor-bridge = callPackage ../applications/networking/browsers/mozilla-plugins/trezor { };

  tribler = callPackage ../applications/networking/p2p/tribler { };

  github-release = callPackage ../development/tools/github/github-release { };

  tuxguitar = callPackage ../applications/editors/music/tuxguitar { };

  twister = callPackage ../applications/networking/p2p/twister { };

  twmn = callPackage ../applications/misc/twmn { };

  twinkle = callPackage ../applications/networking/instant-messengers/twinkle { };

  umurmur = callPackage ../applications/networking/umurmur { };

  unison = callPackage ../applications/networking/sync/unison {
    inherit (ocamlPackages) lablgtk;
    enableX11 = config.unison.enableX11 or true;
  };

  unpaper = callPackage ../tools/graphics/unpaper { };

  uucp = callPackage ../tools/misc/uucp { };

  uvccapture = callPackage ../applications/video/uvccapture { };

  uwimap = callPackage ../tools/networking/uwimap { };

  uzbl = callPackage ../applications/networking/browsers/uzbl {
    webkit = webkitgtk2;
  };

  utox = callPackage ../applications/networking/instant-messengers/utox { };

  vanitygen = callPackage ../applications/misc/vanitygen { };

  vanubi = callPackage ../applications/editors/vanubi {
    vala = vala_0_26;
  };

  vbindiff = callPackage ../applications/editors/vbindiff { };

  vcprompt = callPackage ../applications/version-management/vcprompt { };

  vdirsyncer = callPackage ../tools/misc/vdirsyncer { };

  vdpauinfo = callPackage ../tools/X11/vdpauinfo { };

  veracity = callPackage ../applications/version-management/veracity {};

  viewMtn = builderDefsPackage (callPackage ../applications/version-management/viewmtn/0.10.nix)
  {
    flup = pythonPackages.flup;
  };

  vim = callPackage ../applications/editors/vim {
    inherit (darwin.apple_sdk.frameworks) Carbon Cocoa;
  };

  macvim = callPackage ../applications/editors/vim/macvim.nix { stdenv = clangStdenv; };

  vimHugeX = vim_configurable;

  vim_configurable = vimUtils.makeCustomizable (callPackage ../applications/editors/vim/configurable.nix {
    inherit (darwin.apple_sdk.frameworks) CoreServices Cocoa Foundation CoreData;
    inherit (darwin) libobjc cf-private;

    features = "huge"; # one of  tiny, small, normal, big or huge
    lua = pkgs.lua5_1;
    gui = config.vim.gui or "auto";

    # optional features by flags
    flags = [ "python" "X11" ]; # only flag "X11" by now
  });

  vimNox = lowPrio (vim_configurable.override { source = "vim-nox"; });

  qpdfview = callPackage ../applications/misc/qpdfview {};

  qtile = callPackage ../applications/window-managers/qtile { };

  qvim = lowPrio (callPackage ../applications/editors/vim/qvim.nix {
    features = "huge"; # one of  tiny, small, normal, big or huge
    lua = pkgs.lua5;
    flags = [ "python" "X11" ]; # only flag "X11" by now
  });

  vimpc = callPackage ../applications/audio/vimpc { };

  neovim = callPackage ../applications/editors/neovim {
    inherit (lua52Packages) lpeg luaMessagePack luabitop;
  };

  neovim-qt = callPackage ../applications/editors/neovim/qt.nix {
    qt5 = qt55;
  };

  neovim-pygui = pythonPackages.neovim_gui;

  virtviewer = callPackage ../applications/virtualization/virt-viewer {
    gtkvnc = gtkvnc.override { enableGTK3 = true; };
    spice_gtk = spice_gtk.override { enableGTK3 = true; };
  };
  virtmanager = callPackage ../applications/virtualization/virt-manager {
    inherit (gnome) gnome_python;
    vte = gnome3.vte;
    dconf = gnome3.dconf;
    gtkvnc = gtkvnc.override { enableGTK3 = true; };
    spice_gtk = spice_gtk.override { enableGTK3 = true; };
    system-libvirt = libvirt;
  };

  virtinst = callPackage ../applications/virtualization/virtinst {};

  virtualgl = callPackage ../tools/X11/virtualgl { };

  primus = callPackage ../tools/X11/primus {
    primusLib = callPackage ../tools/X11/primus/lib.nix {
      nvidia = linuxPackages.nvidia_x11;
    };

    primusLib_i686 = if system == "x86_64-linux"
      then callPackage_i686 ../tools/X11/primus/lib.nix {
             nvidia = pkgsi686Linux.linuxPackages.nvidia_x11.override { libsOnly = true; };
           }
      else null;
  };

  bumblebee = callPackage ../tools/X11/bumblebee {
    nvidia_x11 = linuxPackages.nvidia_x11;
    nvidia_x11_i686 = if system == "x86_64-linux"
      then pkgsi686Linux.linuxPackages.nvidia_x11.override { libsOnly = true; }
      else null;
    virtualgl = virtualgl;
    virtualgl_i686 = if system == "x86_64-linux"
      then pkgsi686Linux.virtualgl
      else null;
  };

  # use if you intend to connect the nvidia card to a monitor
  bumblebee_display = bumblebee.override {
    useDisplayDevice = true;
  };

  vkeybd = callPackage ../applications/audio/vkeybd {};

  vlc = callPackage ../applications/video/vlc {
    ffmpeg = ffmpeg_2;
  };

  vlc_qt5 = qt5Libs.vlc;

  vmpk = callPackage ../applications/audio/vmpk { };

  vnstat = callPackage ../applications/networking/vnstat { };

  VoiceOfFaust = callPackage ../applications/audio/VoiceOfFaust { };

  vorbisTools = callPackage ../applications/audio/vorbis-tools { };

  vue = callPackage ../applications/misc/vue { };

  vwm = callPackage ../applications/window-managers/vwm { };

  vym = callPackage ../applications/misc/vym { };

  w3m = callPackage ../applications/networking/browsers/w3m {
    graphicsSupport = false;
  };

  weechat = callPackage ../applications/networking/irc/weechat {
    inherit (darwin) libobjc;
  };

  westonLite = callPackage ../applications/window-managers/weston {
    pango = null;
    freerdp = null;
    libunwind = null;
    vaapi = null;
    libva = null;
    libwebp = null;
    xwayland = null;
  };

  weston = callPackage ../applications/window-managers/weston {
    freerdp = freerdpUnstable;
  };

  windowmaker = callPackage ../applications/window-managers/windowmaker { };

  alsamixer.app = callPackage ../applications/window-managers/windowmaker/dockapps/alsamixer.app.nix { };

  wmcalclock = callPackage ../applications/window-managers/windowmaker/dockapps/wmcalclock.nix { };

  wmsm.app = callPackage ../applications/window-managers/windowmaker/dockapps/wmsm.app.nix { };

  wmsystemtray = callPackage ../applications/window-managers/windowmaker/dockapps/wmsystemtray.nix { };

  winswitch = callPackage ../tools/X11/winswitch { };

  wings = callPackage ../applications/graphics/wings {
    erlang = erlangR14;
    esdl = esdl.override { erlang = erlangR14; };
  };

  wmname = callPackage ../applications/misc/wmname { };

  wmctrl = callPackage ../tools/X11/wmctrl { };

  wmii_hg = callPackage ../applications/window-managers/wmii-hg { };

  wordnet = callPackage ../applications/misc/wordnet { };

  workrave = callPackage ../applications/misc/workrave {
    inherit (gnome) GConf gconfmm;
    inherit (python27Packages) cheetah;
  };

  wrapFirefox =
    { browser, browserName ? "firefox", desktopName ? "Firefox", nameSuffix ? ""
    , icon ? browserName }:
    let
      cfg = stdenv.lib.attrByPath [ browserName ] {} config;
      enableAdobeFlash = cfg.enableAdobeFlash or false;
      enableGnash = cfg.enableGnash or false;
      jre = cfg.jre or false;
      icedtea = cfg.icedtea or false;
    in
    callPackage ../applications/networking/browsers/firefox/wrapper.nix {
      inherit browser browserName desktopName nameSuffix icon;
      libtrick = true;
      plugins =
         assert !(enableGnash && enableAdobeFlash);
         assert !(jre && icedtea);
         ([ ]
          ++ lib.optional enableGnash gnash
          ++ lib.optional enableAdobeFlash flashplayer
          ++ lib.optional (cfg.enableDjvu or false) (djview4)
          ++ lib.optional (cfg.enableMPlayer or false) (MPlayerPlugin browser)
          ++ lib.optional (cfg.enableGeckoMediaPlayer or false) gecko_mediaplayer
          ++ lib.optional (supportsJDK && jre && jrePlugin ? mozillaPlugin) jrePlugin
          ++ lib.optional icedtea icedtea_web
          ++ lib.optional (cfg.enableGoogleTalkPlugin or false) google_talk_plugin
          ++ lib.optional (cfg.enableFriBIDPlugin or false) fribid
          ++ lib.optional (cfg.enableGnomeExtensions or false) gnome3.gnome_shell
          ++ lib.optional (cfg.enableTrezor or false) trezor-bridge
          ++ lib.optional (cfg.enableBluejeans or false) bluejeans
         );
      libs = [ gstreamer gst_plugins_base ] ++ lib.optionals (cfg.enableQuakeLive or false)
             (with xorg; [ stdenv.cc libX11 libXxf86dga libXxf86vm libXext libXt alsaLib zlib ])
             ++ lib.optional (enableAdobeFlash && (cfg.enableAdobeFlashDRM or false)) hal-flash
             ++ lib.optional (config.pulseaudio or false) libpulseaudio;
      gst_plugins = [ gst_plugins_base gst_plugins_good gst_plugins_bad gst_plugins_ugly gst_ffmpeg ];
      gtk_modules = [ libcanberra ];
    };

  retroArchCores =
    let
      cfg = config.retroarch or {};
      inherit (lib) optional;
    in with libretro;
      ([ ]
      ++ optional (cfg.enable4do or false) _4do
      ++ optional (cfg.enableBsnesMercury or false) bsnes-mercury
      ++ optional (cfg.enableDesmume or false) desmume
      ++ optional (cfg.enableFBA or false) fba
      ++ optional (cfg.enableFceumm or false) fceumm
      ++ optional (cfg.enableGambatte or false) gambatte
      ++ optional (cfg.enableGenesisPlusGX or false) genesis-plus-gx
      ++ optional (cfg.enableMednafenPCEFast or false) mednafen-pce-fast
      ++ optional (cfg.enableMupen64Plus or false) mupen64plus
      ++ optional (cfg.enableNestopia or false) nestopia
      ++ optional (cfg.enablePicodrive or false) picodrive
      ++ optional (cfg.enablePrboom or false) prboom
      ++ optional (cfg.enablePPSSPP or false) ppsspp
      ++ optional (cfg.enableQuickNES or false) quicknes
      ++ optional (cfg.enableScummVM or false) scummvm
      ++ optional (cfg.enableSnes9x or false) snes9x
      ++ optional (cfg.enableSnes9xNext or false) snes9x-next
      ++ optional (cfg.enableStella or false) stella
      ++ optional (cfg.enableVbaNext or false) vba-next
      ++ optional (cfg.enableVbaM or false) vba-m
      );

  wrapRetroArch = { retroarch }: callPackage ../misc/emulators/retroarch/wrapper.nix {
    inherit retroarch;
    cores = retroArchCores;
  };

  wrapKodi = { kodi }: callPackage ../applications/video/kodi/wrapper.nix {
    inherit kodi;
    plugins = let inherit (lib) optional; in with kodiPlugins;
      ([]
      ++ optional (config.kodi.enableAdvancedLauncher or false) advanced-launcher
      ++ optional (config.kodi.enableGenesis or false) genesis
      ++ optional (config.kodi.enableSVTPlay or false) svtplay
      );
  };

  wxhexeditor = callPackage ../applications/editors/wxhexeditor { };

  wxcam = callPackage ../applications/video/wxcam {
    inherit (gnome) libglade;
    wxGTK = wxGTK28;
    gtk = gtk2;
  };

  x11vnc = callPackage ../tools/X11/x11vnc { };

  x2goclient = callPackage ../applications/networking/remote/x2goclient { };

  x2vnc = callPackage ../tools/X11/x2vnc { };

  x42-plugins = callPackage ../applications/audio/x42-plugins { };

  xaos = builderDefsPackage (callPackage ../applications/graphics/xaos) {
    libpng = libpng12;
  };

  xara = callPackage ../applications/graphics/xara { };

  xawtv = callPackage ../applications/video/xawtv { };

  xbindkeys = callPackage ../tools/X11/xbindkeys { };

  xbindkeys-config = callPackage ../tools/X11/xbindkeys-config/default.nix {
    gtk = gtk2;
  };

  kodiPlain = callPackage ../applications/video/kodi { };
  xbmcPlain = kodiPlain;

  kodiPlugins = recurseIntoAttrs (callPackage ../applications/video/kodi/plugins.nix {
    kodi = kodiPlain;
  });
  xbmcPlugins = kodiPlugins;

  kodi = wrapKodi {
    kodi = kodiPlain;
  };
  xbmc = kodi;

  kodi-retroarch-advanced-launchers =
    callPackage ../misc/emulators/retroarch/kodi-advanced-launchers.nix {
      cores = retroArchCores;
  };
  xbmc-retroarch-advanced-launchers = kodi-retroarch-advanced-launchers;

  xca = callPackage ../applications/misc/xca { };

  xcalib = callPackage ../tools/X11/xcalib { };

  xcape = callPackage ../tools/X11/xcape { };

  xchainkeys = callPackage ../tools/X11/xchainkeys { };

  xchat = callPackage ../applications/networking/irc/xchat { };

  xchm = callPackage ../applications/misc/xchm { };

  inherit (xorg) xcompmgr;

  compton = callPackage ../applications/window-managers/compton { };

  compton-git = callPackage ../applications/window-managers/compton/git.nix { };

  xdaliclock = callPackage ../tools/misc/xdaliclock {};

  xdg-user-dirs = callPackage ../tools/X11/xdg-user-dirs { };

  xdg_utils = callPackage ../tools/X11/xdg-utils { };

  xdotool = callPackage ../tools/X11/xdotool { };

  xen_4_5_0 = callPackage ../applications/virtualization/xen/4.5.0.nix { };
  xen_4_5_1 = callPackage ../applications/virtualization/xen/4.5.1.nix { };
  xen_xenServer = callPackage ../applications/virtualization/xen/4.5.0.nix { xenserverPatched = true; };
  xen = xen_4_5_1;

  win-spice = callPackage ../applications/virtualization/driver/win-spice { };
  win-virtio = callPackage ../applications/virtualization/driver/win-virtio { };
  win-qemu = callPackage ../applications/virtualization/driver/win-qemu { };
  win-pvdrivers = callPackage ../applications/virtualization/driver/win-pvdrivers { };
  win-signed-gplpv-drivers = callPackage ../applications/virtualization/driver/win-signed-gplpv-drivers { };

  xfe = callPackage ../applications/misc/xfe {
    fox = fox_1_6;
  };

  xfig = callPackage ../applications/graphics/xfig { };

  xineUI = callPackage ../applications/video/xine-ui { };

  xneur_0_13 = callPackage ../applications/misc/xneur { };

  xneur_0_8 = callPackage ../applications/misc/xneur/0.8.nix { };

  xneur = xneur_0_13;

  gxneur = callPackage ../applications/misc/gxneur  {
    inherit (gnome) libglade GConf;
  };

  xiphos = callPackage ../applications/misc/xiphos {
    gconf = gnome2.GConf;
    inherit (gnome2) gtkhtml libgtkhtml libglade scrollkeeper;
    python = python27;
    webkitgtk = webkitgtk2;
  };

  xournal = callPackage ../applications/graphics/xournal {
    inherit (gnome) libgnomeprint libgnomeprintui libgnomecanvas;
  };

  apvlv = callPackage ../applications/misc/apvlv { };

  xpdf = callPackage ../applications/misc/xpdf {
    motif = lesstif;
    base14Fonts = "${ghostscript}/share/ghostscript/fonts";
  };

  xkb_switch = callPackage ../tools/X11/xkb-switch { };

  xkblayout-state = callPackage ../applications/misc/xkblayout-state { };

  xmonad-with-packages = callPackage ../applications/window-managers/xmonad/wrapper.nix {
    inherit (haskellPackages) ghcWithPackages;
    packages = self: [];
  };

  xmonad_log_applet_gnome2 = callPackage ../applications/window-managers/xmonad-log-applet {
    desktopSupport = "gnome2";
    inherit (xfce) libxfce4util xfce4panel;
    gnome2_panel = gnome2.gnome_panel;
    GConf2 = gnome2.GConf;
  };

  xmonad_log_applet_gnome3 = callPackage ../applications/window-managers/xmonad-log-applet {
    desktopSupport = "gnome3";
    inherit (xfce) libxfce4util xfce4panel;
    gnome2_panel = gnome2.gnome_panel;
    GConf2 = gnome2.GConf;
  };

  xmonad_log_applet_xfce = callPackage ../applications/window-managers/xmonad-log-applet {
    desktopSupport = "xfce4";
    inherit (xfce) libxfce4util xfce4panel;
    gnome2_panel = gnome2.gnome_panel;
    GConf2 = gnome2.GConf;
  };

  libxpdf = callPackage ../applications/misc/xpdf/libxpdf.nix { };

  xpra = callPackage ../tools/X11/xpra { inherit (texFunctions) fontsConf; };
  libfakeXinerama = callPackage ../tools/X11/xpra/libfakeXinerama.nix { };
  #TODO: 'pil' is not available for python3, yet
  xpraGtk3 = callPackage ../tools/X11/xpra/gtk3.nix { inherit (texFunctions) fontsConf; inherit (python3Packages) buildPythonPackage python cython pygobject3 pycairo; };

  xrestop = callPackage ../tools/X11/xrestop { };

  xscreensaver = callPackage ../misc/screensavers/xscreensaver {
    inherit (gnome) libglade;
  };

  xss-lock = callPackage ../misc/screensavers/xss-lock { };

  xsynth_dssi = callPackage ../applications/audio/xsynth-dssi { };

  xterm = callPackage ../applications/misc/xterm { };

  finalterm = callPackage ../applications/misc/finalterm { };

  roxterm = callPackage ../applications/misc/roxterm {
    inherit (pythonPackages) lockfile;
    inherit (gnome3) gsettings_desktop_schemas;
    vte = gnome3.vte_290;
  };

  xtrace = callPackage ../tools/X11/xtrace { };

  xlaunch = callPackage ../tools/X11/xlaunch { };

  xmacro = callPackage ../tools/X11/xmacro { };

  xmove = callPackage ../applications/misc/xmove { };

  xmp = callPackage ../applications/audio/xmp { };

  xnee = callPackage ../tools/X11/xnee { };

  xvidcap = callPackage ../applications/video/xvidcap {
    inherit (gnome) scrollkeeper libglade;
  };

  yate = callPackage ../applications/misc/yate { };

  inherit (gnome3) yelp;

  qgis = callPackage ../applications/gis/qgis {};

  qtbitcointrader = callPackage ../applications/misc/qtbitcointrader {
    qt = qt4;
  };

  pahole = callPackage ../development/tools/misc/pahole {};

  yed = callPackage ../applications/graphics/yed {};

  ykpers = callPackage ../applications/misc/ykpers {};

  yoshimi = callPackage ../applications/audio/yoshimi {
    fltk = fltk13.override { cfg.xftSupport = true; };
  };

  zam-plugins = callPackage ../applications/audio/zam-plugins { };

  zathuraCollection = recurseIntoAttrs
    (callPackage ../applications/misc/zathura {
        callPackage = newScope pkgs.zathuraCollection;
        useMupdf = config.zathura.useMupdf or false;
      });

  zathura = zathuraCollection.zathuraWrapper;

  zed = callPackage ../applications/editors/zed { };

  zeroc_ice = callPackage ../development/libraries/zeroc-ice { };

  zexy = callPackage ../applications/audio/pd-plugins/zexy  { };

  girara = callPackage ../applications/misc/girara {
    gtk = gtk3;
  };

  girara-light = callPackage ../applications/misc/girara {
    gtk = gtk3;
    withBuildColors = false;
    ncurses = null;
  };

  zgrviewer = callPackage ../applications/graphics/zgrviewer {};

  zim = callPackage ../applications/office/zim {
    pygtk = pyGtkGlade;
  };

  zotero = callPackage ../applications/office/zotero {};

  zscroll = callPackage ../applications/misc/zscroll {};

  zynaddsubfx = callPackage ../applications/audio/zynaddsubfx { };

  ### GAMES

  "2048-in-terminal" = callPackage ../games/2048-in-terminal { };

  adom = callPackage ../games/adom { };

  airstrike = callPackage ../games/airstrike { };

  alienarena = callPackage ../games/alienarena { };

  andyetitmoves = if stdenv.isLinux then callPackage ../games/andyetitmoves {} else null;

  anki = callPackage ../games/anki { };

  armagetronad = callPackage ../games/armagetronad { };

  asc = callPackage ../games/asc {
    lua = lua5_1;
    libsigcxx = libsigcxx12;
  };

  astromenace = callPackage ../games/astromenace { };

  atanks = callPackage ../games/atanks {};

  ballAndPaddle = callPackage ../games/ball-and-paddle {
    guile = guile_1_8;
  };

  banner = callPackage ../games/banner {};

  bastet = callPackage ../games/bastet {};

  beret = callPackage ../games/beret { };

  bitsnbots = callPackage ../games/bitsnbots {
    lua = lua5;
  };

  blackshades = callPackage ../games/blackshades { };

  blackshadeselite = callPackage ../games/blackshadeselite { };

  blobby = callPackage ../games/blobby { };

  bsdgames = callPackage ../games/bsdgames { };

  btanks = callPackage ../games/btanks { };

  bzflag = callPackage ../games/bzflag { };

  castle_combat = callPackage ../games/castle-combat { };

  cataclysm-dda = callPackage ../games/cataclysm-dda { };

  chessdb = callPackage ../games/chessdb { };

  chocolateDoom = callPackage ../games/chocolate-doom { };

  cockatrice = qt5Libs.callPackage ../games/cockatrice {  };

  confd = goPackages.confd.bin // { outputs = [ "bin" ]; };

  construoBase = lowPrio (callPackage ../games/construo {
    mesa = null;
    freeglut = null;
  });

  construo = construoBase.override {
    inherit mesa freeglut;
  };

  crack_attack = callPackage ../games/crack-attack { };

  crafty = callPackage ../games/crafty { };
  craftyFull = appendToName "full" (crafty.override { fullVariant = true; });

  crawlTiles = callPackage ../games/crawl { };

  crawl = callPackage ../games/crawl {
    tileMode = false;
  };

  crrcsim = callPackage ../games/crrcsim {};

  cuyo = callPackage ../games/cuyo { };

  dfhack = callPackage_i686 ../games/dfhack {
    inherit (pkgsi686Linux.perlPackages) XMLLibXML XMLLibXSLT;
  };

  dhewm3 = callPackage ../games/dhewm3 {};

  drumkv1 = callPackage ../applications/audio/drumkv1 { };

  dwarf_fortress = callPackage_i686 ../games/dwarf-fortress {
    SDL_image = pkgsi686Linux.SDL_image.override {
      libpng = pkgsi686Linux.libpng12;
    };
    inherit (pkgsi686Linux.perlPackages) XMLLibXML XMLLibXSLT;
    enableDFHack = config.dwarfFortress.enableDFHack or false;
  };

  dwarf-therapist = callPackage ../games/dwarf-therapist { };

  d1x_rebirth = callPackage ../games/d1x-rebirth { };

  d2x_rebirth = callPackage ../games/d2x-rebirth { };

  eboard = callPackage ../games/eboard { };

  eduke32 = callPackage ../games/eduke32 { };

  egoboo = callPackage ../games/egoboo { };

  eternity = callPackage ../games/eternity-engine { };

  extremetuxracer = callPackage ../games/extremetuxracer {
    libpng = libpng12;
  };

  exult = callPackage ../games/exult { };

  fairymax = callPackage ../games/fairymax {};

  fish-fillets-ng = callPackage ../games/fish-fillets-ng {};

  flightgear = qt5Libs.callPackage ../games/flightgear { };

  freecell-solver = callPackage ../games/freecell-solver { };

  freeciv = callPackage ../games/freeciv { };

  freeciv_gtk = callPackage ../games/freeciv {
    gtkClient = true;
    sdlClient = false;
  };

  freedink = callPackage ../games/freedink { };

  fsg = callPackage ../games/fsg {
    wxGTK = wxGTK28.override { unicode = false; };
  };

  gav = callPackage ../games/gav { };

  gemrb = callPackage ../games/gemrb { };

  ghostOne = callPackage ../servers/games/ghost-one { };

  gl117 = callPackage ../games/gl-117 {};

  glestae = callPackage ../games/glestae {};

  globulation2 = callPackage ../games/globulation {
    boost = boost155;
  };

  gltron = callPackage ../games/gltron { };

  gnubg = callPackage ../games/gnubg { };

  gnuchess = callPackage ../games/gnuchess { };

  gnugo = callPackage ../games/gnugo { };

  gsb = callPackage ../games/gsb { };

  gtypist = callPackage ../games/gtypist { };

  gzdoom = callPackage ../games/gzdoom { };

  hawkthorne = callPackage ../games/hawkthorne { love = love_0_9; };

  hedgewars = callPackage ../games/hedgewars {
    inherit (haskellPackages) ghcWithPackages;
  };

  hexen = callPackage ../games/hexen { };

  icbm3d = callPackage ../games/icbm3d { };

  ingen = callPackage ../applications/audio/ingen {
    inherit (pythonPackages) rdflib;
  };

  instead = callPackage ../games/instead {
    lua = lua5;
  };

  jamp = builderDefsPackage (callPackage ../games/jamp) {};

  klavaro = callPackage ../games/klavaro {};

  kobodeluxe = callPackage ../games/kobodeluxe { };

  lgogdownloader = callPackage ../games/lgogdownloader { };

  lincity = builderDefsPackage (callPackage ../games/lincity) {};

  lincity_ng = callPackage ../games/lincity/ng.nix {};

  liquidwar = builderDefsPackage (callPackage ../games/liquidwar) {
    guile = guile_1_8;
  };

  macopix = callPackage ../games/macopix {
    gtk = gtk2;
  };

  mars = callPackage ../games/mars { };

  megaglest = callPackage ../games/megaglest {};

  micropolis = callPackage ../games/micropolis { };

  minecraft = callPackage ../games/minecraft {
    useAlsa = config.minecraft.alsa or false;
  };

  minecraft-server = callPackage ../games/minecraft-server { };

  minetest = callPackage ../games/minetest {
    libpng = libpng12;
  };

  mnemosyne = callPackage ../games/mnemosyne {
    inherit (pythonPackages) matplotlib cherrypy sqlite3;
  };

  mudlet = qt5Libs.callPackage ../games/mudlet {
    inherit (lua51Packages) luafilesystem lrexlib luazip luasqlite3;
  };

  n2048 = callPackage ../games/n2048 {};

  naev = callPackage ../games/naev { };

  nethack = callPackage ../games/nethack { };

  neverball = callPackage ../games/neverball { };

  nexuiz = callPackage ../games/nexuiz { };

  njam = callPackage ../games/njam { };

  newtonwars = callPackage ../games/newtonwars { };

  odamex = callPackage ../games/odamex { };

  oilrush = callPackage ../games/oilrush { };

  onscripter-en = callPackage ../games/onscripter-en { };

  openarena = callPackage ../games/openarena { };

  openlierox = callPackage ../games/openlierox { };

  openmw = callPackage ../games/openmw { };

  openra = callPackage ../games/openra { lua = lua5_1; };

  openspades = callPackage ../games/openspades {};

  openttd = callPackage ../games/openttd {
    zlib = zlibStatic;
  };

  opentyrian = callPackage ../games/opentyrian { };

  openxcom = callPackage ../games/openxcom { };

  performous = callPackage ../games/performous { };

  pingus = callPackage ../games/pingus {};

  pioneers = callPackage ../games/pioneers { };

  planetary_annihilation = callPackage ../games/planetaryannihilation { };

  pong3d = callPackage ../games/pong3d { };

  prboom = callPackage ../games/prboom { };

  privateer = callPackage ../games/privateer { };

  qqwing = callPackage ../games/qqwing { };

  quake3demo = callPackage ../games/quake3/wrapper {
    name = "quake3-demo-${quake3game.name}";
    description = "Demo of Quake 3 Arena, a classic first-person shooter";
    game = quake3game;
    paks = [quake3demodata];
  };

  quake3demodata = callPackage ../games/quake3/demo { };

  quake3game = callPackage ../games/quake3/game { };

  quantumminigolf = callPackage ../games/quantumminigolf {};

  racer = callPackage ../games/racer { };

  residualvm = callPackage ../games/residualvm {
    openglSupport = mesaSupported;
  };

  rigsofrods = callPackage ../games/rigsofrods {
    mygui = myguiSvn;
  };

  rili = callPackage ../games/rili { };

  rogue = callPackage ../games/rogue { };

  saga = callPackage ../applications/gis/saga { };

  samplv1 = callPackage ../applications/audio/samplv1 { };

  sauerbraten = callPackage ../games/sauerbraten {};

  scid = callPackage ../games/scid { };

  scummvm = callPackage ../games/scummvm { };

  scorched3d = callPackage ../games/scorched3d { };

  scrolls = callPackage ../games/scrolls { };

  sdlmame = callPackage ../games/sdlmame { };

  sgtpuzzles = callPackage (callPackage ../games/sgt-puzzles) { };

  simutrans = callPackage ../games/simutrans { };
  # get binaries without data built by Hydra
  simutrans_binaries = lowPrio simutrans.binaries;

  snake4 = callPackage ../games/snake4 { };

  soi = callPackage ../games/soi {};

  # You still can override by passing more arguments.
  spaceOrbit = callPackage ../games/orbit { };

  spring = callPackage ../games/spring {
    boost = boost155;
    cmake = cmake-2_8;
  };

  springLobby = callPackage ../games/spring/springlobby.nix { };

  stardust = callPackage ../games/stardust {};

  steamPackages = callPackage ../games/steam { };
  steam = steamPackages.steam-chrootenv.override {
    # DEPRECATED
    withJava = config.steam.java or false;
    withPrimus = config.steam.primus or false;
  };

  stepmania = callPackage ../games/stepmania {};

  stuntrally = callPackage ../games/stuntrally { };

  superTux = callPackage ../games/super-tux { };

  superTuxKart = callPackage ../games/super-tux-kart { };

  synthv1 = callPackage ../applications/audio/synthv1 { };

  tcl2048 = callPackage ../games/tcl2048 { };

  the-powder-toy = callPackage ../games/the-powder-toy {
    lua = lua5_1;
  };

  tbe = callPackage ../games/the-butterfly-effect { };

  teetertorture = callPackage ../games/teetertorture { };

  teeworlds = callPackage ../games/teeworlds { };

  tennix = callPackage ../games/tennix { };

  tibia = callPackage_i686 ../games/tibia { };

  tintin = callPackage ../games/tintin { };

  tome4 = callPackage ../games/tome4 { };

  tpm = callPackage ../games/thePenguinMachine { };

  trackballs = callPackage ../games/trackballs {
    debug = false;
    guile = guile_1_8;
  };

  tremulous = callPackage ../games/tremulous { };

  speed_dreams = callPackage ../games/speed-dreams {
    # Torcs wants to make shared libraries linked with plib libraries (it provides static).
    # i686 is the only platform I know than can do that linking without plib built with -fPIC
    plib = plib.override { enablePIC = !stdenv.isi686; };
    libpng = libpng12;
  };

  torcs = callPackage ../games/torcs {
    # Torcs wants to make shared libraries linked with plib libraries (it provides static).
    # i686 is the only platform I know than can do that linking without plib built with -fPIC
    plib = plib.override { enablePIC = !stdenv.isi686; };
  };

  trigger = callPackage ../games/trigger { };

  typespeed = callPackage ../games/typespeed { };

  ufoai = callPackage ../games/ufoai { };

  ultimatestunts = callPackage ../games/ultimatestunts { };

  ultrastardx = callPackage ../games/ultrastardx {
    ffmpeg = ffmpeg_0;
    lua = lua5;
  };

  unnethack = callPackage ../games/unnethack { };

  unvanquished = callPackage ../games/unvanquished { };

  uqm = callPackage ../games/uqm { };

  urbanterror = callPackage ../games/urbanterror { };

  ue4demos = recurseIntoAttrs (callPackage ../games/ue4demos { });

  ut2004demo = callPackage ../games/ut2004demo { };

  vdrift = callPackage ../games/vdrift { };

  vectoroids = callPackage ../games/vectoroids { };

  vessel = callPackage_i686 ../games/vessel { };

  voxelands = callPackage ../games/voxelands {
    libpng = libpng12;
  };

  warmux = callPackage ../games/warmux { };

  warsow = callPackage ../games/warsow {
    libjpeg = libjpeg62;
  };

  warzone2100 = callPackage ../games/warzone2100 { };

  wesnoth = callPackage ../games/wesnoth {
    lua = lua5;
  };

  widelands = callPackage ../games/widelands {
    lua = lua5_1;
  };

  worldofgoo_demo = callPackage ../games/worldofgoo {
    demo = true;
  };

  worldofgoo = callPackage ../games/worldofgoo { };

  xboard =  callPackage ../games/xboard { };

  xbomb = callPackage ../games/xbomb { };

  xconq = callPackage ../games/xconq {
    tcl = tcl-8_5;
    tk = tk-8_5;
  };

  # TODO: the corresponding nix file is missing
  # xracer = callPackage ../games/xracer { };

  xmoto = callPackage ../games/xmoto { };

  xonotic = callPackage ../games/xonotic { };

  xpilot-ng = callPackage ../games/xpilot { };
  bloodspilot-server = callPackage ../games/xpilot/bloodspilot-server.nix {};
  bloodspilot-client = callPackage ../games/xpilot/bloodspilot-client.nix {};

  xskat = callPackage ../games/xskat { };

  xsnow = callPackage ../games/xsnow { };

  xsokoban = builderDefsPackage (callPackage ../games/xsokoban) {};

  zandronum = callPackage ../games/zandronum { };
  zandronum-server = callPackage ../games/zandronum/server.nix { };
  zandronum-bin = callPackage ../games/zandronum/bin.nix { };

  zangband = builderDefsPackage (callPackage ../games/zangband) {};

  zdoom = callPackage ../games/zdoom { };

  zod = callPackage ../games/zod { };

  zoom = callPackage ../games/zoom { };

  keen4 = callPackage ../games/keen4 { };

  zeroad = callPackage ../games/0ad { };

  ### DESKTOP ENVIRONMENTS

  cinnamon = recurseIntoAttrs rec {
    callPackage = newScope pkgs.cinnamon;
    inherit (gnome3) gnome_common libgnomekbd gnome-menus zenity;

    muffin = callPackage ../desktops/cinnamon/muffin.nix { } ;

    cinnamon-control-center = callPackage ../desktops/cinnamon/cinnamon-control-center.nix{ };

    cinnamon-settings-daemon = callPackage ../desktops/cinnamon/cinnamon-settings-daemon.nix{ };

    cinnamon-session = callPackage ../desktops/cinnamon/cinnamon-session.nix{ } ;

    cinnamon-desktop = callPackage ../desktops/cinnamon/cinnamon-desktop.nix { };

    cinnamon-translations = callPackage ../desktops/cinnamon/cinnamon-translations.nix { };

    cjs = callPackage ../desktops/cinnamon/cjs.nix { };
  };

  clearlooks-phenix = callPackage ../misc/themes/gtk3/clearlooks-phenix { };

  enlightenment = callPackage ../desktops/enlightenment { };

  e19 = recurseIntoAttrs (callPackage ../desktops/e19 {
    callPackage = newScope pkgs.e19;
  });

  gnome2 = callPackage ../desktops/gnome-2 {
    callPackage = pkgs.newScope pkgs.gnome2;
    self = pkgs.gnome2;
  }  // pkgs.gtkLibs // {
    # Backwards compatibility;
    inherit (pkgs) libsoup libwnck gtk_doc gnome_doc_utils;
  };

  gnome3_16 = recurseIntoAttrs (callPackage ../desktops/gnome-3/3.16 { });

  gnome3_18 = recurseIntoAttrs (callPackage ../desktops/gnome-3/3.18 { });

  gnome3 = gnome3_16;

  gnome = recurseIntoAttrs gnome2;

  hsetroot = callPackage ../tools/X11/hsetroot { };

  kakasi = callPackage ../tools/text/kakasi { };

  kde4 = recurseIntoAttrs pkgs.kde414;

  kde414 =
    kdePackagesFor
      {
        libusb = libusb1;
        libcanberra = libcanberra_kde;
        boost = boost155;
        kdelibs = kdeApps_15_08.kdelibs;
      }
      ../desktops/kde-4.14;


  kdePackagesFor = extra: dir:
    let
      # list of extra packages not included in KDE
      # the real work in this function is done below this list
      extraPackages = callPackage:
        rec {
          amarok = callPackage ../applications/audio/amarok { };

          bangarang = callPackage ../applications/video/bangarang { };

          basket = callPackage ../applications/office/basket { };

          bluedevil = callPackage ../tools/bluetooth/bluedevil { };

          calligra = callPackage ../applications/office/calligra {
            vc = vc_0_7;
          };

          choqok = callPackage ../applications/networking/instant-messengers/choqok { };

          colord-kde = callPackage ../tools/misc/colord-kde { };

          digikam = callPackage ../applications/graphics/digikam { };

          eventlist = callPackage ../applications/office/eventlist {};

          k3b = callPackage ../applications/misc/k3b {
            cdrtools = cdrkit;
          };

          kadu = callPackage ../applications/networking/instant-messengers/kadu { };

          kbibtex = callPackage ../applications/office/kbibtex { };

          kde_gtk_config = callPackage ../tools/misc/kde-gtk-config { };

          kde_wacomtablet = callPackage ../applications/misc/kde-wacomtablet { };

          kdeconnect = callPackage ../applications/misc/kdeconnect { };

          kdenlive = callPackage ../applications/video/kdenlive { mlt = mlt-qt4; };

          kdesvn = callPackage ../applications/version-management/kdesvn { };

          kdevelop = callPackage ../applications/editors/kdevelop { };

          kdevplatform = callPackage ../development/libraries/kdevplatform {
            boost = boost155;
          };

          kdiff3 = callPackage ../tools/text/kdiff3 { };

          kgraphviewer = callPackage ../applications/graphics/kgraphviewer { };

          kile = callPackage ../applications/editors/kile { };

          kmplayer = callPackage ../applications/video/kmplayer { };

          kmymoney = callPackage ../applications/office/kmymoney { };

          kipi_plugins = callPackage ../applications/graphics/kipi-plugins { };

          konversation = callPackage ../applications/networking/irc/konversation { };

          kvirc = callPackage ../applications/networking/irc/kvirc { };

          krename = callPackage ../applications/misc/krename { };

          krusader = callPackage ../applications/misc/krusader { };

          ksshaskpass = callPackage ../tools/security/ksshaskpass {};

          ktorrent = callPackage ../applications/networking/p2p/ktorrent { };

          kuickshow = callPackage ../applications/graphics/kuickshow { };

          libalkimia = callPackage ../development/libraries/libalkimia { };

          libktorrent = callPackage ../development/libraries/libktorrent {
            boost = boost155;
          };

          libkvkontakte = callPackage ../development/libraries/libkvkontakte { };

          liblikeback = callPackage ../development/libraries/liblikeback { };

          libmm-qt = callPackage ../development/libraries/libmm-qt { };

          libnm-qt = callPackage ../development/libraries/libnm-qt { };

          massif-visualizer = callPackage ../development/tools/analysis/massif-visualizer { };

          partitionManager = callPackage ../tools/misc/partition-manager { };

          plasma-nm = callPackage ../tools/networking/plasma-nm { };

          polkit_kde_agent = callPackage ../tools/security/polkit-kde-agent { };

          psi = callPackage ../applications/networking/instant-messengers/psi { };

          qtcurve = callPackage ../misc/themes/qtcurve { };

          quassel = callPackage ../applications/networking/irc/quassel rec {
            monolithic = true;
            daemon = false;
            client = false;
            withKDE = stdenv.isLinux;
            qt = if withKDE then qt4 else qt5; # KDE supported quassel cannot build with qt5 yet (maybe in 0.12.0)
            dconf = gnome3.dconf;
          };

          quasselWithoutKDE = (quassel.override {
            monolithic = true;
            daemon = false;
            client = false;
            withKDE = false;
            #qt = qt5;
            tag = "-without-kde";
          });

          quasselDaemon = (quassel.override {
            monolithic = false;
            daemon = true;
            client = false;
            withKDE = false;
            #qt = qt5;
            tag = "-daemon";
          });

          quasselClient = (quassel.override {
            monolithic = false;
            daemon = false;
            client = true;
            tag = "-client";
          });

          quasselClientWithoutKDE = (quasselClient.override {
            monolithic = false;
            daemon = false;
            client = true;
            withKDE = false;
            #qt = qt5;
            tag = "-client-without-kde";
          });

          rekonq = callPackage ../applications/networking/browsers/rekonq { };

          kwebkitpart = callPackage ../applications/networking/browsers/kwebkitpart { };

          rsibreak = callPackage ../applications/misc/rsibreak { };

          semnotes = callPackage ../applications/misc/semnotes { };

          skrooge = callPackage ../applications/office/skrooge { };

          telepathy = callPackage ../applications/networking/instant-messengers/telepathy/kde {};

          yakuake = callPackage ../applications/misc/yakuake { };

          zanshin = callPackage ../applications/office/zanshin { };

          kwooty = callPackage ../applications/networking/newsreaders/kwooty { };
        };

      callPackageOrig = newScope extra;

      makePackages = extra:
        let
          callPackage = newScope (extra // self);
          kde4 = callPackageOrig dir { inherit callPackage callPackageOrig; };
          self =
            kde4
            // extraPackages callPackage
            // {
              inherit kde4;
              wrapper = callPackage ../build-support/kdewrapper {};
              recurseForRelease = true;
            };
        in self;

    in makeOverridable makePackages extra;

  pantheon = recurseIntoAttrs rec {
    callPackage = newScope pkgs.pantheon;
    pantheon-terminal = callPackage ../desktops/pantheon/apps/pantheon-terminal { };
  };

  redshift = callPackage ../applications/misc/redshift {
    inherit (python3Packages) python pygobject3 pyxdg;
    geoclue = geoclue2;
  };

  orion = callPackage ../misc/themes/orion {};

  albatross = callPackage ../misc/themes/albatross { };

  oxygen-gtk2 = callPackage ../misc/themes/gtk2/oxygen-gtk { };

  oxygen-gtk3 = callPackage ../misc/themes/gtk3/oxygen-gtk3 { };

  oxygen_gtk = oxygen-gtk2; # backwards compatibility

  gtk_engines = callPackage ../misc/themes/gtk2/gtk-engines { };

  gtk-engine-murrine = callPackage ../misc/themes/gtk2/gtk-engine-murrine { };

  gnome_themes_standard = gnome3.gnome_themes_standard;

  mate-icon-theme = callPackage ../misc/themes/mate-icon-theme { };

  mate-themes = callPackage ../misc/themes/mate-themes { };

  numix-gtk-theme = callPackage ../misc/themes/gtk3/numix-gtk-theme { };

  plasma54 = recurseIntoAttrs (callPackage ../desktops/plasma-5.4 { inherit pkgs; });
  plasma5_stable = plasma54;
  plasma5_latest = plasma54;

  kde5 = kf5_stable // plasma5_stable // kdeApps_stable;

  theme-vertex = callPackage ../misc/themes/vertex { };

  xfce = xfce4-12;
  xfce4-12 = recurseIntoAttrs (callPackage ../desktops/xfce { });

  xrandr-invert-colors = callPackage ../applications/misc/xrandr-invert-colors { };

  ### SCIENCE

  ### SCIENCE/GEOMETRY

  drgeo = builderDefsPackage (callPackage ../applications/science/geometry/drgeo) {
    inherit (gnome) libglade;
    guile = guile_1_8;
  };

  tetgen = callPackage ../applications/science/geometry/tetgen { }; # AGPL3+
  tetgen_1_4 = callPackage ../applications/science/geometry/tetgen/1.4.nix { }; # MIT

  ### SCIENCE/BIOLOGY

  alliance = callPackage ../applications/science/electronics/alliance {
    motif = lesstif;
  };

  archimedes = callPackage ../applications/science/electronics/archimedes { };

  emboss = callPackage ../applications/science/biology/emboss { };

  mrbayes = callPackage ../applications/science/biology/mrbayes { };

  ncbiCTools = builderDefsPackage (callPackage ../development/libraries/ncbi) {};

  ncbi_tools = callPackage ../applications/science/biology/ncbi-tools { };

  paml = callPackage ../applications/science/biology/paml { };

  pal2nal = callPackage ../applications/science/biology/pal2nal { };

  plink = callPackage ../applications/science/biology/plink/default.nix { };


  ### SCIENCE/MATH

  arpack = callPackage ../development/libraries/science/math/arpack { };

  atlas = callPackage ../development/libraries/science/math/atlas {
    # The build process measures CPU capabilities and optimizes the
    # library to perform best on that particular machine. That is a
    # great feature, but it's of limited use with pre-built binaries
    # coming from a central build farm.
    tolerateCpuTimingInaccuracy = true;
    liblapack = liblapack_3_5_0WithoutAtlas;
    withLapack = false;
  };

  atlasWithLapack = atlas.override { withLapack = true; };

  blas = callPackage ../development/libraries/science/math/blas { };

  content = builderDefsPackage (callPackage ../applications/science/math/content) {};

  jags = callPackage ../applications/science/math/jags { };


  # We have essentially 4 permutations of liblapack: version 3.4.1 or 3.5.0,
  # and with or without atlas as a dependency. The default `liblapack` is 3.4.1
  # with atlas. Atlas, when built with liblapack as a dependency, uses 3.5.0
  # without atlas. Etc.
  liblapackWithAtlas = callPackage ../development/libraries/science/math/liblapack {};
  liblapackWithoutAtlas = liblapackWithAtlas.override { atlas = null; };
  liblapack_3_5_0WithAtlas = callPackage ../development/libraries/science/math/liblapack/3.5.0.nix {};
  liblapack_3_5_0WithoutAtlas = liblapack_3_5_0WithAtlas.override { atlas = null; };
  liblapack = liblapackWithAtlas;
  liblapack_3_5_0 = liblapack_3_5_0WithAtlas;

  liblbfgs = callPackage ../development/libraries/science/math/liblbfgs { };

  openblas = callPackage ../development/libraries/science/math/openblas { };

  # A version of OpenBLAS using 32-bit integers on all platforms for compatibility with
  # standard BLAS and LAPACK.
  openblasCompat = openblas.override { blas64 = false; };

  openlibm = callPackage ../development/libraries/science/math/openlibm {};

  openspecfun = callPackage ../development/libraries/science/math/openspecfun {};

  mathematica = callPackage ../applications/science/math/mathematica { };
  mathematica9 = callPackage ../applications/science/math/mathematica/9.nix { };

  metis = callPackage ../development/libraries/science/math/metis {};

  sage = callPackage ../applications/science/math/sage { };

  suitesparse_4_2 = callPackage ../development/libraries/science/math/suitesparse/4.2.nix { };
  suitesparse_4_4 = callPackage ../development/libraries/science/math/suitesparse {};
  suitesparse = suitesparse_4_4;

  ipopt = callPackage ../development/libraries/science/math/ipopt { openblas = openblasCompat; };

  ### SCIENCE/MOLECULAR-DYNAMICS

  gromacs = callPackage ../applications/science/molecular-dynamics/gromacs {
    singlePrec = true;
    fftw = fftwSinglePrec;
    cmake = cmakeCurses;
  };

  gromacsDouble = lowPrio (callPackage ../applications/science/molecular-dynamics/gromacs {
    singlePrec = false;
    fftw = fftw;
    cmake = cmakeCurses;
  });

  ### SCIENCE/PROGRAMMING

  plm = callPackage ../applications/science/programming/plm { };

  ### SCIENCE/LOGIC

  abc-verifier = callPackage ../applications/science/logic/abc {};

  abella = callPackage ../applications/science/logic/abella {};

  alt-ergo = callPackage ../applications/science/logic/alt-ergo {};

  coq = callPackage ../applications/science/logic/coq {
    inherit (ocamlPackages_4_01_0) ocaml findlib lablgtk;
    camlp5 = ocamlPackages_4_01_0.camlp5_transitional;
  };

  coq_HEAD = callPackage ../applications/science/logic/coq/HEAD.nix {
    inherit (ocamlPackages) findlib lablgtk;
    camlp5 = ocamlPackages.camlp5_transitional;
  };

  coq_8_5 = callPackage ../applications/science/logic/coq/8.5.nix {
    inherit (ocamlPackages) findlib lablgtk;
    camlp5 = ocamlPackages.camlp5_transitional;
  };

  coq_8_3 = callPackage ../applications/science/logic/coq/8.3.nix {
    make = gnumake3;
    inherit (ocamlPackages_3_12_1) ocaml findlib;
    camlp5 = ocamlPackages_3_12_1.camlp5_transitional;
    lablgtk = ocamlPackages_3_12_1.lablgtk_2_14;
  };

  mkCoqPackages_8_4 = self: let callPackage = newScope self; in {

    inherit callPackage;

    bedrock = callPackage ../development/coq-modules/bedrock {};

    contribs =
      let contribs =
        import ../development/coq-modules/contribs
        contribs
        callPackage { };
      in
        recurseIntoAttrs contribs;

    coqExtLib = callPackage ../development/coq-modules/coq-ext-lib {};

    coqeal = callPackage ../development/coq-modules/coqeal {};

    domains = callPackage ../development/coq-modules/domains {};

    fiat = callPackage ../development/coq-modules/fiat {};

    flocq = callPackage ../development/coq-modules/flocq {};

    heq = callPackage ../development/coq-modules/heq {};

    interval = callPackage ../development/coq-modules/interval {};

    mathcomp = callPackage ../development/coq-modules/mathcomp {};

    paco = callPackage ../development/coq-modules/paco {};

    QuickChick = callPackage ../development/coq-modules/QuickChick {};

    ssreflect = callPackage ../development/coq-modules/ssreflect {};

    tlc = callPackage ../development/coq-modules/tlc {};

    unimath = callPackage ../development/coq-modules/unimath {};

    ynot = callPackage ../development/coq-modules/ynot {};

  };

  mkCoqPackages_8_5 = self: let callPackage = newScope self; in rec {

    inherit callPackage;

    coq = coq_8_5;

    coq-ext-lib = callPackage ../development/coq-modules/coq-ext-lib {};

    mathcomp = callPackage ../development/coq-modules/mathcomp { };

    ssreflect = callPackage ../development/coq-modules/ssreflect { };

  };

  coqPackages = recurseIntoAttrs (mkCoqPackages_8_4 coqPackages);
  coqPackages_8_5 = recurseIntoAttrs (mkCoqPackages_8_5 coqPackages_8_5);

  cvc3 = callPackage ../applications/science/logic/cvc3 {};
  cvc4 = callPackage ../applications/science/logic/cvc4 {};

  ekrhyper = callPackage ../applications/science/logic/ekrhyper {};

  eprover = callPackage ../applications/science/logic/eprover { };

  gappa = callPackage ../applications/science/logic/gappa { };

  ginac = callPackage ../applications/science/math/ginac { };

  hol = callPackage ../applications/science/logic/hol { };

  hol_light = callPackage ../applications/science/logic/hol_light {
    camlp5 = ocamlPackages.camlp5_strict;
  };

  hologram = goPackages.hologram.bin // { outputs = [ "bin" ]; };

  tini = callPackage ../applications/virtualization/tini {};

  isabelle = callPackage ../applications/science/logic/isabelle {
    inherit (pkgs.emacs24Packages) proofgeneral;
    java = if stdenv.isLinux then jre else jdk;
  };

  iprover = callPackage ../applications/science/logic/iprover {};

  jonprl = callPackage ../applications/science/logic/jonprl {
    smlnj = if stdenv.isDarwin
      then smlnjBootstrap
      else smlnj;
  };

  lean = callPackage ../applications/science/logic/lean {};

  leo2 = callPackage ../applications/science/logic/leo2 {};

  logisim = callPackage ../applications/science/logic/logisim {};

  ltl2ba = callPackage ../applications/science/logic/ltl2ba {};

  matita = callPackage ../applications/science/logic/matita {
    ocaml = ocaml_3_11_2;
    inherit (ocamlPackages_3_11_2) findlib lablgtk ocaml_expat gmetadom ocaml_http
            lablgtkmathview ocaml_mysql ocaml_sqlite3 ocamlnet camlzip ocaml_pcre;
    ulex08 = ocamlPackages_3_11_2.ulex08.override { camlp5 = ocamlPackages_3_11_2.camlp5_old_transitional; };
  };

  matita_130312 = lowPrio (callPackage ../applications/science/logic/matita/130312.nix {
    inherit (ocamlPackages) findlib lablgtk ocaml_expat gmetadom ocaml_http
            ocaml_mysql ocamlnet ulex08 camlzip ocaml_pcre;
  });

  metis-prover = callPackage ../applications/science/logic/metis-prover { };

  minisat = callPackage ../applications/science/logic/minisat {};

  opensmt = callPackage ../applications/science/logic/opensmt { };

  ott = callPackage ../applications/science/logic/ott {
    camlp5 = ocamlPackages.camlp5_transitional;
  };

  otter = callPackage ../applications/science/logic/otter {};

  picosat = callPackage ../applications/science/logic/picosat {};

  prooftree = callPackage ../applications/science/logic/prooftree {
    inherit (ocamlPackages_4_01_0) ocaml findlib lablgtk;
    camlp5 = ocamlPackages_4_01_0.camlp5_transitional;
  };

  prover9 = callPackage ../applications/science/logic/prover9 { };

  satallax = callPackage ../applications/science/logic/satallax {};

  saw-tools = callPackage ../applications/science/logic/saw-tools {};

  spass = callPackage ../applications/science/logic/spass {};

  tptp = callPackage ../applications/science/logic/tptp {};

  twelf = callPackage ../applications/science/logic/twelf {
    smlnj = if stdenv.isDarwin
      then smlnjBootstrap
      else smlnj;
  };

  verifast = callPackage ../applications/science/logic/verifast {};

  veriT = callPackage ../applications/science/logic/verit {};

  why3 = callPackage ../applications/science/logic/why3 {};

  yices = callPackage ../applications/science/logic/yices {};

  z3 = callPackage ../applications/science/logic/z3 {};
  z3_opt = callPackage ../applications/science/logic/z3_opt {};

  boolector   = boolector15;
  boolector15 = callPackage ../applications/science/logic/boolector {};
  boolector16 = lowPrio (callPackage ../applications/science/logic/boolector {
    useV16 = true;
  });

  ### SCIENCE / ELECTRONICS

  eagle = callPackage_i686 ../applications/science/electronics/eagle { };

  caneda = callPackage ../applications/science/electronics/caneda { };

  geda = callPackage ../applications/science/electronics/geda { };

  gtkwave = callPackage ../applications/science/electronics/gtkwave { };

  kicad = callPackage ../applications/science/electronics/kicad {
    wxGTK = wxGTK29;
  };

  ngspice = callPackage ../applications/science/electronics/ngspice { };

  qucs = callPackage ../applications/science/electronics/qucs { };

  xoscope = callPackage ../applications/science/electronics/xoscope { };


  ### SCIENCE / MATH

  caffe = callPackage ../applications/science/math/caffe {
    cudaSupport = config.caffe.cudaSupport or config.cudaSupport or true;
  };

  ecm = callPackage ../applications/science/math/ecm { };

  eukleides = callPackage ../applications/science/math/eukleides {
    texinfo = texinfo4;
  };

  fricas = callPackage ../applications/science/math/fricas { };

  gap = callPackage ../applications/science/math/gap { };

  maxima = callPackage ../applications/science/math/maxima { };

  wxmaxima = callPackage ../applications/science/math/wxmaxima { wxGTK = wxGTK30; };

  pari = callPackage ../applications/science/math/pari {};

  pcalc = callPackage ../applications/science/math/pcalc { };

  pspp = callPackage ../applications/science/math/pssp {
    inherit (gnome) libglade gtksourceview;
  };

  singular = callPackage ../applications/science/math/singular {};

  scilab = callPackage ../applications/science/math/scilab {
    withXaw3d = false;
    withTk = true;
    withGtk = false;
    withOCaml = true;
    withX = true;
  };

  msieve = callPackage ../applications/science/math/msieve { };

  weka = callPackage ../applications/science/math/weka { };

  yad = callPackage ../tools/misc/yad { };

  yacas = callPackage ../applications/science/math/yacas { };

  speedcrunch = callPackage ../applications/science/math/speedcrunch {
    qt = qt4;
    cmake = cmakeCurses;
  };


  ### SCIENCE / MISC

  boinc = callPackage ../applications/science/misc/boinc { };

  celestia = callPackage ../applications/science/astronomy/celestia {
    lua = lua5_1;
    inherit (pkgs.gnome) gtkglext;
  };

  fityk = callPackage ../applications/science/misc/fityk { };

  gravit = callPackage ../applications/science/astronomy/gravit { };

  golly = callPackage ../applications/science/misc/golly { };

  megam = callPackage ../applications/science/misc/megam { };

  root = callPackage ../applications/science/misc/root { };

  simgrid = callPackage ../applications/science/misc/simgrid { };

  spyder = callPackage ../applications/science/spyder {
    inherit (pythonPackages) pyflakes rope sphinx numpy scipy matplotlib; # recommended
    inherit (pythonPackages) ipython pep8; # optional
  };

  stellarium = callPackage ../applications/science/astronomy/stellarium { };

  tulip = callPackage ../applications/science/misc/tulip {
    cmake = cmake-2_8;
  };

  vite = callPackage ../applications/science/misc/vite { };

  xplanet = callPackage ../applications/science/astronomy/xplanet { };

  ### SCIENCE / PHYSICS

  geant4 = callPackage ../development/libraries/physics/geant4 {
    enableMultiThreading = true;
    enableG3toG4         = false;
    enableInventor       = false;
    enableGDML           = false;
    enableQT             = false;
    enableXM             = false;
    enableOpenGLX11      = true;
    enableRaytracerX11   = false;

    # Optional system packages, otherwise internal GEANT4 packages are used.
    clhep = null;
    zlib  = null;

    # For enableGDML.
    xercesc = null;

    # For enableQT.
    qt = null; # qt4SDK or qt5SDK

    # For enableXM.
    motif = null; # motif or lesstif
  };

  g4py = callPackage ../development/libraries/physics/geant4/g4py { };

  ### MISC

  antimicro = callPackage ../tools/misc/antimicro { };

  atari800 = callPackage ../misc/emulators/atari800 { };

  ataripp = callPackage ../misc/emulators/atari++ { };

  auctex = callPackage ../tools/typesetting/tex/auctex { };

  beep = callPackage ../misc/beep { };

  cups = callPackage ../misc/cups {
    libusb = libusb1;
  };

  cups_filters = callPackage ../misc/cups/filters.nix { };

  crashplan = callPackage ../applications/backup/crashplan { };

  gutenprint = callPackage ../misc/drivers/gutenprint { };

  gutenprintBin = callPackage ../misc/drivers/gutenprint/bin.nix { };

  cupsBjnp = callPackage ../misc/cups/drivers/cups-bjnp { };

  darcnes = callPackage ../misc/emulators/darcnes { };

  desmume = callPackage ../misc/emulators/desmume { inherit (pkgs.gnome) gtkglext libglade; };

  dbacl = callPackage ../tools/misc/dbacl { };

  dblatex = callPackage ../tools/typesetting/tex/dblatex {
    enableAllFeatures = false;
  };

  dblatexFull = appendToName "full" (dblatex.override {
    enableAllFeatures = true;
  });

  dosbox = callPackage ../misc/emulators/dosbox { };

  dpkg = callPackage ../tools/package-management/dpkg { };

  ekiga = newScope pkgs.gnome ../applications/networking/instant-messengers/ekiga { };

  emulationstation = callPackage ../misc/emulators/emulationstation { };

  electricsheep = callPackage ../misc/screensavers/electricsheep { };

  fakenes = callPackage ../misc/emulators/fakenes { };

  faust = callPackage ../applications/audio/faust { };

  faust2alqt = callPackage ../applications/audio/faust/faust2alqt.nix { };

  faust2alsa = callPackage ../applications/audio/faust/faust2alsa.nix { };

  faust2csound = callPackage ../applications/audio/faust/faust2csound.nix { };

  faust2firefox = callPackage ../applications/audio/faust/faust2firefox.nix { };

  faust2jack = callPackage ../applications/audio/faust/faust2jack.nix { };

  faust2jaqt = callPackage ../applications/audio/faust/faust2jaqt.nix { };

  faust2lv2 = callPackage ../applications/audio/faust/faust2lv2.nix { };

  fceux = callPackage ../misc/emulators/fceux { };

  foldingathome = callPackage ../misc/foldingathome { };

  foo2zjs = callPackage ../misc/drivers/foo2zjs {};

  foomatic_filters = callPackage ../misc/drivers/foomatic-filters {};

  freestyle = callPackage ../misc/freestyle { };

  gajim = callPackage ../applications/networking/instant-messengers/gajim { };

  gammu = callPackage ../applications/misc/gammu { };

  gensgs = callPackage_i686 ../misc/emulators/gens-gs { };

  ghostscript = callPackage ../misc/ghostscript {
    x11Support = false;
    cupsSupport = config.ghostscript.cups or (!stdenv.isDarwin);
  };

  ghostscriptX = appendToName "with-X" (ghostscript.override {
    x11Support = true;
  });

  gnuk = callPackage ../misc/gnuk { };
  gnuk-unstable = callPackage ../misc/gnuk/unstable.nix { };
  gnuk-git = callPackage ../misc/gnuk/git.nix { };

  guix = callPackage ../tools/package-management/guix {
    libgcrypt = libgcrypt_1_5;
  };

  gxemul = callPackage ../misc/emulators/gxemul { };

  hatari = callPackage ../misc/emulators/hatari { };

  hplip = callPackage ../misc/drivers/hplip { };

  hplipWithPlugin = hplip.override { withPlugin = true; };

  # using the new configuration style proposal which is unstable
  jack1 = callPackage ../misc/jackaudio/jack1.nix { };

  jack2Full = callPackage ../misc/jackaudio {
    libopus = libopus.override { withCustomModes = true; };
  };
  libjack2 = jack2Full.override { prefix = "lib"; };
  libjack2-git = callPackage ../misc/jackaudio/git.nix { };

  keynav = callPackage ../tools/X11/keynav { };

  lilypond = callPackage ../misc/lilypond { guile = guile_1_8; };

  mailcore2 = callPackage ../development/libraries/mailcore2 { };

  martyr = callPackage ../development/libraries/martyr { };

  mess = callPackage ../misc/emulators/mess {
    inherit (pkgs.gnome) GConf;
  };

  mongoc = callPackage ../development/libraries/mongoc { };

  mupen64plus = callPackage ../misc/emulators/mupen64plus { };

  mupen64plus1_5 = callPackage ../misc/emulators/mupen64plus/1.5.nix { };

  inherit (callPackages ../tools/package-management/nix {
      storeDir = config.nix.storeDir or "/nix/store";
      stateDir = config.nix.stateDir or "/nix/var";
      })
    nix
    nixStable
    nixUnstable;

  nixops = callPackage ../tools/package-management/nixops { };

  nixopsUnstable = nixops;

  nixui = callPackage ../tools/package-management/nixui { node_webkit = node_webkit_0_11; };

  nix-prefetch-scripts = callPackage ../tools/package-management/nix-prefetch-scripts { };

  nix-template-rpm = callPackage ../build-support/templaterpm { inherit (pythonPackages) python toposort; };

  nix-repl = callPackage ../tools/package-management/nix-repl { };

  nix-serve = callPackage ../tools/package-management/nix-serve { };

  nixos-artwork = callPackage ../data/misc/nixos-artwork { };

  nut = callPackage ../applications/misc/nut { };

  solfege = callPackage ../misc/solfege {
      pysqlite = pkgs.pythonPackages.sqlite3;
  };

  disnix = callPackage ../tools/package-management/disnix { };

  dysnomia = callPackage ../tools/package-management/disnix/dysnomia {
    enableApacheWebApplication = config.disnix.enableApacheWebApplication or false;
    enableAxis2WebService = config.disnix.enableAxis2WebService or false;
    enableEjabberdDump = config.disnix.enableEjabberdDump or false;
    enableMySQLDatabase = config.disnix.enableMySQLDatabase or false;
    enablePostgreSQLDatabase = config.disnix.enablePostgreSQLDatabase or false;
    enableSubversionRepository = config.disnix.enableSubversionRepository or false;
    enableTomcatWebApplication = config.disnix.enableTomcatWebApplication or false;
  };

  disnixos = callPackage ../tools/package-management/disnix/disnixos { };

  DisnixWebService = callPackage ../tools/package-management/disnix/DisnixWebService { };

  latex2html = callPackage ../tools/typesetting/tex/latex2html/default.nix {
    tex = tetex;
  };

  lkproof = callPackage ../tools/typesetting/tex/lkproof { };

  mysqlWorkbench = newScope gnome ../applications/misc/mysql-workbench {
    lua = lua5_1;
    libctemplate = libctemplate_2_2;
    inherit (pythonPackages) pexpect paramiko;
  };

  robomongo = callPackage ../applications/misc/robomongo { };

  rucksack = callPackage ../development/tools/rucksack { };

  opkg = callPackage ../tools/package-management/opkg { };

  opkg-utils = callPackage ../tools/package-management/opkg-utils { };

  pgadmin = callPackage ../applications/misc/pgadmin { };

  pgf = pgf2;

  # Keep the old PGF since some documents don't render properly with
  # the new one.
  pgf1 = callPackage ../tools/typesetting/tex/pgf/1.x.nix { };

  pgf2 = callPackage ../tools/typesetting/tex/pgf/2.x.nix { };

  pgf3 = callPackage ../tools/typesetting/tex/pgf/3.x.nix { };

  pgfplots = callPackage ../tools/typesetting/tex/pgfplots { };

  phabricator = callPackage ../misc/phabricator { };

  physlock = callPackage ../misc/screensavers/physlock { };

  pjsip = callPackage ../applications/networking/pjsip { };

  PPSSPP = callPackage ../misc/emulators/ppsspp { SDL = SDL2; };

  uae = callPackage ../misc/emulators/uae { };

  fsuae = callPackage ../misc/emulators/fs-uae { };

  putty = callPackage ../applications/networking/remote/putty { };

  retroarchBare = callPackage ../misc/emulators/retroarch { };

  retroarch = wrapRetroArch { retroarch = retroarchBare; };

  libretro = recurseIntoAttrs (callPackage ../misc/emulators/retroarch/cores.nix {
    retroarch = retroarchBare;
  });

  rss-glx = callPackage ../misc/screensavers/rss-glx { };

  runit = callPackage ../tools/system/runit { };

  refind = callPackage ../tools/bootloaders/refind { };

  xlockmore = callPackage ../misc/screensavers/xlockmore { };

  xtrlock-pam = callPackage ../misc/screensavers/xtrlock-pam { };

  sails = callPackage ../misc/sails { };

  canon-cups-ufr2 = callPackage ../misc/cups/drivers/canon { };

  mfcj470dw = callPackage_i686 ../misc/cups/drivers/mfcj470dw { };

  samsungUnifiedLinuxDriver = callPackage ../misc/cups/drivers/samsung {
    gcc = import ../development/compilers/gcc/4.4 {
      inherit stdenv fetchurl gmp mpfr noSysDirs gettext which;
      texinfo = texinfo4;
      profiledCompiler = true;
    };
  };

  saneBackends = callPackage ../applications/graphics/sane/backends.nix {
    gt68xxFirmware = config.sane.gt68xxFirmware or null;
    snapscanFirmware = config.sane.snapscanFirmware or null;
    hotplugSupport = config.sane.hotplugSupport or true;
    libusb = libusb1;
  };

  saneBackendsGit = callPackage ../applications/graphics/sane/backends-git.nix {
    gt68xxFirmware = config.sane.gt68xxFirmware or null;
    snapscanFirmware = config.sane.snapscanFirmware or null;
    hotplugSupport = config.sane.hotplugSupport or true;
  };

  mkSaneConfig = callPackage ../applications/graphics/sane/config.nix { };

  saneFrontends = callPackage ../applications/graphics/sane/frontends.nix { };

  seafile-shared = callPackage ../misc/seafile-shared { };

  slock = callPackage ../misc/screensavers/slock { };

  snapraid = callPackage ../tools/filesystems/snapraid { };

  soundOfSorting = callPackage ../misc/sound-of-sorting { };

  sourceAndTags = callPackage ../misc/source-and-tags {
    hasktags = haskellPackages.hasktags;
  };

  splix = callPackage ../misc/cups/drivers/splix { };

  streamripper = callPackage ../applications/audio/streamripper { };

  sqsh = callPackage ../development/tools/sqsh { };

  tetex = callPackage ../tools/typesetting/tex/tetex { libpng = libpng12; };

  tewi-font = callPackage ../data/fonts/tewi  {};

  tex4ht = callPackage ../tools/typesetting/tex/tex4ht { };

  texFunctions = callPackage ../tools/typesetting/tex/nix pkgs;

  # All the new TeX Live is inside. See description in default.nix.
  texlive = recurseIntoAttrs
    (callPackage ../tools/typesetting/tex/texlive-new { });

  texLive = builderDefsPackage (callPackage ../tools/typesetting/tex/texlive) {
    ghostscript = ghostscriptX;
    harfbuzz = harfbuzz.override {
      withIcu = true; withGraphite2 = true;
    };
  };

  texLiveFull = lib.setName "texlive-full" (texLiveAggregationFun {
    paths = [ texLive texLiveExtra lmodern texLiveCMSuper texLiveLatexXColor
              texLivePGF texLiveBeamer texLiveModerncv tipa tex4ht texinfo
              texLiveModerntimeline texLiveContext ];
  });

  /* Look in configurations/misc/raskin.nix for usage example (around revisions
  where TeXLive was added)

  (texLiveAggregationFun {
    paths = [texLive texLiveExtra texLiveCMSuper
      texLiveBeamer
    ];
  })

  You need to use texLiveAggregationFun to regenerate, say, ls-R (TeX-related file list)
  Just installing a few packages doesn't work.
  */
  texLiveAggregationFun = params:
    builderDefsPackage (callPackage ../tools/typesetting/tex/texlive/aggregate.nix) params;

  texDisser = callPackage ../tools/typesetting/tex/disser {};

  texLiveContext = builderDefsPackage (callPackage ../tools/typesetting/tex/texlive/context.nix) {};

  texLiveExtra = builderDefsPackage (callPackage ../tools/typesetting/tex/texlive/extra.nix) {};

  texLiveCMSuper = builderDefsPackage (callPackage ../tools/typesetting/tex/texlive/cm-super.nix) {};

  texLiveLatexXColor = builderDefsPackage (callPackage ../tools/typesetting/tex/texlive/xcolor.nix) {};

  texLivePGF = pgf3;

  texLiveBeamer = builderDefsPackage (callPackage ../tools/typesetting/tex/texlive/beamer.nix) {};

  texLiveModerncv = builderDefsPackage (callPackage ../tools/typesetting/tex/texlive/moderncv.nix) {};

  texLiveModerntimeline = builderDefsPackage (callPackage ../tools/typesetting/tex/texlive/moderntimeline.nix) {};

  thermald = callPackage ../tools/system/thermald { };

  thinkfan = callPackage ../tools/system/thinkfan { };

  tup = callPackage ../development/tools/build-managers/tup { };

  tvheadend = callPackage ../servers/tvheadend { };

  utf8proc = callPackage ../development/libraries/utf8proc { };

  vault = goPackages.vault.bin // { outputs = [ "bin" ]; };

  vbam = callPackage ../misc/emulators/vbam {};

  vice = callPackage ../misc/emulators/vice {
    libX11 = xorg.libX11;
    giflib = giflib_4_1;
  };

  viewnior = callPackage ../applications/graphics/viewnior { };

  vimUtils = callPackage ../misc/vim-plugins/vim-utils.nix { };

  vimPlugins = recurseIntoAttrs (callPackage ../misc/vim-plugins { });

  vimprobable2 = callPackage ../applications/networking/browsers/vimprobable2 {
    webkit = webkitgtk2;
  };

  vimprobable2Wrapper = wrapFirefox
    { browser = vimprobable2; browserName = "vimprobable2"; desktopName = "Vimprobable2";
    };

  rekonqWrapper = wrapFirefox {
    browser = kde4.rekonq; browserName = "rekonq"; desktopName = "Rekonq";
  };

  vimb = callPackage ../applications/networking/browsers/vimb {
    webkit = webkitgtk2;
  };

  vimbWrapper = wrapFirefox {
    browser = vimb;
    browserName = "vimb";
    desktopName = "Vimb";
  };

  vips = callPackage ../tools/graphics/vips { };
  nip2 = callPackage ../tools/graphics/nip2 { };

  VisualBoyAdvance = callPackage ../misc/emulators/VisualBoyAdvance { };

  wavegain = callPackage ../applications/audio/wavegain { };

  wcalc = callPackage ../applications/misc/wcalc { };

  wine = callPackage ../misc/emulators/wine {
    wineRelease = config.wine.release or "stable";
    wineBuild = config.wine.build or "wine32";
  };
  wineStable = wine.override { wineRelease = "stable"; };
  wineUnstable = lowPrio (wine.override { wineRelease = "unstable"; });
  wineStaging = lowPrio (wine.override { wineRelease = "staging"; });

  winetricks = callPackage ../misc/emulators/wine/winetricks.nix {
    inherit (gnome2) zenity;
  };

  wmutils-core = callPackage ../tools/X11/wmutils-core { };

  wxmupen64plus = callPackage ../misc/emulators/wxmupen64plus { };

  x2x = callPackage ../tools/X11/x2x { };

  xboxdrv = callPackage ../misc/drivers/xboxdrv { };

  xhyve = callPackage ../applications/virtualization/xhyve { };

  xinput_calibrator = callPackage ../tools/X11/xinput_calibrator {};

  xosd = callPackage ../misc/xosd { };

  xsane = callPackage ../applications/graphics/sane/xsane.nix {
    libpng = libpng12;
    saneBackends = saneBackends;
  };

  xwiimote = callPackage ../misc/drivers/xwiimote {
    bluez = pkgs.bluez5.override {
      enableWiimote = true;
    };
  };

  yafc = callPackage ../applications/networking/yafc { };

  yandex-disk = callPackage ../tools/filesystems/yandex-disk { };

  yara = callPackage ../tools/security/yara { };

  zdfmediathk = callPackage ../applications/video/zdfmediathk { };

  zopfli = callPackage ../tools/compression/zopfli { };

  myEnvFun = callPackage ../misc/my-env {
    inherit (stdenv) mkDerivation;
  };

  # patoline requires a rather large ocaml compilation environment.
  # this is why it is build as an environment and not just a normal package.
  # remark : the emacs mode is also installed, but you have to adjust your load-path.
  PatolineEnv = pack: myEnvFun {
      name = "patoline";
      buildInputs = [ stdenv ncurses mesa freeglut libzip gcc
                                   pack.ocaml pack.findlib pack.camomile
                                   pack.dypgen pack.ocaml_sqlite3 pack.camlzip
                                   pack.lablgtk pack.camlimages pack.ocaml_cairo
                                   pack.lablgl pack.ocamlnet pack.cryptokit
                                   pack.ocaml_pcre pack.patoline
                                   ];
    # this is to circumvent the bug with libgcc_s.so.1 which is
    # not found when using thread
    extraCmds = ''
       LD_LIBRARY_PATH=\$LD_LIBRARY_PATH:${gcc.cc}/lib
       export LD_LIBRARY_PATH
    '';
  };

  patoline = PatolineEnv ocamlPackages_4_00_1;

  znc = callPackage ../applications/networking/znc { };

  znc_14 = callPackage ../applications/networking/znc/1.4.nix { };

  zncModules = recurseIntoAttrs (
    callPackage ../applications/networking/znc/modules.nix { }
  );

  zsnes = callPackage_i686 ../misc/emulators/zsnes { };

  snes9x-gtk = callPackage ../misc/emulators/snes9x-gtk { };

  higan = callPackage ../misc/emulators/higan {
    profile = config.higan.profile or "performance";
    guiToolkit = config.higan.guiToolkit or "gtk";
  };

  misc = callPackage ../misc/misc.nix { };

  bullet = callPackage ../development/libraries/bullet {};

  dart = callPackage ../development/interpreters/dart { };

  httrack = callPackage ../tools/backup/httrack { };

  mg = callPackage ../applications/editors/mg { };

}; # self_ =


  ### Deprecated aliases - for backward compatibility

aliases = with self; rec {
  adobeReader = adobe-reader;
  arduino_core = arduino-core;  # added 2015-02-04
  asciidocFull = asciidoc-full;  # added 2014-06-22
  bridge_utils = bridge-utils;  # added 2015-02-20
  buildbotSlave = buildbot-slave;  # added 2014-12-09
  cheetahTemplate = pythonPackages.cheetah; # 2015-06-15
  clangAnalyzer = clang-analyzer;  # added 2015-02-20
  cool-old-term = cool-retro-term; # added 2015-01-31
  cv = progress; # added 2015-09-06
  exfat-utils = exfat;                  # 2015-09-11
  firefoxWrapper = firefox-wrapper;
  fuse_exfat = exfat;                   # 2015-09-11
  htmlTidy = html-tidy;  # added 2014-12-06
  inherit (haskell.compiler) jhc uhc;   # 2015-05-15
  inotifyTools = inotify-tools;
  jquery_ui = jquery-ui;  # added 2014-09-07
  libtidy = html-tidy;  # added 2014-12-21
  lttngTools = lttng-tools;  # added 2014-07-31
  lttngUst = lttng-ust;  # added 2014-07-31
  nfsUtils = nfs-utils;  # added 2014-12-06
  quassel_qt5 = kf5Packages.quassel_qt5; # added 2015-09-30
  quasselClient_qt5 = kf5Packages.quasselClient_qt5; # added 2015-09-30
  quasselDaemon_qt5 = kf5Packages.quasselDaemon; # added 2015-09-30
  quassel_kf5 = kf5Packages.quassel; # added 2015-09-30
  quasselClient_kf5 = kf5Packages.quasselClient; # added 2015-09-30
  rdiff_backup = rdiff-backup;  # added 2014-11-23
  rssglx = rss-glx; #added 2015-03-25
  rxvt_unicode_with-plugins = rxvt_unicode-with-plugins; # added 2015-04-02
  speedtest_cli = speedtest-cli;  # added 2015-02-17
  sqliteInteractive = sqlite-interactive;  # added 2014-12-06
  x11 = xlibsWrapper; # added 2015-09
  xf86_video_nouveau = xorg.xf86videonouveau; # added 2015-09
  xlibs = xorg; # added 2015-09
  youtube-dl = pythonPackages.youtube-dl; # added 2015-06-07
  youtubeDL = youtube-dl;  # added 2014-10-26
  pidginlatexSF = pidginlatex; # added 2014-11-02
};

tweakAlias = _n: alias: with lib;
  if alias.recurseForDerivations or false then
    removeAttrs alias ["recurseForDerivations"]
  else alias;

in lib.mapAttrs tweakAlias aliases // self; in pkgs<|MERGE_RESOLUTION|>--- conflicted
+++ resolved
@@ -2045,6 +2045,7 @@
 
   nodejs-4_2 = callPackage ../development/web/nodejs {
     libtool = darwin.cctools;
+    openssl = openssl_1_0_2;
   };
 
   nodejs-0_10 = callPackage ../development/web/nodejs/v0_10.nix {
@@ -2057,11 +2058,7 @@
   else
     nodejs-4_2;
 
-<<<<<<< HEAD
   nodePackages_4_2 = recurseIntoAttrs (callPackage ./node-packages.nix { self = nodePackages_4_2; nodejs = nodejs-4_2; });
-=======
-  nodePackages_4_1 = recurseIntoAttrs (callPackage ./node-packages.nix { self = nodePackages_4_1; nodejs = nodejs-4_1; });
->>>>>>> 9579c9ec
 
   nodePackages_0_10 = callPackage ./node-packages.nix { self = nodePackages_0_10; nodejs = nodejs-0_10; };
 
