--- conflicted
+++ resolved
@@ -1931,7 +1931,7 @@
 
   ised = callPackage ../tools/misc/ised {};
 
-  isl = isl_0_15;
+  isl = isl_0_14;
   isl_0_11 = callPackage ../development/libraries/isl/0.11.1.nix { };
   isl_0_12 = callPackage ../development/libraries/isl/0.12.2.nix { };
   isl_0_14 = callPackage ../development/libraries/isl/0.14.1.nix { };
@@ -3781,7 +3781,7 @@
 
   gambit = callPackage ../development/compilers/gambit { };
 
-  gcc = gcc49;
+  gcc = gcc5;
 
   gcc_multi =
     if system == "x86_64-linux" then lowPrio (
@@ -6455,7 +6455,7 @@
   gmp4 = callPackage ../development/libraries/gmp/4.3.2.nix { }; # required by older GHC versions
   gmp5 = callPackage ../development/libraries/gmp/5.1.x.nix { };
   gmp6 = callPackage ../development/libraries/gmp/6.x.nix { };
-  gmp = gmp5;
+  gmp = gmp6;
   gmpxx = appendToName "with-cxx" (gmp.override { cxx = true; });
 
   #GMP ex-satellite, so better keep it near gmp
@@ -10339,15 +10339,11 @@
 
   systemd = callPackage ../os-specific/linux/systemd {
     linuxHeaders = linuxHeaders_3_18;
-<<<<<<< HEAD
   }
     // {
       udev.bin = systemd;     # ${systemd.udev.bin}/bin/udevadm
       udev.lib = libudev.out; # ${systemd.udev.lib}/lib/libudev.*
     };
-=======
-  };
->>>>>>> b809f886
 
   systemtap = callPackage ../development/tools/profiling/systemtap {
     inherit (gnome) libglademm;
