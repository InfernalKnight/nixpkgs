/* This file composes the Nix Packages collection.  That is, it
   imports the functions that build the various packages, and calls
   them with appropriate arguments.  The result is a set of all the
   packages in the Nix Packages collection for some particular
   platform. */


{ # The system (e.g., `i686-linux') for which to build the packages.
  system ? builtins.currentSystem

  # Usually, the system type uniquely determines the stdenv and thus
  # how to build the packages.  But on some platforms we have
  # different stdenvs, leading to different ways to build the
  # packages.  For instance, on Windows we support both Cygwin and
  # Mingw builds.  In both cases, `system' is `i686-cygwin'.  The
  # attribute `stdenvType' is used to select the specific kind of
  # stdenv to use, e.g., `i686-mingw'.
, stdenvType ? system

, # The standard environment to use.  Only used for bootstrapping.  If
  # null, the default standard environment is used.
  bootStdenv ? null

  # More flags for the bootstrapping of stdenv.
, noSysDirs ? true
, gccWithCC ? true
, gccWithProfiling ? true

, # Allow a configuration attribute set to be passed in as an
  # argument.  Otherwise, it's read from $NIXPKGS_CONFIG or
  # ~/.nixpkgs/config.nix.
  config ? null

, crossSystem ? null
, platform ? null
}:


let config_ = config; platform_ = platform; in # rename the function arguments

let

  lib = import ../lib;

  # The contents of the configuration file found at $NIXPKGS_CONFIG or
  # $HOME/.nixpkgs/config.nix.
  # for NIXOS (nixos-rebuild): use nixpkgs.config option
  config =
    let
      toPath = builtins.toPath;
      getEnv = x: if builtins ? getEnv then builtins.getEnv x else "";
      pathExists = name:
        builtins ? pathExists && builtins.pathExists (toPath name);

      configFile = getEnv "NIXPKGS_CONFIG";
      homeDir = getEnv "HOME";
      configFile2 = homeDir + "/.nixpkgs/config.nix";

      configExpr =
        if config_ != null then config_
        else if configFile != "" && pathExists configFile then import (toPath configFile)
        else if homeDir != "" && pathExists configFile2 then import (toPath configFile2)
        else {};

    in
      # allow both:
      # { /* the config */ } and
      # { pkgs, ... } : { /* the config */ }
      if builtins.isFunction configExpr
        then configExpr { inherit pkgs; }
        else configExpr;

  # Allow setting the platform in the config file. Otherwise, let's use a reasonable default (pc)
  platform = if platform_ != null then platform_
    else getConfig [ "platform" ] (import ./platforms.nix).pc;

  # Return an attribute from the Nixpkgs configuration file, or
  # a default value if the attribute doesn't exist.
  getConfig = attrPath: default: lib.attrByPath attrPath default config;


  # Helper functions that are exported through `pkgs'.
  helperFunctions =
    stdenvAdapters //
    (import ../build-support/trivial-builders.nix { inherit (pkgs) stdenv; inherit (pkgs.xorg) lndir; });

  stdenvAdapters =
    import ../stdenv/adapters.nix { inherit (pkgs) dietlibc fetchurl runCommand; };


  # Allow packages to be overriden globally via the `packageOverrides'
  # configuration option, which must be a function that takes `pkgs'
  # as an argument and returns a set of new or overriden packages.
  # The `packageOverrides' function is called with the *original*
  # (un-overriden) set of packages, allowing packageOverrides
  # attributes to refer to the original attributes (e.g. "foo =
  # ... pkgs.foo ...").
  pkgs = applyGlobalOverrides (getConfig ["packageOverrides"] (pkgs: {}));


  # Return the complete set of packages, after applying the overrides
  # returned by the `overrider' function (see above).
  applyGlobalOverrides = overrider:
    let
      # Call the overrider function.  We don't want stdenv overrides
      # in the case of cross-building, or otherwise the basic
      # overrided packages will not be built with the crossStdenv
      # adapter.
      overrides = overrider pkgsOrig //
        (lib.optionalAttrs (pkgsOrig.stdenv ? overrides && crossSystem == null) pkgsOrig.stdenv.overrides);

      # The un-overriden packages, passed to `overrider'.
      pkgsOrig = pkgsFun pkgs {};

      # The overriden, final packages.
      pkgs = pkgsFun pkgs overrides;
    in pkgs;


  # The package compositions.  Yes, this isn't properly indented.
  pkgsFun = pkgs: __overrides:
    with helperFunctions;
    let defaultScope = pkgs // pkgs.xorg; in
    helperFunctions // rec {

  # `__overrides' is a magic attribute that causes the attributes in
  # its value to be added to the surrounding `rec'.  We'll remove this
  # eventually.
  inherit __overrides;


  # We use `callPackage' to be able to omit function arguments that
  # can be obtained from `pkgs' or `pkgs.xorg' (i.e. `defaultScope').
  # Use `newScope' for sets of packages in `pkgs' (see e.g. `gtkLibs'
  # below).
  callPackage = newScope {};

  newScope = extra: lib.callPackageWith (defaultScope // extra);


  # Override system. This is useful to build i686 packages on x86_64-linux.
  forceSystem = system: (import ./all-packages.nix) {
    inherit system;
    inherit bootStdenv noSysDirs gccWithCC gccWithProfiling config;
  };


  # Used by wine, firefox with debugging version of Flash, ...
  pkgsi686Linux = forceSystem "i686-linux";

  callPackage_i686 = lib.callPackageWith (pkgsi686Linux // pkgsi686Linux.xorg);


  # For convenience, allow callers to get the path to Nixpkgs.
  path = ../..;


  ### Symbolic names.


  x11 = xlibsWrapper;

  # `xlibs' is the set of X library components.  This used to be the
  # old modular X libraries project (called `xlibs') but now it's just
  # the set of packages in the modular X.org tree (which also includes
  # non-library components like the server, drivers, fonts, etc.).
  xlibs = xorg // {xlibs = xlibsWrapper;};


  ### Helper functions.


  inherit lib config getConfig stdenvAdapters;

  inherit (lib) lowPrio hiPrio appendToName makeOverridable;

  # Applying this to an attribute set will cause nix-env to look
  # inside the set for derivations.
  recurseIntoAttrs = attrs: attrs // {recurseForDerivations = true;};

  builderDefs = lib.composedArgsAndFun (import ../build-support/builder-defs/builder-defs.nix) {
    inherit stringsWithDeps lib stdenv writeScript
      fetchurl fetchmtn fetchgit;
  };

  builderDefsPackage = builderDefs.builderDefsPackage builderDefs;

  stringsWithDeps = lib.stringsWithDeps;


  ### STANDARD ENVIRONMENT


  allStdenvs = import ../stdenv {
    inherit system stdenvType platform;
    allPackages = args: import ./all-packages.nix ({ inherit config; } // args);
  };

  defaultStdenv = allStdenvs.stdenv // { inherit platform; };

  stdenvCross = makeStdenvCross defaultStdenv crossSystem binutilsCross
    gccCrossStageFinal;

  stdenv =
    if bootStdenv != null then (bootStdenv // {inherit platform;}) else
      let changer = getConfig ["replaceStdenv"] null;
      in if changer != null then
        changer {
          stdenv = stdenvCross;
          overrideSetup = overrideSetup;
        }
      else if crossSystem != null then
        stdenvCross
      else
        defaultStdenv;

  forceBuildDrv = drv : if (crossSystem == null) then drv else
    (drv // { hostDrv = drv.buildDrv; });

  # A stdenv capable of building 32-bit binaries.  On x86_64-linux,
  # it uses GCC compiled with multilib support; on i686-linux, it's
  # just the plain stdenv.
  stdenv_32bit =
    if system == "x86_64-linux" then
      overrideGCC stdenv gcc43_multi
    else
      stdenv;


  ### BUILD SUPPORT

  attrSetToDir = arg : import ../build-support/upstream-updater/attrset-to-dir.nix {
    inherit writeTextFile stdenv lib;
    theAttrSet = arg;
  };

  buildEnv = import ../build-support/buildenv {
    inherit runCommand perl;
  };

  dotnetenv = import ../build-support/dotnetenv {
    inherit stdenv;
    dotnetfx = dotnetfx35;
  };

  vsenv = callPackage ../build-support/vsenv {
    vs = vs90wrapper;
  };

  fetchbzr = import ../build-support/fetchbzr {
    inherit stdenv bazaar;
  };

  fetchcvs = import ../build-support/fetchcvs {
    inherit stdenv cvs;
  };

  fetchdarcs = import ../build-support/fetchdarcs {
    inherit stdenv darcs nix;
  };

  fetchgit = import ../build-support/fetchgit {
    inherit stdenv git;
  };

  fetchgitrevision = import ../build-support/fetchgitrevision runCommand git;

  fetchmtn = import ../build-support/fetchmtn {
    inherit monotone stdenv;
    cacheDB = getConfig ["fetchmtn" "cacheDB"] "";
    defaultDBMirrors = getConfig ["fetchmtn" "defaultDBMirrors"] [];
  };

  fetchsvn = import ../build-support/fetchsvn {
    inherit stdenv subversion openssh;
    sshSupport = true;
  };

  fetchsvnrevision = import ../build-support/fetchsvnrevision runCommand subversion;

  fetchsvnssh = import ../build-support/fetchsvnssh {
    inherit stdenv subversion openssh expect;
    sshSupport = true;
  };

  fetchhg = import ../build-support/fetchhg {
    inherit stdenv mercurial nix;
  };

  # `fetchurl' downloads a file from the network.
  fetchurl = import ../build-support/fetchurl {
    inherit curl stdenv;
  };

  # fetchurlBoot is used for curl and its dependencies in order to
  # prevent a cyclic dependency (curl depends on curl.tar.bz2,
  # curl.tar.bz2 depends on fetchurl, fetchurl depends on curl).  It
  # uses the curl from the previous bootstrap phase (e.g. a statically
  # linked curl in the case of stdenv-linux).
  fetchurlBoot = stdenv.fetchurlBoot;

  resolveMirrorURLs = {url}: fetchurl {
    showURLs = true;
    inherit url;
  };

  makeDesktopItem = import ../build-support/make-desktopitem {
    inherit stdenv;
  };

  makeInitrd = {contents}: import ../build-support/kernel/make-initrd.nix {
    inherit stdenv perl cpio contents ubootChooser;
  };

  makeWrapper = makeSetupHook ../build-support/make-wrapper/make-wrapper.sh;

  makeModulesClosure = {kernel, rootModules, allowMissing ? false}:
    import ../build-support/kernel/modules-closure.nix {
      inherit stdenv module_init_tools kernel nukeReferences
        rootModules allowMissing;
    };

  pathsFromGraph = ../build-support/kernel/paths-from-graph.pl;

  srcOnly = args: (import ../build-support/src-only) ({inherit stdenv; } // args);

  substituteAll = import ../build-support/substitute/substitute-all.nix {
    inherit stdenv;
  };

  nukeReferences = callPackage ../build-support/nuke-references/default.nix { };

  vmTools = import ../build-support/vm/default.nix {
    inherit pkgs;
  };

  releaseTools = import ../build-support/release/default.nix {
    inherit pkgs;
  };

  composableDerivation = (import ../lib/composable-derivation.nix) {
    inherit pkgs lib;
  };

  platforms = import ./platforms.nix;

  ### TOOLS

  acct = callPackage ../tools/system/acct { };

  aefs = callPackage ../tools/filesystems/aefs { };

  aircrackng = callPackage ../tools/networking/aircrack-ng { };

  asymptote = builderDefsPackage ../tools/graphics/asymptote {
    inherit freeglut ghostscriptX imagemagick fftw boehmgc
      mesa ncurses readline gsl libsigsegv python zlib perl
      texinfo lzma;
    texLive = texLiveAggregationFun {
      paths = [
        texLive texLiveExtra
      ];
    };
  };

  ec2apitools = callPackage ../tools/virtualization/amazon-ec2-api-tools { };

  ec2amitools = callPackage ../tools/virtualization/amazon-ec2-ami-tools { };

  altermime = callPackage ../tools/networking/altermime {};

  amule = callPackage ../tools/networking/p2p/amule { };

  amuleDaemon = appendToName "daemon" (amule.override {
    monolithic = false;
    daemon = true;
  });

  amuleGui = appendToName "gui" (amule.override {
    monolithic = false;
    client = true;
  });

  aria = builderDefsPackage (import ../tools/networking/aria) {
  };

  aria2 = callPackage ../tools/networking/aria2 { };

  at = callPackage ../tools/system/at { };

  autogen = callPackage ../development/tools/misc/autogen {
    guile = guile_1_8;
  };

  autojump = callPackage ../tools/misc/autojump { };

  avahi = callPackage ../development/libraries/avahi {
    qt4Support = getConfig [ "avahi" "qt4Support" ] false;
  };

  axel = callPackage ../tools/networking/axel { };

  azureus = callPackage ../tools/networking/p2p/azureus { };

  barcode = callPackage ../tools/graphics/barcode {};

  bc = callPackage ../tools/misc/bc { };

  bfr = callPackage ../tools/misc/bfr { };

  bluedevil = newScope pkgs.kde4 ../tools/bluetooth/bluedevil { };

  bootchart = callPackage ../tools/system/bootchart { };

  btrfsProgs = builderDefsPackage (import ../tools/filesystems/btrfsprogs) {
    inherit libuuid zlib acl;
  };

  catdoc = callPackage ../tools/text/catdoc { };

  eggdrop = callPackage ../tools/networking/eggdrop { };

  mcrl = callPackage ../tools/misc/mcrl { };

  mcrl2 = callPackage ../tools/misc/mcrl2 { };

  syslogng = callPackage ../tools/misc/syslog-ng { };

  asciidoc = callPackage ../tools/typesetting/asciidoc { };

  autossh = callPackage ../tools/networking/autossh { };

  bibtextools = callPackage ../tools/typesetting/bibtex-tools {
    inherit (strategoPackages016) strategoxt sdf;
  };

  bittorrent = callPackage ../tools/networking/p2p/bittorrent {
    wxPython = wxPython26;
    gui = true;
  };

  bittornado = callPackage ../tools/networking/p2p/bit-tornado { };

  blueman = callPackage ../tools/bluetooth/blueman {
    inherit (pythonPackages) notify;
  };

  bmrsa = builderDefsPackage (import ../tools/security/bmrsa/11.nix) {
    inherit unzip;
  };

  bogofilter = callPackage ../tools/misc/bogofilter {
    bdb = db4;
  };

  bsdiff = callPackage ../tools/compression/bsdiff { };

  bzip2 = callPackage ../tools/compression/bzip2 { };

  cabextract = callPackage ../tools/archivers/cabextract { };

  ccid = callPackage ../tools/security/ccid { };

  ccrypt = callPackage ../tools/security/ccrypt { };

  cdecl = callPackage ../development/tools/cdecl { };

  cdrdao = callPackage ../tools/cd-dvd/cdrdao { };

  cdrkit = callPackage ../tools/cd-dvd/cdrkit { };

  cfdg = builderDefsPackage ../tools/graphics/cfdg {
    inherit libpng bison flex;
  };

  checkinstall = callPackage ../tools/package-management/checkinstall { };

  cheetahTemplate = builderDefsPackage (import ../tools/text/cheetah-template/2.0.1.nix) {
    inherit makeWrapper python;
  };

  chkrootkit = callPackage ../tools/security/chkrootkit { };

  cksfv = callPackage ../tools/networking/cksfv { };

  convertlit = callPackage ../tools/text/convertlit { };

  unifdef = callPackage ../development/tools/misc/unifdef { };

  usb_modeswitch = callPackage ../development/tools/misc/usb-modeswitch { };

  cloogppl = callPackage ../development/libraries/cloog-ppl { };

  convmv = callPackage ../tools/misc/convmv { };

  coreutils = callPackage (if stdenv ? isDietLibC
      then ../tools/misc/coreutils-5
      else ../tools/misc/coreutils)
    {
      # TODO: Add ACL support for cross-Linux.
      aclSupport = crossSystem == null && stdenv.isLinux;
    };

  cpio = callPackage ../tools/archivers/cpio { };

  cromfs = callPackage ../tools/archivers/cromfs { };

  cron = callPackage ../tools/system/cron {  # see also fcron
  };

  curl = makeOverridable (import ../tools/networking/curl) rec {
    fetchurl = fetchurlBoot;
    inherit stdenv zlib openssl libssh2;
    zlibSupport = ! ((stdenv ? isDietLibC) || (stdenv ? isStatic));
    sslSupport = zlibSupport;
    scpSupport = zlibSupport && !stdenv.isSunOS && !stdenv.isCygwin;
  };

  curlftpfs = callPackage ../tools/filesystems/curlftpfs { };

  dadadodo = builderDefsPackage (import ../tools/text/dadadodo) {
  };

  dar = callPackage ../tools/archivers/dar { };

  davfs2 = callPackage ../tools/filesystems/davfs2 {
    neon = neon028;
  };

  dcraw = callPackage ../tools/graphics/dcraw { };

  debootstrap = callPackage ../tools/misc/debootstrap { };

  detox = callPackage ../tools/misc/detox { };

  ddclient = callPackage ../tools/networking/ddclient { };

  dd_rescue = callPackage ../tools/system/dd_rescue { };

  ddrescue = callPackage ../tools/system/ddrescue { };

  desktop_file_utils = callPackage ../tools/misc/desktop-file-utils { };

  dev86 = callPackage ../development/compilers/dev86 {
    /* Using GNU Make 3.82 leads to this:
         make[4]: *** No rule to make target `__ldivmod.o)'
       So use 3.81.  */
    stdenv = overrideInStdenv stdenv [gnumake381];
  };

  dnsmasq = callPackage ../tools/networking/dnsmasq {
    # TODO i18n can be installed as well, implement it?
  };

  dhcp = callPackage ../tools/networking/dhcp { };

  dhcpcd = callPackage ../tools/networking/dhcpcd { };

  diffstat = callPackage ../tools/text/diffstat { };

  diffutils = callPackage ../tools/text/diffutils { };

  dirmngr = callPackage ../tools/security/dirmngr { };

  dmg2img = callPackage ../tools/misc/dmg2img { };

  docbook2x = callPackage ../tools/typesetting/docbook2x {
    inherit (perlPackages) XMLSAX XMLParser XMLNamespaceSupport;
    libiconv = if stdenv.isDarwin then libiconv else null;
  };

  dosfstools = callPackage ../tools/filesystems/dosfstools { };

  dotnetfx35 = callPackage ../development/libraries/dotnetfx35 { };

  dropbear = callPackage ../tools/networking/dropbear {
    enableStatic = true;
    zlib = zlibStatic;
  };

  duplicity = callPackage ../tools/backup/duplicity {
    inherit (pythonPackages) boto;
    gnupg = gnupg1;
  };

  dvdplusrwtools = callPackage ../tools/cd-dvd/dvd+rw-tools { };

  e2fsprogs = callPackage ../tools/filesystems/e2fsprogs { };

  ebook_tools = callPackage ../tools/text/ebook-tools { };

  ecryptfs = callPackage ../tools/security/ecryptfs { };

  enblendenfuse = callPackage ../tools/graphics/enblend-enfuse { };

  encfs = callPackage ../tools/filesystems/encfs { };

  enscript = callPackage ../tools/text/enscript { };

  ethtool = callPackage ../tools/misc/ethtool { };

  exif = callPackage ../tools/graphics/exif { };

  exiftags = callPackage ../tools/graphics/exiftags { };

  expect = callPackage ../tools/misc/expect { };

  fakeroot = callPackage ../tools/system/fakeroot { };

  fcron = callPackage ../tools/system/fcron {  # see also cron
  };

  fdisk = callPackage ../tools/system/fdisk { };

  fdm = callPackage ../tools/networking/fdm {};

  figlet = callPackage ../tools/misc/figlet { };

  file = callPackage ../tools/misc/file { };

  fileschanged = callPackage ../tools/misc/fileschanged { };

  findutils =
    if stdenv.isDarwin
    then findutils4227
    else callPackage ../tools/misc/findutils { };

  findutils4227 = callPackage ../tools/misc/findutils/4.2.27.nix { };

  finger_bsd = callPackage ../tools/networking/bsd-finger { };

  flvstreamer = callPackage ../tools/networking/flvstreamer { };

  fontforge = callPackage ../tools/misc/fontforge { };

  fontforgeX = callPackage ../tools/misc/fontforge {
    withX11 = true;
  };

  freeipmi = callPackage ../tools/system/freeipmi {};

  freetalk = callPackage ../applications/networking/instant-messengers/freetalk {
    guile = guile_1_8;
  };

  ftgl = callPackage ../development/libraries/ftgl { };

  fuppes = callPackage ../tools/networking/fuppes {};

  dos2unix = callPackage ../tools/text/dos2unix { };

  unix2dos = callPackage ../tools/text/unix2dos { };

  uni2ascii = callPackage ../tools/text/uni2ascii { };

  gawk = callPackage ../tools/text/gawk { };

  gdmap = callPackage ../tools/system/gdmap {
    inherit (pkgs.gtkLibs) gtk;
  };

  genext2fs = callPackage ../tools/filesystems/genext2fs { };

  gengetopt = callPackage ../development/tools/misc/gengetopt { };

  getmail = callPackage ../tools/networking/getmail {
    python = pythonFull;
  };

  getopt = callPackage ../tools/misc/getopt { };

  gftp = callPackage ../tools/networking/gftp { };

  gifsicle = callPackage ../tools/graphics/gifsicle { };

  glusterfs = builderDefsPackage ../tools/filesystems/glusterfs {
    inherit fuse flex bison;
  };

  glxinfo = callPackage ../tools/graphics/glxinfo { };

  gnokii = builderDefsPackage (import ../tools/misc/gnokii) {
    inherit intltool perl gettext libusb pkgconfig bluez readline pcsclite
      libical;
    inherit (gtkLibs) gtk glib;
    inherit (xorg) libXpm;
  };

  gnugrep =
    # Use libiconv only on non-GNU platforms (we can't test with
    # `stdenv ? glibc' at this point.)
    let gnu = stdenv.isLinux; in
      callPackage ../tools/text/gnugrep {
        libiconv = if gnu then null else libiconv;
      };

  gnupatch = callPackage ../tools/text/gnupatch { };

  gnupg1orig = callPackage ../tools/security/gnupg1 {
    ideaSupport = false;
  };

  gnupg1compat = callPackage ../tools/security/gnupg1compat { };

  # use config.packageOverrides if you prefer original gnupg1
  gnupg1 = gnupg1compat;

  gnupg = callPackage ../tools/security/gnupg { };

  gnuplot = callPackage ../tools/graphics/gnuplot {
    inherit (gtkLibs) pango;
    texLive = null;
    lua = null;
  };

  gnused = callPackage ../tools/text/gnused { };

  gnused_4_2 = callPackage ../tools/text/gnused/4.2.nix { };

  gnutar = callPackage ../tools/archivers/gnutar { };

  gnuvd = callPackage ../tools/misc/gnuvd { };

  gource = callPackage ../tools/misc/gource { };

  gptfdisk = callPackage ../tools/system/gptfdisk { };

  graphviz = callPackage ../tools/graphics/graphviz {
    inherit (gtkLibs) pango;
  };

  /* Readded by Michael Raskin. There are programs in the wild
   * that do want 2.0 but not 2.22. Please give a day's notice for
   * objections before removal.
   */
  graphviz_2_0 = callPackage ../tools/graphics/graphviz/2.0.nix {
    inherit (gtkLibs) pango;
  };

  groff = callPackage ../tools/text/groff {
    ghostscript = null;
  };

  grub = callPackage_i686 ../tools/misc/grub {
    buggyBiosCDSupport = getConfig ["grub" "buggyBiosCDSupport"] true;
  };

  grub2 = callPackage ../tools/misc/grub/1.9x.nix { };
  grub2_efi = callPackage ../tools/misc/grub/1.9x.nix { EFIsupport = true; };

  gssdp = callPackage ../development/libraries/gssdp {
    inherit (gnome) libsoup;
  };

  gt5 = callPackage ../tools/system/gt5 { };

  gtkgnutella = callPackage ../tools/networking/p2p/gtk-gnutella { };

  gtkvnc = callPackage ../tools/admin/gtk-vnc {};

  gupnp = callPackage ../development/libraries/gupnp {
    inherit (gnome) libsoup;
  };

  gupnptools = callPackage ../tools/networking/gupnp-tools {
    inherit (gnome) libsoup libglade gnomeicontheme;
  };

  gvpe = builderDefsPackage ../tools/networking/gvpe {
    inherit openssl gmp nettools iproute;
  };

  gzip = callPackage ../tools/compression/gzip { };

  pigz = callPackage ../tools/compression/pigz { };

  halibut = callPackage ../tools/typesetting/halibut { };

  hddtemp = callPackage ../tools/misc/hddtemp { };

  hdf5 = callPackage ../tools/misc/hdf5 { };

  hevea = callPackage ../tools/typesetting/hevea { };

  highlight = callPackage ../tools/text/highlight { };

  host = callPackage ../tools/networking/host { };

  httpfs2 = callPackage ../tools/filesystems/httpfs { };

  hydra = callPackage ../development/tools/misc/hydra {
    nix = nixSqlite;
  };

  iasl = callPackage ../development/compilers/iasl { };

  idutils = callPackage ../tools/misc/idutils { };

  iftop = callPackage ../tools/networking/iftop { };

  imapsync = callPackage ../tools/networking/imapsync {
    inherit (perlPackages) MailIMAPClient;
  };

  inetutils = callPackage ../tools/networking/inetutils { };

  iodine = callPackage ../tools/networking/iodine { };

  iperf = callPackage ../tools/networking/iperf { };

  ipmitool = callPackage ../tools/system/ipmitool {
    static = false;
  };

  ipmiutil = callPackage ../tools/system/ipmiutil {};

  ised = callPackage ../tools/misc/ised {};

  isync = callPackage ../tools/networking/isync { };

  jdiskreport = callPackage ../tools/misc/jdiskreport { };

  jfsrec = callPackage ../tools/filesystems/jfsrec { };

  jfsutils = callPackage ../tools/filesystems/jfsutils { };

  jhead = callPackage ../tools/graphics/jhead { };

  jing = callPackage ../tools/text/xml/jing { };

  jing_tools = callPackage ../tools/text/xml/jing/jing-script.nix { };

  jnettop = callPackage ../tools/networking/jnettop {
    inherit (gnome) glib;
  };

  jwhois = callPackage ../tools/networking/jwhois { };

  kdiff3 = newScope pkgs.kde4 ../tools/text/kdiff3 { };

  keychain = callPackage ../tools/misc/keychain { };

  kismet = callPackage ../applications/networking/sniffers/kismet { };

  less = callPackage ../tools/misc/less { };

  most = callPackage ../tools/misc/most { };

  lftp = callPackage ../tools/networking/lftp { };

  libtorrent = callPackage ../tools/networking/p2p/libtorrent { };

  logrotate = callPackage ../tools/system/logrotate { };

  lout = callPackage ../tools/typesetting/lout { };

  lrzip = callPackage ../tools/compression/lrzip { };

  # lsh installs `bin/nettle-lfib-stream' and so does Nettle.  Give the
  # former a lower priority than Nettle.
  lsh = lowPrio (callPackage ../tools/networking/lsh { });

  lshw = callPackage ../tools/system/lshw { };

  lxc = callPackage ../tools/system/lxc { };

  lzma = xz;

  xz = callPackage ../tools/compression/xz { };

  lzop = callPackage ../tools/compression/lzop { };

  mailutils = callPackage ../tools/networking/mailutils {
    guile = guile_1_8;
  };

  man = callPackage ../tools/misc/man { };

  man_db = callPackage ../tools/misc/man-db { };

  memtest86 = callPackage ../tools/misc/memtest86 { };

  mc = callPackage ../tools/misc/mc { };

  mcabber = callPackage ../applications/networking/instant-messengers/mcabber { };

  mcron = callPackage ../tools/system/mcron {
    guile = guile_1_8;
  };

  mdbtools = callPackage ../tools/misc/mdbtools { };

  mdbtools_git = callPackage ../tools/misc/mdbtools/git.nix { };

  miniupnpd = callPackage ../tools/networking/miniupnpd { };

  mjpegtools = callPackage ../tools/video/mjpegtools { };

  mkcue = callPackage ../tools/cd-dvd/mkcue { };

  mktemp = callPackage ../tools/security/mktemp { };

  mldonkey = callPackage ../applications/networking/p2p/mldonkey { };

  monit = builderDefsPackage ../tools/system/monit {
    inherit openssl flex bison;
  };

  mpage = callPackage ../tools/text/mpage { };

  msf = builderDefsPackage (import ../tools/security/metasploit/3.1.nix) {
    inherit ruby makeWrapper;
  };

  mssys = callPackage ../tools/misc/mssys { };

  mtdutils = callPackage ../tools/filesystems/mtdutils { };

  mtools = callPackage ../tools/filesystems/mtools { };

  mtr = callPackage ../tools/networking/mtr {};

  multitran = recurseIntoAttrs (let callPackage = newScope pkgs.multitran; in rec {
    multitrandata = callPackage ../tools/text/multitran/data { };

    libbtree = callPackage ../tools/text/multitran/libbtree { };

    libmtsupport = callPackage ../tools/text/multitran/libmtsupport { };

    libfacet = callPackage ../tools/text/multitran/libfacet { };

    libmtquery = callPackage ../tools/text/multitran/libmtquery { };

    mtutils = callPackage ../tools/text/multitran/mtutils { };
  });

  muscleframework = callPackage ../tools/security/muscleframework { };

  muscletool = callPackage ../tools/security/muscletool { };

  mysql2pgsql = callPackage ../tools/misc/mysql2pgsql { };

  namazu = callPackage ../tools/text/namazu { };

  nbd = callPackage ../tools/networking/nbd {
    glib = gtkLibs.glib.override {
      stdenv = makeStaticBinaries stdenv;
    };
  };

  netcdf = callPackage ../development/libraries/netcdf { };

  nc6 = callPackage ../tools/networking/nc6 { };

  ncat = callPackage ../tools/networking/ncat { };

  ncftp = callPackage ../tools/networking/ncftp { };

  ncompress = callPackage ../tools/compression/ncompress { };

  netcat = callPackage ../tools/networking/netcat { };

  netkittftp = callPackage ../tools/networking/netkit/tftp { };

  netpbm = callPackage ../tools/graphics/netpbm { };

  netselect = callPackage ../tools/networking/netselect { };

  networkmanager = callPackage ../tools/networking/network-manager { };

  nilfs_utils = callPackage ../tools/filesystems/nilfs-utils {};

  nmap = callPackage ../tools/security/nmap {
    inherit (pythonPackages) pysqlite;
  };

  ntfs3g = callPackage ../tools/filesystems/ntfs-3g { };

  ntfsprogs = callPackage ../tools/filesystems/ntfsprogs { };

  ntp = callPackage ../tools/networking/ntp { };

  nssmdns = callPackage ../tools/networking/nss-mdns { };

  nylon = callPackage ../tools/networking/nylon { };

  obex_data_server = callPackage ../tools/bluetooth/obex-data-server { };

  obexd = callPackage ../tools/bluetooth/obexd { };

  obexfs = callPackage ../tools/bluetooth/obexfs { };

  obexftp = callPackage ../tools/bluetooth/obexftp { };

  offlineimap = import ../tools/networking/offlineimap {
    inherit fetchurl;
    buildPythonPackage = buildPython27Package;
    ssl = pythonModules.ssl;
  };

  opendbx = callPackage ../development/libraries/opendbx { };

  opendkim = callPackage ../development/libraries/opendkim { };

  openjade = callPackage ../tools/text/sgml/openjade {
    stdenv = overrideGCC stdenv gcc33;
    opensp = opensp.override { stdenv = overrideGCC stdenv gcc33; };
  };

  openobex = callPackage ../tools/bluetooth/openobex { };

  opensc_0_11_7 = callPackage ../tools/security/opensc/0.11.7.nix { };

  opensc = opensc_0_11_7;

  opensc_dnie_wrapper = callPackage ../tools/security/opensc-dnie-wrapper { };

  openssh = callPackage ../tools/networking/openssh {
    hpnSupport = false;
    etcDir = "/etc/ssh";
  };

  opensp = callPackage ../tools/text/sgml/opensp { };

  spCompat = callPackage ../tools/text/sgml/opensp/compat.nix { };

  openvpn = callPackage ../tools/networking/openvpn { };

  optipng = callPackage ../tools/graphics/optipng { };

  p7zip = callPackage ../tools/archivers/p7zip { };

  pal = callPackage ../tools/misc/pal { };

  panomatic = callPackage ../tools/graphics/panomatic { };

  par2cmdline = callPackage ../tools/networking/par2cmdline { };

  parallel = callPackage ../tools/misc/parallel { };

  patchutils = callPackage ../tools/text/patchutils { };

  parted = callPackage ../tools/misc/parted { };

  hurdPartedCross =
    if crossSystem != null && crossSystem.config == "i586-pc-gnu"
    then (callPackage ../tools/misc/parted {
        # Needs the Hurd's libstore.
        hurd = hurdCrossIntermediate;

        # The Hurd wants a libparted.a.
        enableStatic = true;

        gettext = null;
        readline = null;
        devicemapper = null;
      }).hostDrv
    else null;

  patch = gnupatch;

  pbzip2 = callPackage ../tools/compression/pbzip2 { };

  pciutils = callPackage ../tools/system/pciutils { };

  pcsclite = callPackage ../tools/security/pcsclite { };

  pdf2djvu = callPackage ../tools/typesetting/pdf2djvu { };

  pdfjam = callPackage ../tools/typesetting/pdfjam { };

  pdfread = callPackage ../tools/graphics/pdfread { };

  pg_top = callPackage ../tools/misc/pg_top { };

  pdsh = callPackage ../tools/networking/pdsh {
    rsh = true;          # enable internal rsh implementation
    ssh = openssh;
  };

  pfstools = callPackage ../tools/graphics/pfstools {
    qt = qt3;
  };

  philter = callPackage ../tools/networking/philter { };

  pinentry = callPackage ../tools/misc/pinentry {
    inherit (gnome) glib gtk;
  };

  pius = callPackage ../tools/security/pius { };

  pk2cmd = callPackage ../tools/misc/pk2cmd { };

  plan9port = callPackage ../tools/system/plan9port { };

  ploticus = callPackage ../tools/graphics/ploticus { };

  plotutils = callPackage ../tools/graphics/plotutils { };

  pngnq = callPackage ../tools/graphics/pngnq { };

  povray = callPackage ../tools/graphics/povray { };

  ppl = callPackage ../development/libraries/ppl { };

  /* WARNING: this version is unsuitable for using with a setuid wrapper */
  ppp = builderDefsPackage (import ../tools/networking/ppp) {
  };

  proxychains = callPackage ../tools/networking/proxychains { };

  proxytunnel = callPackage ../tools/misc/proxytunnel { };

  psmisc = callPackage ../os-specific/linux/psmisc { };

  pstoedit = callPackage ../tools/graphics/pstoedit { };

  pv = callPackage ../tools/misc/pv { };

  pwgen = callPackage ../tools/security/pwgen { };

  pydb = callPackage ../tools/pydb { };

  pystringtemplate = callPackage ../development/python-modules/stringtemplate { };

  pythonDBus = builderDefsPackage (import ../development/python-modules/dbus) {
    inherit python pkgconfig dbus_glib;
    dbus = dbus.libs;
  };

  pythonIRClib = builderDefsPackage (import ../development/python-modules/irclib) {
    inherit python;
  };

  pythonSexy = builderDefsPackage (import ../development/python-modules/libsexy) {
    inherit python libsexy pkgconfig libxml2 pygtk;
    inherit (gtkLibs) pango gtk glib;
  };

  openmpi = callPackage ../development/libraries/openmpi { };

  qdu = callPackage ../tools/misc/qdu { };

  qhull = callPackage ../development/libraries/qhull { };

  qshowdiff = callPackage ../tools/text/qshowdiff {
    qt = qt4;
  };

  radvd = callPackage ../tools/networking/radvd { };

  rtmpdump = callPackage ../tools/video/rtmpdump { };

  recutils = callPackage ../tools/misc/recutils { };

  reiser4progs = callPackage ../tools/filesystems/reiser4progs { };

  reiserfsprogs = callPackage ../tools/filesystems/reiserfsprogs { };

  relfs = callPackage ../tools/filesystems/relfs {
    inherit (gnome) gnomevfs GConf;
  };

  remind = callPackage ../tools/misc/remind { };

  replace = callPackage ../tools/text/replace { };

  /*
  rdiff_backup = callPackage ../tools/backup/rdiff-backup {
    python=python;  };
  */

  ripmime = callPackage ../tools/networking/ripmime {};

  rsnapshot = callPackage ../tools/backup/rsnapshot {

    # For the `logger' command, we can use either `utillinux' or
    # GNU Inetutils.  The latter is more portable.
    logger = inetutils;
  };

  rlwrap = callPackage ../tools/misc/rlwrap { };

  rpPPPoE = builderDefsPackage (import ../tools/networking/rp-pppoe) {
    inherit ppp;
  };

  rpm = callPackage ../tools/package-management/rpm {
    db4 = db45;
  };

  rrdtool = callPackage ../tools/misc/rrdtool {
    inherit (gtkLibs) pango;
  };

  rtorrent = callPackage ../tools/networking/p2p/rtorrent { };

  rubber = callPackage ../tools/typesetting/rubber { };

  rxp = callPackage ../tools/text/xml/rxp { };

  rzip = callPackage ../tools/compression/rzip { };

  s3backer = callPackage ../tools/filesystems/s3backer { };

  s3sync = callPackage ../tools/networking/s3sync { };

  sablotron = callPackage ../tools/text/xml/sablotron { };

  screen = callPackage ../tools/misc/screen { };

  scrot = callPackage ../tools/graphics/scrot { };

  seccure = callPackage ../tools/security/seccure/0.4.nix { };

  setserial = builderDefsPackage (import ../tools/system/setserial) {
    inherit groff;
  };

  sg3_utils = callPackage ../tools/system/sg3_utils { };

  sharutils = callPackage ../tools/archivers/sharutils { };

  shebangfix = callPackage ../tools/misc/shebangfix { };

  slimrat = callPackage ../tools/networking/slimrat {
    inherit (perlPackages) WWWMechanize LWP;
  };

  slsnif = callPackage ../tools/misc/slsnif { };

  smartmontools = callPackage ../tools/system/smartmontools { };

  smbnetfs = callPackage ../tools/filesystems/smbnetfs {};

  fusesmb = callPackage ../tools/filesystems/fusesmb { };

  socat = callPackage ../tools/networking/socat { };

  sourceHighlight = callPackage ../tools/text/source-highlight { };

  socat2pre = builderDefsPackage ../tools/networking/socat/2.0.0-b3.nix {
    inherit fetchurl stdenv openssl;
  };

  squashfsTools = callPackage ../tools/filesystems/squashfs { };

  sshfsFuse = callPackage ../tools/filesystems/sshfs-fuse { };

  sudo = callPackage ../tools/security/sudo { };

  suidChroot = builderDefsPackage (import ../tools/system/suid-chroot) {
  };

  ssmtp = callPackage ../tools/networking/ssmtp {
    tlsSupport = true;
  };

  ssss = callPackage ../tools/security/ssss { };

  stun = callPackage ../tools/networking/stun { };

  stunnel = callPackage ../tools/networking/stunnel { };

  su = shadow;

  swec = callPackage ../tools/networking/swec {
    inherit (perlPackages) LWP URI HTMLParser HTTPServerSimple Parent;
  };

  svnfs = callPackage ../tools/filesystems/svnfs { };

  system_config_printer = callPackage ../tools/misc/system-config-printer {
    inherit (pythonPackages) notify;
    libxml2 = libxml2Python;
   };

  sitecopy = callPackage ../tools/networking/sitecopy { };

  privoxy = callPackage ../tools/networking/privoxy {
    autoconf = autoconf213;
  };

  tcpdump = callPackage ../tools/networking/tcpdump { };

  tcng = callPackage ../tools/networking/tcng {
    kernel = linux_2_6_28;
  };

  telnet = callPackage ../tools/networking/telnet { };

  texmacs = callPackage ../applications/editors/texmacs {
    tex = texLive; /* tetex is also an option */
    extraFonts = true;
    guile = guile_1_8;
  };

  tmux = callPackage ../tools/misc/tmux { };

  tor = callPackage ../tools/security/tor { };

  torsocks = callPackage ../tools/security/tor/torsocks.nix { };

  ttf2pt1 = callPackage ../tools/misc/ttf2pt1 { };
  ttf2pt1_cl_pdf = callPackage ../tools/misc/ttf2pt1 { };

  ucl = callPackage ../development/libraries/ucl { };

  udftools = callPackage ../tools/filesystems/udftools {};

  ufraw = callPackage ../applications/graphics/ufraw {
    inherit (gnome) gtk;
  };

  unetbootin = callPackage ../tools/cd-dvd/unetbootin { };

  upx = callPackage ../tools/compression/upx { };

  usbmuxd = callPackage ../tools/misc/usbmuxd {};

  vacuum = callPackage ../applications/networking/instant-messengers/vacuum {};

  vbetool = builderDefsPackage ../tools/system/vbetool {
    inherit pciutils libx86 zlib;
  };

  vde2 = callPackage ../tools/networking/vde2 { };

  verilog = callPackage ../applications/science/electronics/verilog {};

  vfdecrypt = callPackage ../tools/misc/vfdecrypt { };

  viking = callPackage ../applications/misc/viking { };

  vncrec = builderDefsPackage ../tools/video/vncrec {
    inherit (xlibs) imake libX11 xproto gccmakedep libXt
      libXmu libXaw libXext xextproto libSM libICE libXpm
      libXp;
  };

  vorbisgain = callPackage ../tools/misc/vorbisgain { };

  vpnc = callPackage ../tools/networking/vpnc { };

  vtun = callPackage ../tools/networking/vtun { };

  testdisk = callPackage ../tools/misc/testdisk { };

  htmlTidy = callPackage ../tools/text/html-tidy { };

  tigervnc = callPackage ../tools/admin/tigervnc {
    fontDirectories = [ xorg.fontadobe75dpi xorg.fontmiscmisc xorg.fontcursormisc
      xorg.fontbhlucidatypewriter75dpi ];
  };

  tightvnc = callPackage ../tools/admin/tightvnc {
    fontDirectories = [ xorg.fontadobe75dpi xorg.fontmiscmisc xorg.fontcursormisc
      xorg.fontbhlucidatypewriter75dpi ];
  };

  time = callPackage ../tools/misc/time { };

  tm = callPackage ../tools/system/tm { };

  trang = callPackage ../tools/text/xml/trang { };

  tre = callPackage ../development/libraries/tre { };

  ts = callPackage ../tools/system/ts { };

  transfig = callPackage ../tools/graphics/transfig { };

  truecrypt = callPackage ../applications/misc/truecrypt {
    wxGUI = getConfig [ "truecrypt" "wxGUI" ] true;
  };

  ttmkfdir = callPackage ../tools/misc/ttmkfdir { };

  unbound = callPackage ../tools/networking/unbound { };

  units = callPackage ../tools/misc/units { };

  unrar = callPackage ../tools/archivers/unrar { };

  unarj = callPackage ../tools/archivers/unarj { };

  unshield = callPackage ../tools/archivers/unshield { };

  unzip = unzip552;

  # TODO: remove in the next stdenv update.
  unzip552 = callPackage ../tools/archivers/unzip/5.52.nix { };

  unzip60 = callPackage ../tools/archivers/unzip/6.0.nix { };

  uptimed = callPackage ../tools/system/uptimed { };

  w3cCSSValidator = callPackage ../tools/misc/w3c-css-validator {
    tomcat = tomcat6;
  };

  wdfs = callPackage ../tools/filesystems/wdfs { };

  wdiff = callPackage ../tools/text/wdiff { };

  webalizer = callPackage ../tools/networking/webalizer { };

  webdruid = builderDefsPackage ../tools/admin/webdruid {
    inherit zlib libpng freetype gd which
      libxml2 geoip;
  };

  wget = callPackage ../tools/networking/wget {
    inherit (perlPackages) LWP;
  };

  which = callPackage ../tools/system/which { };

  wicd = callPackage ../tools/networking/wicd { };

  wv = callPackage ../tools/misc/wv { };

  wv2 = callPackage ../tools/misc/wv2 { };

  x11_ssh_askpass = callPackage ../tools/networking/x11-ssh-askpass { };

  xbursttools = assert stdenv ? glibc; import ../tools/misc/xburst-tools {
    inherit stdenv fetchgit autoconf automake libusb confuse;
    # It needs a cross compiler for mipsel to build the firmware it will
    # load into the Ben Nanonote
    gccCross =
      let
        pkgsCross = (import ./all-packages.nix) {
          inherit system;
          inherit bootStdenv noSysDirs gccWithCC gccWithProfiling config;
          # Ben Nanonote system
          crossSystem = {
            config = "mipsel-unknown-linux";
            bigEndian = true;
            arch = "mips";
            float = "soft";
            withTLS = true;
            libc = "uclibc";
            platform = {
              name = "ben_nanonote";
              kernelMajor = "2.6";
              # It's not a bcm47xx processor, but for the headers this should work
              kernelHeadersBaseConfig = "bcm47xx_defconfig";
              kernelArch = "mips";
            };
            gcc = {
              arch = "mips32";
            };
          };
        };
      in
        pkgsCross.gccCrossStageStatic;
  };

  xclip = callPackage ../tools/misc/xclip { };

  xdelta = callPackage ../tools/compression/xdelta { };

  xfsprogs = callPackage ../tools/filesystems/xfsprogs { };

  xmlroff = callPackage ../tools/typesetting/xmlroff {
    inherit (gtkLibs) glib pango gtk;
    inherit (gnome) libgnomeprint;
  };

  xmlstarlet = callPackage ../tools/text/xml/xmlstarlet { };

  xmlto = callPackage ../tools/typesetting/xmlto { };

  xmltv = callPackage ../tools/misc/xmltv { };

  xmpppy = builderDefsPackage (import ../development/python-modules/xmpppy) {
    inherit python setuptools;
  };

  xorriso = callPackage ../tools/cd-dvd/xorriso { };

  xpf = callPackage ../tools/text/xml/xpf {
    libxml2 = libxml2Python;
  };

  xsel = callPackage ../tools/misc/xsel { };

  zdelta = callPackage ../tools/compression/zdelta { };

  zile = callPackage ../applications/editors/zile { };

  zip = callPackage ../tools/archivers/zip { };

  zsync = callPackage ../tools/compression/zsync { };

  ### SHELLS


  bash = lowPrio (callPackage ../shells/bash {
    texinfo = null;
  });

  bashInteractive = appendToName "interactive" (callPackage ../shells/bash {
    interactive = true;
  });

  dash = callPackage ../shells/dash { };

  ipython = callPackage ../shells/ipython {
    # I did not find any better way of reusing buildPythonPackage+setuptools
    # for a python with openssl support
    buildPythonPackage = assert pythonFull.readlineSupport;
      import ../development/python-modules/generic {
        inherit makeWrapper lib;
        python = pythonFull;
        setuptools = builderDefsPackage (import ../development/python-modules/setuptools) {
          inherit makeWrapper;
          python = pythonFull;
        };
      };
 };

  tcsh = callPackage ../shells/tcsh { };

  rush = callPackage ../shells/rush { };

  zsh = callPackage ../shells/zsh { };


  ### DEVELOPMENT / COMPILERS


  abc =
    abcPatchable [];

  abcPatchable = patches :
    import ../development/compilers/abc/default.nix {
      inherit stdenv fetchurl patches jre apacheAnt;
      javaCup = callPackage ../development/libraries/java/cup { };
    };

  aspectj = callPackage ../development/compilers/aspectj { };

  bigloo = callPackage ../development/compilers/bigloo { };

  ccl = builderDefsPackage ../development/compilers/ccl {};

  clang = llvm.override {
    buildClang = true;
  };

  clean = callPackage ../development/compilers/clean { };

  cmucl_binary = callPackage ../development/compilers/cmucl/binary.nix { };

  dylan = callPackage ../development/compilers/gwydion-dylan {
    dylan =
      import ../development/compilers/gwydion-dylan/binary.nix {
        inherit fetchurl stdenv;
  };
  };

  ecl = callPackage ../development/compilers/ecl { };

  eql = callPackage ../development/compilers/eql {};

  adobe_flex_sdk = callPackage ../development/compilers/adobe-flex-sdk { };

  fpc = callPackage ../development/compilers/fpc { };
  fpc_2_4_0 = callPackage ../development/compilers/fpc/2.4.0.nix { };

  gambit = callPackage ../development/compilers/gambit { };

  gcc = gcc45;

  gcc295 = wrapGCC (import ../development/compilers/gcc-2.95 {
    inherit fetchurl stdenv noSysDirs;
  });

  gcc33 = wrapGCC (import ../development/compilers/gcc-3.3 {
    inherit fetchurl stdenv noSysDirs;
  });

  gcc34 = wrapGCC (import ../development/compilers/gcc-3.4 {
    inherit fetchurl stdenv noSysDirs;
  });

  # XXX: GCC 4.2 (and possibly others) misdetects `makeinfo' when
  # using Texinfo >= 4.10, just because it uses a stupid regexp that
  # expects a single digit after the dot.  As a workaround, we feed
  # GCC with Texinfo 4.9.  Stupid bug, hackish workaround.

  gcc40 = wrapGCC (makeOverridable (import ../development/compilers/gcc-4.0) {
    inherit fetchurl stdenv noSysDirs;
    texinfo = texinfo49;
    profiledCompiler = true;
  });

  gcc41 = wrapGCC (makeOverridable (import ../development/compilers/gcc-4.1) {
    inherit fetchurl stdenv noSysDirs;
    texinfo = texinfo49;
    profiledCompiler = false;
  });

  gcc42 = wrapGCC (makeOverridable (import ../development/compilers/gcc-4.2) {
    inherit fetchurl stdenv noSysDirs;
    profiledCompiler = false;
  });

  gcc43 = lowPrio (wrapGCC (makeOverridable (import ../development/compilers/gcc-4.3) {
    inherit stdenv fetchurl texinfo gmp mpfr noSysDirs;
    profiledCompiler = true;
  }));

  gcc43_realCross = makeOverridable (import ../development/compilers/gcc-4.3) {
    inherit stdenv fetchurl texinfo gmp mpfr noSysDirs;
    binutilsCross = binutilsCross;
    libcCross = libcCross;
    profiledCompiler = false;
    enableMultilib = true;
    crossStageStatic = false;
    cross = assert crossSystem != null; crossSystem;
  };

  gcc44_realCross = lib.addMetaAttrs { platforms = []; }
    (makeOverridable (import ../development/compilers/gcc-4.4) {
      inherit stdenv fetchurl texinfo gmp mpfr /* ppl cloogppl */ noSysDirs
          gettext which;
      binutilsCross = binutilsCross;
      libcCross = libcCross;
      profiledCompiler = false;
      enableMultilib = false;
      crossStageStatic = false;
      cross = assert crossSystem != null; crossSystem;
    });

  gcc45 = gcc45_real;

  gcc45_realCross = lib.addMetaAttrs { platforms = []; }
    (makeOverridable (import ../development/compilers/gcc-4.5) {
      inherit fetchurl stdenv texinfo gmp mpfr mpc libelf zlib
        ppl cloogppl gettext which noSysDirs;
      binutilsCross = binutilsCross;
      libcCross = libcCross;
      profiledCompiler = false;
      enableMultilib = false;
      crossStageStatic = false;
      cross = assert crossSystem != null; crossSystem;
    });

  gcc_realCross = gcc45_realCross;

  gccCrossStageStatic = let
      isMingw = (stdenv.cross.libc == "msvcrt");
      libcCross1 = if isMingw then windows.mingw_headers1 else null;
    in
      wrapGCCCross {
      gcc = forceBuildDrv (lib.addMetaAttrs { platforms = []; } (
        gcc_realCross.override {
          crossStageStatic = true;
          langCC = false;
          libcCross = libcCross1;
          enableShared = false;
        }));
      libc = libcCross1;
      binutils = binutilsCross;
      cross = assert crossSystem != null; crossSystem;
  };

  # Only needed for mingw builds
  gccCrossMingw2 = wrapGCCCross {
    gcc = gccCrossStageStatic.gcc;
    libc = windows.mingw_headers2;
    binutils = binutilsCross;
    cross = assert crossSystem != null; crossSystem;
  };

  gccCrossStageFinal = wrapGCCCross {
    gcc = forceBuildDrv (gcc_realCross.override {
      libpthreadCross =
        # FIXME: Don't explicitly refer to `i586-pc-gnu'.
        if crossSystem != null && crossSystem.config == "i586-pc-gnu"
        then hurdLibpthreadCross
        else null;
     });
    libc = libcCross;
    binutils = binutilsCross;
    cross = assert crossSystem != null; crossSystem;
  };

  gcc43_multi = lowPrio (wrapGCCWith (import ../build-support/gcc-wrapper) glibc_multi (gcc43.gcc.override {
    stdenv = overrideGCC stdenv (wrapGCCWith (import ../build-support/gcc-wrapper) glibc_multi gcc);
    profiledCompiler = false;
    enableMultilib = true;
  }));

  gcc44 = lowPrio (wrapGCC (makeOverridable (import ../development/compilers/gcc-4.4) {
    inherit fetchurl stdenv texinfo gmp mpfr /* ppl cloogppl */
      gettext which noSysDirs;
    profiledCompiler = true;
  }));

  gcc45_real = lowPrio (wrapGCC (makeOverridable (import ../development/compilers/gcc-4.5) {
    inherit fetchurl stdenv texinfo gmp mpfr mpc libelf zlib perl
      ppl cloogppl
      gettext which noSysDirs;
    # bootstrapping a profiled compiler does not work in the sheevaplug:
    # http://gcc.gnu.org/bugzilla/show_bug.cgi?id=43944
    profiledCompiler = if stdenv.system == "armv5tel-linux" then false else true;
  }));

  gccApple =
    wrapGCC ( (if stdenv.system == "i686-darwin" then import ../development/compilers/gcc-apple else import ../development/compilers/gcc-apple64) {
      inherit fetchurl stdenv noSysDirs;
      profiledCompiler = true;
    }) ;

  gccupc40 = wrapGCCUPC (import ../development/compilers/gcc-upc-4.0 {
    inherit fetchurl stdenv bison autoconf gnum4 noSysDirs;
    texinfo = texinfo49;
  });

  gfortran = gfortran45;

  gfortran40 = wrapGCC (gcc40.gcc.override {
    langFortran = true;
    langCC = false;
    inherit gmp mpfr;
  });

  gfortran41 = wrapGCC (gcc41.gcc.override {
    name = "gfortran";
    langFortran = true;
    langCC = false;
    langC = false;
    inherit gmp mpfr;
  });

  gfortran42 = wrapGCC (gcc42.gcc.override {
    name = "gfortran";
    langFortran = true;
    langCC = false;
    langC = false;
    inherit gmp mpfr;
  });

  gfortran43 = wrapGCC (gcc43.gcc.override {
    name = "gfortran";
    langFortran = true;
    langCC = false;
    langC = false;
    profiledCompiler = false;
  });

  gfortran44 = wrapGCC (gcc44.gcc.override {
    name = "gfortran";
    langFortran = true;
    langCC = false;
    langC = false;
    profiledCompiler = false;
  });

  gfortran45 = wrapGCC (gcc45_real.gcc.override {
    name = "gfortran";
    langFortran = true;
    langCC = false;
    langC = false;
    profiledCompiler = false;
  });

  gcj = gcj45;

  gcj44 = wrapGCC (gcc44.gcc.override {
    name = "gcj";
    langJava = true;
    langFortran = false;
    langCC = true;
    langC = false;
    profiledCompiler = false;
    inherit zip unzip zlib boehmgc gettext pkgconfig;
    inherit (gtkLibs) gtk;
    inherit (gnome) libart_lgpl;
    inherit (xlibs) libX11 libXt libSM libICE libXtst libXi libXrender
      libXrandr xproto renderproto xextproto inputproto randrproto;
  });

  gcj45 = wrapGCC (gcc45.gcc.override {
    name = "gcj";
    langJava = true;
    langFortran = false;
    langCC = true;
    langC = false;
    profiledCompiler = false;
    inherit zip unzip zlib boehmgc gettext pkgconfig perl;
    inherit (gtkLibs) gtk;
    inherit (gnome) libart_lgpl;
    inherit (xlibs) libX11 libXt libSM libICE libXtst libXi libXrender
      libXrandr xproto renderproto xextproto inputproto randrproto;
  });

  gnat = gnat45;

  gnat44 = wrapGCC (gcc44.gcc.override {
    name = "gnat";
    langCC = false;
    langC = true;
    langAda = true;
    profiledCompiler = false;
    inherit gnatboot;
    # We can't use the ppl stuff, because we would have
    # libstdc++ problems.
    cloogppl = null;
    ppl = null;
  });

  gnat45 = wrapGCC (gcc45_real.gcc.override {
    name = "gnat";
    langCC = false;
    langC = true;
    langAda = true;
    profiledCompiler = false;
    inherit gnatboot;
    # We can't use the ppl stuff, because we would have
    # libstdc++ problems.
    cloogppl = null;
    ppl = null;
  });

  gnatboot = wrapGCC (import ../development/compilers/gnatboot {
    inherit fetchurl stdenv;
  });

  ghdl = wrapGCC (import ../development/compilers/gcc-4.3 {
    inherit stdenv fetchurl texinfo gmp mpfr noSysDirs gnat;
    name = "ghdl";
    langVhdl = true;
    langCC = false;
    langC = false;
    profiledCompiler = false;
    enableMultilib = false;
  });

  # Not officially supported version for ghdl
  ghdl_gcc44 = lowPrio (wrapGCC (import ../development/compilers/gcc-4.4 {
    inherit stdenv fetchurl texinfo gmp mpfr noSysDirs gnat gettext which
      ppl cloogppl;
    name = "ghdl";
    langVhdl = true;
    langCC = false;
    langC = false;
    profiledCompiler = false;
    enableMultilib = false;
  }));

  gcl = builderDefsPackage ../development/compilers/gcl {
    inherit mpfr m4 binutils fetchcvs emacs zlib which
      gmp texinfo;
    inherit (xlibs) libX11 xproto inputproto libXi
      libXext xextproto libXt libXaw libXmu;
    inherit stdenv;
    texLive = texLiveAggregationFun {
      paths = [
        texLive texLiveExtra
      ];
    };
  };

  # GHC

  # GHC binaries are around for bootstrapping purposes

  # If we'd want to reactivate the 6.6 and 6.8 series of ghc, we'd
  # need to reenable an old binary such as this.
  /*
  ghc642Binary = lowPrio (import ../development/compilers/ghc/6.4.2-binary.nix {
    inherit fetchurl stdenv ncurses gmp;
    readline = if stdenv.system == "i686-linux" then readline4 else readline5;
    perl = perl58;
  });
  */

  ghc6101Binary = lowPrio (import ../development/compilers/ghc/6.10.1-binary.nix {
    inherit fetchurl stdenv perl ncurses gmp libedit;
  });

  ghc6102Binary = lowPrio (import ../development/compilers/ghc/6.10.2-binary.nix {
    inherit fetchurl stdenv perl ncurses gmp libedit;
  });

  # For several compiler versions, we export a large set of Haskell-related
  # packages.

  # This should point to the current default version.
  haskellPackages = haskellPackages_ghc702;

  # NOTE: After discussion, we decided to enable recurseIntoAttrs for all
  # currently available ghc versions. (Before, it used to be enabled only
  # for a selected few versions.) If someone complains about nix-env -qa
  # output being spammed by lots of Haskell packages, we can talk about
  # reducing the number or "enabled" versions again.

  # Helper functions to abstract away from repetitive instantiations.
  haskellPackagesFun = ghcPath : prefFun : profDefault : modifyPrio : recurseIntoAttrs (import ./haskell-packages.nix {
    inherit pkgs newScope modifyPrio prefFun;
    enableLibraryProfiling = getConfig [ "cabal" "libraryProfiling" ] profDefault;
    ghc = callPackage ghcPath { ghc = ghc6101Binary; };
  });

  # Currently active GHC versions.
  haskellPackages_ghc6104 =
    haskellPackagesFun ../development/compilers/ghc/6.10.4.nix (x : x.ghc6104Prefs) false (x : x);

  haskellPackages_ghc6121 =
    haskellPackagesFun ../development/compilers/ghc/6.12.1.nix (x : x.ghc6121Prefs) false (x : x);

  haskellPackages_ghc6122 =
    haskellPackagesFun ../development/compilers/ghc/6.12.2.nix (x : x.ghc6122Prefs) false (x : x);

  haskellPackages_ghc6123 =
    haskellPackagesFun ../development/compilers/ghc/6.12.3.nix (x : x.ghc6123Prefs) false (x : x);

  # Will never make it into a platform release, severe bugs; leave at lowPrio.
  haskellPackages_ghc701 =
    haskellPackagesFun ../development/compilers/ghc/7.0.1.nix  (x : x.ghc701Prefs) false lowPrio;

  # Current default version.
  haskellPackages_ghc702 =
    haskellPackagesFun ../development/compilers/ghc/7.0.2.nix  (x : x.ghc702Prefs) false (x : x);

  haskellPackages_ghcHEAD =
    haskellPackagesFun ../development/compilers/ghc/head.nix   (x : x.ghcHEADPrefs) false lowPrio;

  haxeDist = import ../development/compilers/haxe {
    inherit fetchurl sourceFromHead stdenv lib ocaml zlib makeWrapper neko;
  };
  haxe = haxeDist.haxe;
  haxelib = haxeDist.haxelib;

  falcon = builderDefsPackage (import ../development/interpreters/falcon) {
    inherit cmake;
  };

  go = callPackage ../development/compilers/go { };

  gprolog = callPackage ../development/compilers/gprolog { };

  gwt = callPackage ../development/compilers/gwt {
    inherit (gtkLibs) glib gtk pango atk;
    libstdcpp5 = gcc33.gcc;
  };

  ikarus = callPackage ../development/compilers/ikarus { };

  #TODO add packages http://cvs.haskell.org/Hugs/downloads/2006-09/packages/ and test
  # commented out because it's using the new configuration style proposal which is unstable
  hugs = callPackage ../development/compilers/hugs { };

  path64 = callPackage ../development/compilers/path64 { };

  openjdkDarwin = callPackage ../development/compilers/openjdk-darwin { };

  j2sdk14x = (
    assert system == "i686-linux";
    import ../development/compilers/jdk/default-1.4.nix {
      inherit fetchurl stdenv;
    });

  jdk5 = (
    assert system == "i686-linux" || system == "x86_64-linux";
    callPackage ../development/compilers/jdk/default-5.nix { });

  jdk       = if stdenv.isDarwin then openjdkDarwin else jdkdistro true  false;
  jre       = jdkdistro false false;

  jdkPlugin = jdkdistro true true;
  jrePlugin = jdkdistro false true;

  supportsJDK =
    system == "i686-linux" ||
    system == "x86_64-linux" ||
    system == "i686-cygwin" ||
    system == "powerpc-linux";

  jdkdistro = installjdk: pluginSupport:
       (assert supportsJDK;
    (if pluginSupport then appendToName "plugin" else x: x) (import ../development/compilers/jdk {
      inherit fetchurl stdenv unzip installjdk xlibs pluginSupport makeWrapper cabextract;
    }));

  jikes = callPackage ../development/compilers/jikes { };

  lazarus = builderDefsPackage (import ../development/compilers/fpc/lazarus.nix) {
    inherit makeWrapper;
    inherit (gtkLibs) gtk glib pango atk;
    inherit (xlibs) libXi inputproto libX11 xproto libXext xextproto;
    fpc = fpc_2_4_0;
  };

  llvm = callPackage ../development/compilers/llvm { };

  mitscheme = callPackage ../development/compilers/mit-scheme { };

  mlton = callPackage ../development/compilers/mlton { };

  mono = callPackage ../development/compilers/mono { };

  monoDLLFixer = callPackage ../build-support/mono-dll-fixer { };

  mozart = callPackage ../development/compilers/mozart { };

  neko = callPackage ../development/compilers/neko { };

  nasm = callPackage ../development/compilers/nasm { };

  ocaml = ocaml_3_11_1;

  ocaml_3_08_0 = callPackage ../development/compilers/ocaml/3.08.0.nix { };

  ocaml_3_10_0 = callPackage ../development/compilers/ocaml/3.10.0.nix { };

  ocaml_3_11_1 = callPackage ../development/compilers/ocaml/3.11.1.nix { };

  ocaml_3_12_0 = lowPrio (callPackage ../development/compilers/ocaml/3.12.0.nix { });

  mkOcamlPackages = ocaml: self: let callPackage = newScope self; in rec {
    inherit ocaml;

    camlp5_strict = callPackage ../development/tools/ocaml/camlp5 { };

    camlp5_transitional = callPackage ../development/tools/ocaml/camlp5 {
      transitional = true;
    };

    camlzip = callPackage ../development/ocaml-modules/camlzip { };

    camomile = camomile_0_7_3;
    camomile_0_7_3 = callPackage ../development/ocaml-modules/camomile/0.7.3.nix { };
    camomile_0_8_1 = callPackage ../development/ocaml-modules/camomile/0.8.1.nix { };

    cryptokit = callPackage ../development/ocaml-modules/cryptokit { };

    findlib = callPackage ../development/tools/ocaml/findlib { };

    gmetadom = callPackage ../development/ocaml-modules/gmetadom { };

    lablgtk = callPackage ../development/ocaml-modules/lablgtk {
      inherit (gnome) libgnomecanvas libglade gtksourceview;
    };

    lablgtkmathview = callPackage ../development/ocaml-modules/lablgtkmathview {
      gtkmathview = callPackage ../development/libraries/gtkmathview { };
    };

    menhir = callPackage ../development/ocaml-modules/menhir { };

    ocaml_batteries = callPackage ../development/ocaml-modules/batteries { };

    ocaml_cryptgps = callPackage ../development/ocaml-modules/cryptgps { };

    ocaml_expat = callPackage ../development/ocaml-modules/expat { };

    ocaml_http = callPackage ../development/ocaml-modules/http { };

    ocaml_lwt = callPackage ../development/ocaml-modules/lwt { };

    ocaml_mysql = callPackage ../development/ocaml-modules/mysql { };

    ocamlnet = callPackage ../development/ocaml-modules/ocamlnet { };

    ocaml_pcre = callPackage ../development/ocaml-modules/pcre {
      inherit pcre;
    };

    ocaml_react = callPackage ../development/ocaml-modules/react { };

    ocaml_sqlite3 = callPackage ../development/ocaml-modules/sqlite3 { };

    ocaml_ssl = callPackage ../development/ocaml-modules/ssl { };

    ounit = callPackage ../development/ocaml-modules/ounit { };

    ulex08 = callPackage ../development/ocaml-modules/ulex/0.8 {
      camlp5 = camlp5_transitional;
    };
  };

  ocamlPackages = recurseIntoAttrs ocamlPackages_3_11_1;
  ocamlPackages_3_10_0 = mkOcamlPackages ocaml_3_10_0 pkgs.ocamlPackages_3_10_0;
  ocamlPackages_3_11_1 = mkOcamlPackages ocaml_3_11_1 pkgs.ocamlPackages_3_11_1;
  ocamlPackages_3_12_0 = mkOcamlPackages ocaml_3_12_0 pkgs.ocamlPackages_3_12_0;

  opencxx = callPackage ../development/compilers/opencxx {
    gcc = gcc33;
  };

  qcmm = callPackage ../development/compilers/qcmm {
    lua   = lua4;
    ocaml = ocaml_3_08_0;
  };

  roadsend = callPackage ../development/compilers/roadsend { };

  sbcl = builderDefsPackage (import ../development/compilers/sbcl) {
    inherit makeWrapper clisp;
  };

  scala = callPackage ../development/compilers/scala { };

  stalin = callPackage ../development/compilers/stalin { };

  strategoPackages = strategoPackages018;

  strategoPackages016 = callPackage ../development/compilers/strategoxt/0.16.nix {
    stdenv = overrideInStdenv stdenv [gnumake380];
  };

  strategoPackages017 = callPackage ../development/compilers/strategoxt/0.17.nix {
    readline = readline5;
  };

  strategoPackages018 = callPackage ../development/compilers/strategoxt/0.18.nix {
    readline = readline5;
  };

  metaBuildEnv = callPackage ../development/compilers/meta-environment/meta-build-env { };

  swiProlog = callPackage ../development/compilers/swi-prolog { };

  tinycc = callPackage ../development/compilers/tinycc { };

  urweb = callPackage ../development/compilers/urweb { };

  vala = callPackage ../development/compilers/vala { };

  visualcpp = callPackage ../development/compilers/visual-c++ { };

  vs90wrapper = callPackage ../development/compilers/vs90wrapper { };

  webdsl = callPackage ../development/compilers/webdsl { };

  win32hello = callPackage ../development/compilers/visual-c++/test { };

  wrapGCCWith = gccWrapper: glibc: baseGCC: gccWrapper {
    nativeTools = stdenv ? gcc && stdenv.gcc.nativeTools;
    nativeLibc = stdenv ? gcc && stdenv.gcc.nativeLibc;
    nativePrefix = if stdenv ? gcc then stdenv.gcc.nativePrefix else "";
    gcc = baseGCC;
    libc = glibc;
    shell = bash;
    inherit stdenv binutils coreutils zlib;
  };

  wrapGCC = wrapGCCWith (import ../build-support/gcc-wrapper) glibc;

  wrapGCCCross =
    {gcc, libc, binutils, cross, shell ? "", name ? "gcc-cross-wrapper"}:

    forceBuildDrv (import ../build-support/gcc-cross-wrapper {
      nativeTools = false;
      nativeLibc = false;
      noLibc = (libc == null);
      inherit stdenv gcc binutils libc shell name cross;
    });

  # FIXME: This is a specific hack for GCC-UPC.  Eventually, we may
  # want to merge `gcc-upc-wrapper' and `gcc-wrapper'.
  wrapGCCUPC = baseGCC: import ../build-support/gcc-upc-wrapper {
    nativeTools = stdenv ? gcc && stdenv.gcc.nativeTools;
    nativeLibc = stdenv ? gcc && stdenv.gcc.nativeLibc;
    gcc = baseGCC;
    libc = glibc;
    inherit stdenv binutils;
  };

  # prolog
  yap = callPackage ../development/compilers/yap { };

  yasm = callPackage ../development/compilers/yasm { };

  ### DEVELOPMENT / INTERPRETERS

  acl2 = builderDefsPackage ../development/interpreters/acl2 {
    inherit sbcl;
  };

  clisp = callPackage ../development/interpreters/clisp { };

  # compatibility issues in 2.47 - at list 2.44.1 is known good
  # for sbcl bootstrap
  clisp_2_44_1 = callPackage ../development/interpreters/clisp/2.44.1.nix {
    libsigsegv = libsigsegv_25;  };

  erlang = callPackage ../development/interpreters/erlang { };

  erlangR13B = callPackage ../development/interpreters/erlang/R13B.nix { };

  groovy = callPackage ../development/interpreters/groovy { };

  guile_1_8 = callPackage ../development/interpreters/guile/1.8.nix { };

  guile_2_0 = callPackage ../development/interpreters/guile { };

  guile = guile_2_0;

  io = builderDefsPackage (import ../development/interpreters/io) {
    inherit sqlite zlib gmp libffi cairo ncurses freetype mesa
      libpng libtiff libjpeg readline libsndfile libxml2
      freeglut e2fsprogs libsamplerate pcre libevent libedit;
  };

  kaffe = callPackage ../development/interpreters/kaffe { };

  lua4 = callPackage ../development/interpreters/lua-4 { };

  lua5 = callPackage ../development/interpreters/lua-5 { };

  maude = callPackage ../development/interpreters/maude { };

  octave = callPackage ../development/interpreters/octave {
    # Needed because later gm versions require an initialization the actual octave is not
    # doing.
    # http://www-old.cae.wisc.edu/pipermail/octave-maintainers/2010-February/015295.html
    graphicsmagick = graphicsmagick137;
  };

  # mercurial (hg) bleeding edge version
  octaveHG = callPackage ../development/interpreters/octave/hg.nix { };

  perl58 = callPackage ../development/interpreters/perl-5.8 {
    impureLibcPath = if stdenv.isLinux then null else "/usr";
  };

  perl510 = callPackage ../development/interpreters/perl-5.10 {
    fetchurl = fetchurlBoot;
  };

  perl = if system != "i686-cygwin" then perl510 else sysPerl;

  php = php5_3;

  php5_2 = makeOverridable (import ../development/interpreters/php/5.2.nix) {
    inherit
      stdenv fetchurl lib composableDerivation autoconf automake
      flex bison apacheHttpd mysql libxml2
      zlib curl gd postgresql openssl pkgconfig sqlite getConfig libiconv libjpeg libpng;
  };

  php5_3 = makeOverridable (import ../development/interpreters/php/5.3.nix) {
    inherit
      stdenv fetchurl lib composableDerivation autoconf automake
      flex bison apacheHttpd mysql libxml2
      zlib curl gd postgresql openssl pkgconfig sqlite getConfig libiconv libjpeg libpng;
  };

  phpXdebug = callPackage ../development/interpreters/php-xdebug { };

  pltScheme = builderDefsPackage (import ../development/interpreters/plt-scheme) {
    inherit cairo fontconfig freetype libjpeg libpng openssl
      perl mesa zlib which;
    inherit (xorg) libX11 libXaw libXft libXrender libICE xproto
      renderproto pixman libSM libxcb libXext xextproto libXmu
      libXt;
  };

  polyml = callPackage ../development/compilers/polyml { };

  python = python27;
  
  python26 = if getConfig ["python" "full"] false then python26Full else python26Base;
  pythonFull = python26Full;

  pythonWrapper = callPackage ../development/interpreters/python/wrapper.nix { };

  python24 = callPackage ../development/interpreters/python/2.4 { };

  python26Base = lowPrio (makeOverridable (import ../development/interpreters/python/2.6) {
    inherit (pkgs) fetchurl stdenv zlib bzip2 gdbm;
    arch = if stdenv.isDarwin then darwinArchUtility else null;
    sw_vers = if stdenv.isDarwin then darwinSwVersUtility else null;
  });

  python26Full = lowPrio (python26Base.override {
    # FIXME: We lack ncurses support, needed, e.g., for `gpsd'.
    db4 = if getConfig ["python" "db4Support"] true then db4 else null;
    sqlite = if getConfig ["python" "sqliteSupport"] true then sqlite else null;
    readline = if getConfig ["python" "readlineSupport"] true then readline else null;
    openssl = if getConfig ["python" "opensslSupport"] true then openssl else null;
    tk = if getConfig ["python" "tkSupport"] true then tk else null;
    tcl = if getConfig ["python" "tkSupport"] true then tcl else null;
    libX11 = if getConfig ["python" "tkSupport"] true then xlibs.libX11 else null;
    xproto = if getConfig ["python" "tkSupport"] true then xlibs.xproto else null;
    ncurses = if getConfig ["python" "curses"] true then ncurses else null;
  });

<<<<<<< HEAD
  python27 = callPackage ../development/interpreters/python/2.7 { };
=======
  python27Base = lowPrio (makeOverridable (import ../development/interpreters/python/2.7) {
    inherit (pkgs) fetchurl stdenv zlib bzip2 gdbm;
    arch = if stdenv.isDarwin then pkgs.darwinArchUtility else null;
    sw_vers = if stdenv.isDarwin then pkgs.darwinSwVersUtility else null;
  });
>>>>>>> 5a1dec35

  python27Modules = callPackage ../development/interpreters/python/2.7/modules.nix {
    python = python27;
  };

  python3 = callPackage ../development/interpreters/python/3.1 {
    arch = if stdenv.isDarwin then pkgs.darwinArchUtility else null;
    sw_vers = if stdenv.isDarwin then pkgs.darwinSwVersUtility else null;
  };

  pyrex = pyrex095;

  pyrex095 = callPackage ../development/interpreters/pyrex/0.9.5.nix { };

  pyrex096 = callPackage ../development/interpreters/pyrex/0.9.6.nix { };

  qi = callPackage ../development/compilers/qi { };

  racket = callPackage ../development/interpreters/racket {
    inherit (gtkLibs) pango glib gtk;
    libjpeg = libjpeg62;
  };

  ruby18 = callPackage ../development/interpreters/ruby { };
  #ruby19 = import ../development/interpreters/ruby/ruby-19.nix { inherit ruby18 fetchurl; };
  ruby = ruby18;

  rubyLibs = recurseIntoAttrs (callPackage ../development/interpreters/ruby/libs.nix { });

  rake = callPackage ../development/ruby-modules/rake { };

  rubySqlite3 = callPackage ../development/ruby-modules/sqlite3 { };

  rLang = callPackage ../development/interpreters/r-lang {
    withBioconductor = getConfig ["rLang" "withBioconductor"] false;
  };

  rubygemsFun = ruby: builderDefsPackage (import ../development/interpreters/ruby/rubygems.nix) {
    inherit ruby makeWrapper;
  };
  rubygems = rubygemsFun ruby;

  rq = callPackage ../applications/networking/cluster/rq { };

  scsh = callPackage ../development/interpreters/scsh { };

  spidermonkey = callPackage ../development/interpreters/spidermonkey { };
  spidermonkey_1_8_0rc1 = callPackage ../development/interpreters/spidermonkey/1.8.0-rc1.nix { };

  sysPerl = callPackage ../development/interpreters/sys-perl { };

  tcl = callPackage ../development/interpreters/tcl { };

  xulrunnerWrapper = {application, launcher}:
    import ../development/interpreters/xulrunner/wrapper {
      inherit stdenv application launcher;
      xulrunner = firefox36Pkgs.xulrunner;
    };


  ### DEVELOPMENT / MISC

  avrgcclibc = callPackage ../development/misc/avr-gcc-with-avr-libc {
    gcc = gcc40;
  };

  avr8burnomat = callPackage ../development/misc/avr8-burn-omat { };

  /*
  toolbus = callPackage ../development/interpreters/toolbus { };
  */

  sourceFromHead = import ../build-support/source-from-head-fun.nix {
    inherit getConfig;
  };

  ecj = callPackage ../development/eclipse/ecj { };

  ecjDarwin = ecj.override { gcj = openjdkDarwin; ant = antDarwin; };

  jdtsdk = callPackage ../development/eclipse/jdt-sdk { };

  jruby116 = callPackage ../development/interpreters/jruby { };

  guileCairo = callPackage ../development/guile-modules/guile-cairo { };

  guileGnome = callPackage ../development/guile-modules/guile-gnome {
    gconf = gnome.GConf;
    inherit (gnome) glib gnomevfs gtk libglade libgnome libgnomecanvas
      libgnomeui pango;
  };

  guile_lib = callPackage ../development/guile-modules/guile-lib { };

  guile_ncurses = callPackage ../development/guile-modules/guile-ncurses { };

  windowssdk = (
    import ../development/misc/windows-sdk {
      inherit fetchurl stdenv cabextract;
    });


  ### DEVELOPMENT / TOOLS


  antlr = callPackage ../development/tools/parsing/antlr/2.7.7.nix { };

  antlr3 = callPackage ../development/tools/parsing/antlr { };

  antDarwin = apacheAnt.override rec { jdk = openjdkDarwin; name = "ant-" + jdk.name; } ;

  ant = apacheAnt;

  apacheAnt = callPackage ../development/tools/build-managers/apache-ant {
    name = "ant-" + jdk.name;
  };

  apacheAnt14 = callPackage ../development/tools/build-managers/apache-ant {
    jdk = j2sdk14x;
    name = "ant-" + j2sdk14x.name;
  };

  apacheAntGcj = callPackage ../development/tools/build-managers/apache-ant/from-source.nix {  # must be either pre-built or built with GCJ *alone*
    gcj = gcj.gcc; # use the raw GCJ, which has ${gcj}/lib/jvm
  };

  autobuild = callPackage ../development/tools/misc/autobuild { };

  autoconf = callPackage ../development/tools/misc/autoconf { };

  autoconf213 = callPackage ../development/tools/misc/autoconf/2.13.nix { };

  automake = automake111x;

  automake17x = callPackage ../development/tools/misc/automake/automake-1.7.x.nix { };

  automake19x = callPackage ../development/tools/misc/automake/automake-1.9.x.nix { };

  automake110x = callPackage ../development/tools/misc/automake/automake-1.10.x.nix { };

  automake111x = callPackage ../development/tools/misc/automake/automake-1.11.x.nix {
    doCheck = !stdenv.isArm && !stdenv.isCygwin
      # Some of the parallel tests seem to hang on `i386-pc-solaris2.11'.
      && stdenv.system != "i386-sunos";
  };

  automoc4 = callPackage ../development/tools/misc/automoc4 { };

  avrdude = callPackage ../development/tools/misc/avrdude { };

  binutils = callPackage ../development/tools/misc/binutils {
    inherit noSysDirs;
  };

  binutilsCross = forceBuildDrv (import ../development/tools/misc/binutils {
    inherit stdenv fetchurl zlib;
    noSysDirs = true;
    cross = assert crossSystem != null; crossSystem;
  });

  bison = bison24;

  bison1875 = callPackage ../development/tools/parsing/bison/bison-1.875.nix { };

  bison23 = callPackage ../development/tools/parsing/bison/bison-2.3.nix { };

  bison24 = callPackage ../development/tools/parsing/bison/bison-2.4.nix { };

  buildbot = callPackage ../development/tools/build-managers/buildbot {
    inherit (pythonPackages) twisted;
  };

  byacc = callPackage ../development/tools/parsing/byacc { };

  ccache = callPackage ../development/tools/misc/ccache { };

  ctags = callPackage ../development/tools/misc/ctags { };

  ctagsWrapped = import ../development/tools/misc/ctags/wrapped.nix {
    inherit pkgs ctags writeScriptBin;
  };

  cmake = callPackage ../development/tools/build-managers/cmake { };

  cmakeCurses = cmake.override { useNcurses = true; };

  cmakeWithGui = cmakeCurses.override { useQt4 = true; };

  coccinelle = callPackage ../development/tools/misc/coccinelle { };

  cppi = callPackage ../development/tools/misc/cppi { };

  cproto = callPackage ../development/tools/misc/cproto { };

  cflow = callPackage ../development/tools/misc/cflow { };

  cscope = callPackage ../development/tools/misc/cscope { };

  dejagnu = callPackage ../development/tools/misc/dejagnu { };

  ddd = callPackage ../development/tools/misc/ddd { };

  distcc = callPackage ../development/tools/misc/distcc { };

  docutils = builderDefsPackage (import ../development/tools/documentation/docutils) {
    inherit python pil makeWrapper;
  };

  doxygen = callPackage ../development/tools/documentation/doxygen {
    qt = qt4;
  };

  eggdbus = callPackage ../development/tools/misc/eggdbus { };

  elfutils = callPackage ../development/tools/misc/elfutils { };

  epm = callPackage ../development/tools/misc/epm { };

  emma = callPackage ../development/tools/analysis/emma { };

  findbugs = callPackage ../development/tools/analysis/findbugs { };

  pmd = callPackage ../development/tools/analysis/pmd { };

  jdepend = callPackage ../development/tools/analysis/jdepend { };

  checkstyle = callPackage ../development/tools/analysis/checkstyle { };

  flex = flex2535;

  flex2535 = callPackage ../development/tools/parsing/flex/flex-2.5.35.nix { };

  flex2534 = callPackage ../development/tools/parsing/flex/flex-2.5.34.nix { };

  flex2533 = callPackage ../development/tools/parsing/flex/flex-2.5.33.nix { };

  # Note: 2.5.4a is much older than 2.5.35 but happens first when sorting
  # alphabetically, hence the low priority.
  flex254a = lowPrio (import ../development/tools/parsing/flex/flex-2.5.4a.nix {
    inherit fetchurl stdenv yacc;
  });

  m4 = gnum4;

  global = callPackage ../development/tools/misc/global { };

  gnum4 = callPackage ../development/tools/misc/gnum4 { };

  gnumake = callPackage ../development/tools/build-managers/gnumake { };

  gnumake380 = callPackage ../development/tools/build-managers/gnumake-3.80 { };
  gnumake381 = callPackage ../development/tools/build-managers/gnumake/3.81.nix { };

  gradle = callPackage ../development/tools/build-managers/gradle { };

  gperf = callPackage ../development/tools/misc/gperf { };

  gtkdialog = callPackage ../development/tools/misc/gtkdialog { };

  guileLint = callPackage ../development/tools/guile/guile-lint { };

  gwrap = callPackage ../development/tools/guile/g-wrap { };

  help2man = callPackage ../development/tools/misc/help2man {
    inherit (perlPackages) LocaleGettext;
  };

  iconnamingutils = callPackage ../development/tools/misc/icon-naming-utils {
    inherit (perlPackages) XMLSimple;
  };

  indent = callPackage ../development/tools/misc/indent { };

  inotifyTools = callPackage ../development/tools/misc/inotify-tools { };

  ired = callPackage ../development/tools/analysis/radare/ired.nix { };

  jikespg = callPackage ../development/tools/parsing/jikespg { };

  lcov = callPackage ../development/tools/analysis/lcov { };

  libtool = libtool_2;

  libtool_1_5 = callPackage ../development/tools/misc/libtool { };

  libtool_2 = callPackage ../development/tools/misc/libtool/libtool2.nix { };

  lsof = callPackage ../development/tools/misc/lsof { };

  ltrace = callPackage ../development/tools/misc/ltrace { };

  mig = callPackage ../os-specific/gnu/mig { };

  mk = callPackage ../development/tools/build-managers/mk { };

  noweb = callPackage ../development/tools/literate-programming/noweb { };

  omake = callPackage ../development/tools/ocaml/omake { };


  openocd = callPackage ../development/tools/misc/openocd { };

  oprofile = import ../development/tools/profiling/oprofile {
    inherit fetchurl stdenv binutils popt makeWrapper gawk which gnugrep zlib;

    # Optional build inputs for the (useless) GUI.
    /*
    qt = qt3;
    inherit (xlibs) libX11 libXext;
    inherit libpng;
     */
  };

  patchelf = callPackage ../development/tools/misc/patchelf { };

  patchelf06 = callPackage ../development/tools/misc/patchelf/0.6.nix { };

  pmccabe = callPackage ../development/tools/misc/pmccabe { };

  /* Make pkgconfig always return a buildDrv, never a proper hostDrv,
     because most usage of pkgconfig as buildInput (inheritance of
     pre-cross nixpkgs) means using it using as buildNativeInput
     cross_renaming: we should make all programs use pkgconfig as
     buildNativeInput after the renaming.
     */
  pkgconfig = forceBuildDrv (callPackage ../development/tools/misc/pkgconfig { });

  radare = callPackage ../development/tools/analysis/radare {
    inherit (gnome) vte;
    lua = lua5;
    useX11 = getConfig ["radare" "useX11"] false;
    pythonBindings = getConfig ["radare" "pythonBindings"] false;
    rubyBindings = getConfig ["radare" "rubyBindings"] false;
    luaBindings = getConfig ["radare" "luaBindings"] false;
  };

  ragel = callPackage ../development/tools/parsing/ragel { };

  remake = callPackage ../development/tools/build-managers/remake { };

  # couldn't find the source yet
  seleniumRCBin = callPackage ../development/tools/selenium/remote-control {
    jre = jdk;
  };

  scons = callPackage ../development/tools/build-managers/scons { };

  simpleBuildTool = callPackage ../development/tools/build-managers/simple-build-tool { };

  sloccount = callPackage ../development/tools/misc/sloccount { };

  sparse = callPackage ../development/tools/analysis/sparse { };

  spin = callPackage ../development/tools/analysis/spin { };

  splint = callPackage ../development/tools/analysis/splint { };

  strace = callPackage ../development/tools/misc/strace { };

  swig = callPackage ../development/tools/misc/swig { };

  swigWithJava = swig;

  swftools = callPackage ../tools/video/swftools { };

  texinfo49 = callPackage ../development/tools/misc/texinfo/4.9.nix { };

  texinfo = callPackage ../development/tools/misc/texinfo { };

  texi2html = callPackage ../development/tools/misc/texi2html { };

  uisp = callPackage ../development/tools/misc/uisp { };

  gdb = callPackage ../development/tools/misc/gdb {
    readline = readline5;
  };

  gdbCross = callPackage ../development/tools/misc/gdb {
    readline = readline5;
    target = crossSystem;
  };

  valgrind = callPackage ../development/tools/analysis/valgrind { };

  valkyrie = callPackage ../development/tools/analysis/valkyrie { };

  xxdiff = builderDefsPackage (import ../development/tools/misc/xxdiff/3.2.nix) {
    qt = qt3;
    inherit pkgconfig makeWrapper bison python flex;
    inherit (xlibs) libXext libX11;
  };

  yacc = bison;

  yodl = callPackage ../development/tools/misc/yodl { };


  ### DEVELOPMENT / LIBRARIES


  a52dec = callPackage ../development/libraries/a52dec { };

  aalib = callPackage ../development/libraries/aalib { };

  acl = callPackage ../development/libraries/acl { };

  adns = import ../development/libraries/adns/1.4.nix {
    inherit stdenv fetchurl;
    static = getConfig [ "adns" "static" ] (stdenv ? isStatic || stdenv ? isDietLibC);
  };

  agg = callPackage ../development/libraries/agg { };

  allegro = callPackage ../development/libraries/allegro {};

  amrnb = callPackage ../development/libraries/amrnb { };

  amrwb = callPackage ../development/libraries/amrwb { };

  apr = callPackage ../development/libraries/apr { };

  aprutil = callPackage ../development/libraries/apr-util {
    bdbSupport = true;
  };

  aspell = callPackage ../development/libraries/aspell { };

  aspellDicts = recurseIntoAttrs (import ../development/libraries/aspell/dictionaries.nix {
    inherit fetchurl stdenv aspell which;
  });

  aterm = aterm25;

  aterm25 = callPackage ../development/libraries/aterm/2.5.nix { };

  aterm28 = lowPrio (callPackage ../development/libraries/aterm/2.8.nix { });

  attr = callPackage ../development/libraries/attr { };

  aubio = callPackage ../development/libraries/aubio { };

  axis = callPackage ../development/libraries/axis { };

  babl = callPackage ../development/libraries/babl { };

  beecrypt = callPackage ../development/libraries/beecrypt { };

  boehmgc = callPackage ../development/libraries/boehm-gc { };

  boolstuff = callPackage ../development/libraries/boolstuff { };

  boost = callPackage ../development/libraries/boost { };

  boost146 = callPackage ../development/libraries/boost/1.46.nix { };

  # A Boost build with all library variants enabled.  Very large (about 250 MB).
  boostFull = appendToName "full" (boost.override {
    enableDebug = true;
    enableSingleThreaded = true;
    enableStatic = true;
  });

  botan = callPackage ../development/libraries/botan { };

  box2d = callPackage ../development/libraries/box2d { };
  box2d_2_0_1 = callPackage ../development/libraries/box2d/2.0.1.nix { };

  buddy = callPackage ../development/libraries/buddy { };

  cairo = callPackage ../development/libraries/cairo { };

  cairomm = callPackage ../development/libraries/cairomm { };

  scmccid = callPackage ../development/libraries/scmccid { };

  ccrtp = callPackage ../development/libraries/ccrtp { };

  cgui = callPackage ../development/libraries/cgui {};

  check = callPackage ../development/libraries/check { };

  chipmunk = builderDefsPackage (import ../development/libraries/chipmunk) {
    inherit cmake freeglut mesa;
    inherit (xlibs) libX11 xproto inputproto libXi libXmu;
  };

  chmlib = callPackage ../development/libraries/chmlib { };

  cil = callPackage ../development/libraries/cil { };

  cilaterm = callPackage ../development/libraries/cil-aterm {
    stdenv = overrideInStdenv stdenv [gnumake380];
  };

  clanlib = callPackage ../development/libraries/clanlib { };

  clapack = callPackage ../development/libraries/clapack {
  };

  classads = callPackage ../development/libraries/classads { };

  classpath = callPackage ../development/libraries/java/classpath {
    javac = gcj;
    jvm = gcj;
    gconf = gnome.GConf;
  };

  clearsilver = callPackage ../development/libraries/clearsilver { };

  cln = callPackage ../development/libraries/cln { };

  clppcre = builderDefsPackage (import ../development/libraries/cl-ppcre) {
  };

  cluceneCore = callPackage ../development/libraries/clucene-core { };

  clutter = callPackage ../development/libraries/clutter {
    inherit (gnome) glib pango gtk;
  };

  clutter_gtk = callPackage ../development/libraries/clutter-gtk {
    inherit (gnome) gtk;
  };

  cminpack = callPackage ../development/libraries/cminpack { };

  coin3d = callPackage ../development/libraries/coin3d { };

  commoncpp2 = callPackage ../development/libraries/commoncpp2 { };

  confuse = callPackage ../development/libraries/confuse { };

  consolekit = callPackage ../development/libraries/consolekit { };

  coredumper = callPackage ../development/libraries/coredumper { };

  ctl = callPackage ../development/libraries/ctl { };

  cppunit = callPackage ../development/libraries/cppunit { };

  cracklib = callPackage ../development/libraries/cracklib { };

  cryptopp = callPackage ../development/libraries/crypto++ { };

  cyrus_sasl = callPackage ../development/libraries/cyrus-sasl { };

  db4 = db45;

  db44 = callPackage ../development/libraries/db4/db4-4.4.nix { };

  db45 = callPackage ../development/libraries/db4/db4-4.5.nix { };

  dbus = callPackage ../development/libraries/dbus {
    useX11 = true;
  };

  dbus_glib = makeOverridable (import ../development/libraries/dbus-glib) {
    inherit fetchurl stdenv pkgconfig gettext dbus expat glib libiconv;
  };

  dbus_java = callPackage ../development/libraries/java/dbus-java { };

  dclib = callPackage ../development/libraries/dclib { };

  directfb = callPackage ../development/libraries/directfb { };

  dotconf = callPackage ../development/libraries/dotconf { };

  dssi = callPackage ../development/libraries/dssi {};

  dragonegg = callPackage ../development/compilers/llvm/dragonegg.nix {
    stdenv = overrideGCC stdenv gcc45;
  };

  eigen = callPackage ../development/libraries/eigen {};

  enchant = callPackage ../development/libraries/enchant {
    inherit (gnome) glib;
  };

  enet = callPackage ../development/libraries/enet { };

  enginepkcs11 = callPackage ../development/libraries/enginepkcs11 { };

  esdl = callPackage ../development/libraries/esdl { };

  exiv2 = callPackage ../development/libraries/exiv2 { };

  expat = callPackage ../development/libraries/expat { };

  extremetuxracer = builderDefsPackage (import ../games/extremetuxracer) {
    inherit mesa tcl freeglut SDL SDL_mixer pkgconfig
      libpng gettext intltool;
    inherit (xlibs) libX11 xproto libXi inputproto
      libXmu libXext xextproto libXt libSM libICE;
  };

  eventlog = callPackage ../development/libraries/eventlog { };

  facile = callPackage ../development/libraries/facile {
    # Actually, we don't need this version but we need native-code compilation
    ocaml = ocaml_3_10_0;
  };

  faac = callPackage ../development/libraries/faac { };

  faad2 = callPackage ../development/libraries/faad2 { };

  farsight2 = callPackage ../development/libraries/farsight2 {
    inherit (gnome) glib;
    inherit (gst_all) gstreamer gstPluginsBase gst_python;
  };

  fcgi = callPackage ../development/libraries/fcgi { };

  ffmpeg = callPackage ../development/libraries/ffmpeg {
    vpxSupport = if !stdenv.isMips then true else false;
  };

  fftw = callPackage ../development/libraries/fftw {
    singlePrecision = false;
  };

  fftwSinglePrec = callPackage ../development/libraries/fftw {
    singlePrecision = true;
  };

  flann = callPackage ../development/libraries/flann { };

  fltk11 = callPackage ../development/libraries/fltk/fltk11.nix { };

  fltk20 = callPackage ../development/libraries/fltk { };

  fmod = callPackage ../development/libraries/fmod { };

  freeimage = callPackage ../development/libraries/freeimage { };

  freetts = callPackage ../development/libraries/freetts { };

  cfitsio = callPackage ../development/libraries/cfitsio { };

  fontconfig = callPackage ../development/libraries/fontconfig { };

  makeFontsConf = let fontconfig_ = fontconfig; in {fontconfig ? fontconfig_, fontDirectories}:
    import ../development/libraries/fontconfig/make-fonts-conf.nix {
      inherit runCommand libxslt fontconfig fontDirectories;
    };

  freealut = callPackage ../development/libraries/freealut { };

  freeglut = callPackage ../development/libraries/freeglut { };

  freetype = callPackage ../development/libraries/freetype { };

  fribidi = callPackage ../development/libraries/fribidi { };

  funambol = callPackage ../development/libraries/funambol { };

  fam = gamin;

  gamin = callPackage ../development/libraries/gamin { };

  gav = callPackage ../games/gav {
    stdenv = overrideGCC stdenv gcc41;
  };

  gdome2 = callPackage ../development/libraries/gdome2 {
    inherit (gnome) gtkdoc;
  };

  gdbm = callPackage ../development/libraries/gdbm { };

  gegl = callPackage ../development/libraries/gegl {
    #  avocodec avformat librsvg
    inherit (gtkLibs) pango glib gtk;
  };

  geoclue = callPackage ../development/libraries/geoclue {};

  geoip = builderDefsPackage ../development/libraries/geoip {
    inherit zlib;
  };

  geoipjava = callPackage ../development/libraries/java/geoipjava { };

  geos = callPackage ../development/libraries/geos { };

  gettext = gettext_0_18;

  gettext_0_17 = callPackage ../development/libraries/gettext/0.17.nix { };
  gettext_0_18 = callPackage ../development/libraries/gettext { };

  gd = callPackage ../development/libraries/gd { };

  gdal = callPackage ../development/libraries/gdal { };

  giblib = callPackage ../development/libraries/giblib { };

  glew = callPackage ../development/libraries/glew { };

  glfw = callPackage ../development/libraries/glfw { };

  glibc = glibc212;

  glibc25 = callPackage ../development/libraries/glibc-2.5 {
    kernelHeaders = linuxHeaders;
    installLocales = false;
  };

  glibc27 = callPackage ../development/libraries/glibc-2.7 {
    kernelHeaders = linuxHeaders;
    #installLocales = false;
  };

  glibc29 = callPackage ../development/libraries/glibc-2.9 {
    kernelHeaders = linuxHeaders;
    installLocales = getConfig [ "glibc" "locales" ] false;
  };

  glibc29Cross = forceBuildDrv (makeOverridable (import ../development/libraries/glibc-2.9) {
    inherit stdenv fetchurl;
    gccCross = gccCrossStageStatic;
    kernelHeaders = linuxHeadersCross;
    installLocales = getConfig [ "glibc" "locales" ] false;
  });

  glibc212 = (callPackage ../development/libraries/glibc-2.12 {
    kernelHeaders = linuxHeaders;
    installLocales = getConfig [ "glibc" "locales" ] false;
    machHeaders = null;
    hurdHeaders = null;
    gccCross = null;
  }) // (if crossSystem != null then { hostDrv = glibc212Cross; } else {});

  glibc212Cross = forceBuildDrv (makeOverridable (import ../development/libraries/glibc-2.12)
    (let crossGNU = (crossSystem != null && crossSystem.config == "i586-pc-gnu");
     in ({
       inherit stdenv fetchurl;
       gccCross = gccCrossStageStatic;
       kernelHeaders = if crossGNU then hurdHeaders else linuxHeadersCross;
       installLocales = getConfig [ "glibc" "locales" ] false;
     }

     //

     (if crossGNU
      then { inherit machHeaders hurdHeaders mig fetchgit; }
      else { }))));

  glibcCross = glibc212Cross;

  # We can choose:
  libcCrossChooser = name : if (name == "glibc") then glibcCross
    else if (name == "uclibc") then uclibcCross
    else if (name == "msvcrt") then windows.mingw_headers3
    else throw "Unknown libc";

  libcCross = assert crossSystem != null; libcCrossChooser crossSystem.libc;

  libdbusmenu_qt = callPackage ../development/libraries/libdbusmenu-qt { };

  libdwg = callPackage ../development/libraries/libdwg { };

  libgadu = callPackage ../development/libraries/libgadu { };

  eglibc = callPackage ../development/libraries/eglibc {
    kernelHeaders = linuxHeaders;
    installLocales = getConfig [ "glibc" "locales" ] false;
  };

  glibcLocales = callPackage ../development/libraries/glibc-2.12/locales.nix { };

  glibcInfo = callPackage ../development/libraries/glibc-2.12/info.nix { };

  glibc_multi =
      runCommand "${glibc.name}-multi"
        { glibc64 = glibc;
          glibc32 = (import ./all-packages.nix {system = "i686-linux";}).glibc;
        }
        ''
          ensureDir $out
          ln -s $glibc64/* $out/

          rm $out/lib $out/lib64
          ensureDir $out/lib
          ln -s $glibc64/lib/* $out/lib
          ln -s $glibc32/lib $out/lib/32
          ln -s lib $out/lib64

          rm $out/include
          cp -rs $glibc32/include $out
          chmod -R u+w $out/include
          cp -rsf $glibc64/include $out
        '' # */
        ;

  glpk = callPackage ../development/libraries/glpk { };

  gmime = callPackage ../development/libraries/gmime { };

  gmm = callPackage ../development/libraries/gmm { };

  gmp =
    if stdenv.system == "i686-darwin" then
      # GMP 4.3.2 is broken on Darwin, so use 4.3.1.
      makeOverridable (import ../development/libraries/gmp/4.3.1.nix) {
        inherit stdenv fetchurl m4;
        cxx = false;
      }
    else
      # We temporarily leave gmp 4 here, waiting for a new ppl/cloog-ppl that
      # would build well with gmp 5.
      makeOverridable (import ../development/libraries/gmp/4.nix) {
        inherit stdenv fetchurl m4;
        cxx = false;
      };

  gmpxx = gmp.override { cxx = true; };

  gobjectIntrospection = callPackage ../development/libraries/gobject-introspection { };

  goffice = callPackage ../development/libraries/goffice {
    inherit (gnome) glib gtk libglade libgnomeui pango;
    gconf = gnome.GConf;
    libart = gnome.libart_lgpl;
  };

  goocanvas = callPackage ../development/libraries/goocanvas {
    inherit (gnome) gtk glib;
  };

  #GMP ex-satellite, so better keep it near gmp
  mpfr = callPackage ../development/libraries/mpfr { };

  gst_all = recurseIntoAttrs
    (let callPackage = newScope pkgs.gst_all; in
     import ../development/libraries/gstreamer { inherit callPackage pkgs; });

  gnet = callPackage ../development/libraries/gnet { };

  gnutls = callPackage ../development/libraries/gnutls {
    guileBindings = getConfig ["gnutls" "guile"] true;
  };

  gpgme = callPackage ../development/libraries/gpgme { };

  grantlee = callPackage ../development/libraries/grantlee { };

  gsasl = callPackage ../development/libraries/gsasl { };

  gsl = callPackage ../development/libraries/gsl { };

  gsoap = callPackage ../development/libraries/gsoap { };

  gss = callPackage ../development/libraries/gss { };

  gtkimageview = callPackage ../development/libraries/gtkimageview {
    inherit (gnome) gtk;
  };

  gtkmathview = callPackage ../development/libraries/gtkmathview { };

  gtkLibs = gtkLibs224;

  glib = gtkLibs.glib;
  gtk = gtkLibs.gtk;
  pango = gtkLibs.pango;

  gtkLibs1x = recurseIntoAttrs (let callPackage = newScope pkgs.gtkLibs1x; in {

    glib = callPackage ../development/libraries/glib/1.2.x.nix { };

    gtk = callPackage ../development/libraries/gtk+/1.2.x.nix { };

  });

  gtkLibs216 = recurseIntoAttrs (let callPackage = newScope pkgs.gtkLibs216; in {

    glib = callPackage ../development/libraries/glib/2.20.x.nix { };

    glibmm = callPackage ../development/libraries/glibmm/2.18.x.nix { };

    atk = callPackage ../development/libraries/atk/1.24.x.nix { };

    pango = callPackage ../development/libraries/pango/1.24.x.nix { };

    pangomm = callPackage ../development/libraries/pangomm/2.14.x.nix { };

    gtk = callPackage ../development/libraries/gtk+/2.16.x.nix { };

    gtkmm = callPackage ../development/libraries/gtkmm/2.14.x.nix { };

  });

  gtkLibs220 = recurseIntoAttrs (let callPackage = pkgs.newScope pkgs.gtkLibs220; in {

    glib = callPackage ../development/libraries/glib/2.24.x.nix { };

    glibmm = callPackage ../development/libraries/glibmm/2.22.x.nix { };

    atk = callPackage ../development/libraries/atk/1.30.x.nix { };

    pango = callPackage ../development/libraries/pango/1.28.x.nix { };

    pangomm = callPackage ../development/libraries/pangomm/2.26.x.nix { };

    gtk = callPackage ../development/libraries/gtk+/2.20.x.nix { };

    gtkmm = callPackage ../development/libraries/gtkmm/2.18.x.nix { };

  });

  gtkLibs224 = recurseIntoAttrs (let callPackage = pkgs.newScope pkgs.gtkLibs224; in {

    glib = callPackage ../development/libraries/glib/2.28.x.nix { };

    glibmm = callPackage ../development/libraries/glibmm/2.22.x.nix { };

    atk = callPackage ../development/libraries/atk/1.32.x.nix { };

    pango = callPackage ../development/libraries/pango/1.28.x.nix { };

    pangomm = callPackage ../development/libraries/pangomm/2.26.x.nix { };

    gdk_pixbuf = callPackage ../development/libraries/gdk-pixbuf/2.22.x.nix { };

    gtk = callPackage ../development/libraries/gtk+/2.24.x.nix { };

    gtkmm = callPackage ../development/libraries/gtkmm/2.18.x.nix { };

  });

  gtkmozembedsharp = callPackage ../development/libraries/gtkmozembed-sharp {
    inherit (gnome) gtk;
    gtksharp = gtksharp2;
  };

  gtksharp1 = callPackage ../development/libraries/gtk-sharp-1 {
    inherit (gnome) gtk glib pango libglade libgtkhtml gtkhtml
              libgnomecanvas libgnomeui libgnomeprint
              libgnomeprintui GConf;
  };

  gtksharp2 = callPackage ../development/libraries/gtk-sharp-2 {
    inherit (gnome) gtk glib pango libglade libgtkhtml gtkhtml
              libgnomecanvas libgnomeui libgnomeprint
              libgnomeprintui GConf gnomepanel;
  };

  gtksourceviewsharp = callPackage ../development/libraries/gtksourceview-sharp {
    inherit (gnome) gtksourceview;
    gtksharp = gtksharp2;
  };

  gtkspell = callPackage ../development/libraries/gtkspell { };

  gts = callPackage ../development/libraries/gts { };

  # TODO : Add MIT Kerberos and let admin choose.
  kerberos = heimdal;

  heimdal = callPackage ../development/libraries/kerberos/heimdal.nix { };

  herqqSvn = callPackage ../development/libraries/herqq/svn.nix { };

  herqq070 = callPackage ../development/libraries/herqq/0.7.0.nix { };

  herqq080 = callPackage ../development/libraries/herqq/0.8.0.nix { };

  hspell = callPackage ../development/libraries/hspell { };

  hspellDicts = callPackage ../development/libraries/hspell/dicts.nix { };

  hsqldb = callPackage ../development/libraries/java/hsqldb { };

  hunspell = callPackage ../development/libraries/hunspell { };

  hwloc = callPackage ../development/libraries/hwloc { };

  hydraAntLogger = callPackage ../development/libraries/java/hydra-ant-logger { };

  icedtea = callPackage ../development/libraries/java/icedtea {
    ant = apacheAntGcj;
    xerces = xercesJava;
    xulrunner = icecatXulrunner3;
    inherit (xlibs) libX11 libXp libXtst libXinerama libXt
      libXrender xproto;
  };

  icu = callPackage ../development/libraries/icu { };

  id3lib = callPackage ../development/libraries/id3lib { };

  ilbc = callPackage ../development/libraries/ilbc { };

  ilmbase = callPackage ../development/libraries/ilmbase { };

  imlib = callPackage ../development/libraries/imlib { };

  imlib2 = callPackage ../development/libraries/imlib2 { };

  incrtcl = callPackage ../development/libraries/incrtcl { };

  indilib = callPackage ../development/libraries/indilib { };

  iniparser = callPackage ../development/libraries/iniparser { };

  intltool = gnome.intltool;

  isocodes = callPackage ../development/libraries/iso-codes { };

  itk = callPackage ../development/libraries/itk { };

  jamp = builderDefsPackage ../games/jamp {
    inherit mesa SDL SDL_image SDL_mixer;
  };

  jasper = callPackage ../development/libraries/jasper { };

  jama = callPackage ../development/libraries/jama { };

  jbig2dec = callPackage ../development/libraries/jbig2dec { };

  jetty_gwt = callPackage ../development/libraries/java/jetty-gwt { };

  jetty_util = callPackage ../development/libraries/java/jetty-util { };

  json_glib = callPackage ../development/libraries/json-glib { };

  judy = callPackage ../development/libraries/judy { };

  kdevplatform = newScope pkgs.kde4 ../development/libraries/kdevplatform { };

  krb5 = callPackage ../development/libraries/kerberos/krb5.nix { };

  lcms = lcms1;

  lcms1 = callPackage ../development/libraries/lcms { };

  lcms2 = callPackage ../development/libraries/lcms2 { };

  lensfun = callPackage ../development/libraries/lensfun {
    inherit (gnome) glib;
  };

  lesstif = callPackage ../development/libraries/lesstif { };

  lesstif93 = callPackage ../development/libraries/lesstif-0.93 { };

  levmar = callPackage ../development/libraries/levmar { };

  lib3ds = callPackage ../development/libraries/lib3ds { };

  libaal = callPackage ../development/libraries/libaal { };

  libao = callPackage ../development/libraries/libao {
    usePulseAudio = getConfig [ "pulseaudio" ] true;
  };

  libarchive = callPackage ../development/libraries/libarchive { };

  libass = callPackage ../development/libraries/libass { };

  libassuan1 = callPackage ../development/libraries/libassuan1 { };

  libassuan = callPackage ../development/libraries/libassuan { };

  libavc1394 = callPackage ../development/libraries/libavc1394 { };

  libbluedevil = callPackage ../development/libraries/libbluedevil { };

  libcaca = callPackage ../development/libraries/libcaca { };

  libcanberra = callPackage ../development/libraries/libcanberra {
    /* Using GNU Make 3.82 leads to this:

         Makefile:939: *** missing separator (did you mean TAB instead of 8 spaces?).  Stop.

       So use 3.81.  */
    stdenv = overrideInStdenv stdenv [gnumake381];
    gstreamer = gst_all.gstreamer;
  };

  libcdaudio = callPackage ../development/libraries/libcdaudio { };

  libcddb = callPackage ../development/libraries/libcddb { };

  libcdio = callPackage ../development/libraries/libcdio { };

  libchamplain = callPackage ../development/libraries/libchamplain {
    inherit (gnome) gtk glib libsoup;
  };

  libcm = callPackage ../development/libraries/libcm { };

  libctemplate = callPackage ../development/libraries/libctemplate { };

  libcue = callPackage ../development/libraries/libcue { };

  libdaemon = callPackage ../development/libraries/libdaemon { };

  libdbi = callPackage ../development/libraries/libdbi { };

  libdbiDriversBase = callPackage ../development/libraries/libdbi-drivers {
    mysql = null;
    sqlite = null;
  };

  libdbiDrivers = libdbiDriversBase.override {
    inherit sqlite mysql;
  };

  libdevil = callPackage ../development/libraries/libdevil { };

  libdiscid = callPackage ../development/libraries/libdiscid { };

  libdv = callPackage ../development/libraries/libdv { };

  libdrm = if stdenv.isDarwin then null else (callPackage ../development/libraries/libdrm {
    inherit fetchurl stdenv pkgconfig;
    inherit (xorg) libpthreadstubs;
  });

  libdvdcss = callPackage ../development/libraries/libdvdcss { };

  libdvdnav = callPackage ../development/libraries/libdvdnav { };

  libdvdread = callPackage ../development/libraries/libdvdread { };

  libebml = callPackage ../development/libraries/libebml { };

  libedit = callPackage ../development/libraries/libedit { };

  libelf = callPackage ../development/libraries/libelf { };

  liblo = callPackage ../development/libraries/liblo { };

  liblrdf = callPackage ../development/libraries/liblrdf {};

  libev = builderDefsPackage ../development/libraries/libev {
  };

  libevent = callPackage ../development/libraries/libevent { };

  libewf = callPackage ../development/libraries/libewf { };

  libexif = callPackage ../development/libraries/libexif { };

  libexosip = callPackage ../development/libraries/exosip {};

  libextractor = callPackage ../development/libraries/libextractor {
    inherit (gnome) gtk;
    libmpeg2 = mpeg2dec;
  };

  libf2c = callPackage ../development/libraries/libf2c {};

  libfixposix = callPackage ../development/libraries/libfixposix {};

  libffcall = builderDefsPackage (import ../development/libraries/libffcall) {
    inherit fetchcvs;
  };

  libffi = callPackage ../development/libraries/libffi { };

  libftdi = callPackage ../development/libraries/libftdi { };

  libgcrypt = callPackage ../development/libraries/libgcrypt { };

  libgpgerror = callPackage ../development/libraries/libgpg-error { };

  libgphoto2 = callPackage ../development/libraries/libgphoto2 { };

  libgpod = callPackage ../development/libraries/libgpod {
    inherit (pkgs.pythonPackages) mutagen;
  };

  libharu = callPackage ../development/libraries/libharu { };

  libical = callPackage ../development/libraries/libical { };

  libimobiledevice = callPackage ../development/libraries/libimobiledevice { };

  libiodbc = callPackage ../development/libraries/libiodbc {
    useGTK = getConfig [ "libiodbc" "gtk" ] false;
  };

  libktorrent = newScope pkgs.kde4 ../development/libraries/libktorrent { };

  liblastfmSF = callPackage ../development/libraries/liblastfmSF { };

  liblastfm = callPackage ../development/libraries/liblastfm { };

  liblikeback = newScope pkgs.kde4 ../development/libraries/liblikeback { };

  liblqr1 = callPackage ../development/libraries/liblqr-1 {
    inherit (gnome) glib;
  };

  libmhash = callPackage ../development/libraries/libmhash {};

  libmtp = callPackage ../development/libraries/libmtp { };

  libnice = callPackage ../development/libraries/libnice {
    inherit (gnome) glib;
  };

  libplist = callPackage ../development/libraries/libplist { };

  libQGLViewer = callPackage ../development/libraries/libqglviewer { };

  libsamplerate = callPackage ../development/libraries/libsamplerate { };

  libspectre = callPackage ../development/libraries/libspectre {
    ghostscript = ghostscriptX;
  };

  libgsf = callPackage ../development/libraries/libgsf {
    inherit (gnome) glib gnomevfs libbonobo;
  };

  libiconv = callPackage ../development/libraries/libiconv { };

  libid3tag = callPackage ../development/libraries/libid3tag { };

  libidn = callPackage ../development/libraries/libidn { };

  libiec61883 = callPackage ../development/libraries/libiec61883 { };

  libinfinity = callPackage ../development/libraries/libinfinity {
    inherit (gnome) gtkdoc;
  };

  libiptcdata = callPackage ../development/libraries/libiptcdata { };

  libjingle = callPackage ../development/libraries/libjingle/0.3.11.nix { };

  libjpeg = callPackage ../development/libraries/libjpeg { };

  libjpeg_turbo = callPackage ../development/libraries/libjpeg-turbo { };

  libjpeg62 = callPackage ../development/libraries/libjpeg/62.nix {
    libtool = libtool_1_5;
  };

  libkate = callPackage ../development/libraries/libkate { };

  libksba = callPackage ../development/libraries/libksba { };

  libmad = callPackage ../development/libraries/libmad { };

  libmatchbox = callPackage ../development/libraries/libmatchbox {
    inherit (gtkLibs) pango;
  };

  libmatthew_java = callPackage ../development/libraries/java/libmatthew-java { };

  libmatroska = callPackage ../development/libraries/libmatroska { };

  libmcs = callPackage ../development/libraries/libmcs { };

  libmicrohttpd = callPackage ../development/libraries/libmicrohttpd { };

  libmikmod = callPackage ../development/libraries/libmikmod { };

  libmilter = callPackage ../development/libraries/libmilter { };

  libmowgli = callPackage ../development/libraries/libmowgli { };

  libmng = callPackage ../development/libraries/libmng { };

  libmpcdec = callPackage ../development/libraries/libmpcdec { };

  libmrss = callPackage ../development/libraries/libmrss { };

  libmsn = callPackage ../development/libraries/libmsn { };

  libmspack = callPackage ../development/libraries/libmspack { };

  libmusclecard = callPackage ../development/libraries/libmusclecard { };

  libmusicbrainz2 = callPackage ../development/libraries/libmusicbrainz/2.x.nix { };

  libmusicbrainz3 = callPackage ../development/libraries/libmusicbrainz { };

  libmusicbrainz = libmusicbrainz3;

  libnih = callPackage ../development/libraries/libnih { };

  libnova = callPackage ../development/libraries/libnova { };

  libnxml = callPackage ../development/libraries/libnxml { };

  libofa = callPackage ../development/libraries/libofa { };

  libofx = callPackage ../development/libraries/libofx { };

  libogg = callPackage ../development/libraries/libogg { };

  liboggz = callPackage ../development/libraries/liboggz { };

  liboil = callPackage ../development/libraries/liboil { };

  liboop = callPackage ../development/libraries/liboop { };

  libosip = callPackage ../development/libraries/osip {};

  libotr = callPackage ../development/libraries/libotr { };

  libp11 = callPackage ../development/libraries/libp11 { };

  libpcap = callPackage ../development/libraries/libpcap { };

  libpng = callPackage ../development/libraries/libpng { };
  libpng_apng = callPackage ../development/libraries/libpng/libpng-apng.nix { };

  libproxy = callPackage ../development/libraries/libproxy { };

  libpseudo = callPackage ../development/libraries/libpseudo { };

  libqalculate = callPackage ../development/libraries/libqalculate { };

  librsync = callPackage ../development/libraries/librsync { };

  libsigcxx = callPackage ../development/libraries/libsigcxx { };

  libsigcxx12 = callPackage ../development/libraries/libsigcxx/1.2.nix { };

  libsigsegv = callPackage ../development/libraries/libsigsegv { };

  # To bootstrap SBCL, I need CLisp 2.44.1; it needs libsigsegv 2.5
  libsigsegv_25 = callPackage ../development/libraries/libsigsegv/2.5.nix { };

  libsndfile = callPackage ../development/libraries/libsndfile { };

  libssh = callPackage ../development/libraries/libssh { };

  libssh2 = callPackage ../development/libraries/libssh2 { };

  libstartup_notification = callPackage ../development/libraries/startup-notification { };

  libtasn1 = callPackage ../development/libraries/libtasn1 { };

  libtheora = callPackage ../development/libraries/libtheora { };

  libtiff = callPackage ../development/libraries/libtiff { };

  libtiger = callPackage ../development/libraries/libtiger { };

  libtommath = callPackage ../development/libraries/libtommath { };

  libtorrentRasterbar = callPackage ../development/libraries/libtorrent-rasterbar { };

  libtunepimp = callPackage ../development/libraries/libtunepimp { };

  libgeotiff = callPackage ../development/libraries/libgeotiff { };

  libunistring = callPackage ../development/libraries/libunistring { };

  libupnp = callPackage ../development/libraries/pupnp { };

  giflib = callPackage ../development/libraries/giflib { };

  libungif = callPackage ../development/libraries/giflib/libungif.nix { };

  libusb = callPackage ../development/libraries/libusb { };

  libusb1 = callPackage ../development/libraries/libusb1 { };

  libunwind = callPackage ../development/libraries/libunwind { };

  libv4l = callPackage ../development/libraries/libv4l { };

  libvdpau = callPackage ../development/libraries/libvdpau { };

  libvirt = callPackage ../development/libraries/libvirt { };

  libvncserver = builderDefsPackage (import ../development/libraries/libvncserver) {
    inherit libtool libjpeg openssl zlib;
    inherit (xlibs) xproto libX11 damageproto libXdamage
      libXext xextproto fixesproto libXfixes xineramaproto
      libXinerama libXrandr randrproto libXtst;
  };

  libviper = callPackage ../development/libraries/libviper { };

  libvpx = callPackage ../development/libraries/libvpx { };

  libvterm = callPackage ../development/libraries/libvterm { };

  libvorbis = callPackage ../development/libraries/libvorbis { };

  libwmf = callPackage ../development/libraries/libwmf { };

  libwpd = callPackage ../development/libraries/libwpd {
    inherit (gnome) glib;
  };

  libwpg = callPackage ../development/libraries/libwpg { };

  libx86 = builderDefsPackage ../development/libraries/libx86 {};

  libxcrypt = callPackage ../development/libraries/libxcrypt { };

  libxdg_basedir = callPackage ../development/libraries/libxdg-basedir { };

  libxklavier = callPackage ../development/libraries/libxklavier { };

  libxmi = callPackage ../development/libraries/libxmi { };

  libxml2 = callPackage ../development/libraries/libxml2 {
    pythonSupport = false;
  };

  libxml2Python = libxml2.override {
    pythonSupport = true;
  };

  libxmlxx = callPackage ../development/libraries/libxmlxx {
    inherit (gtkLibs) glibmm;
  };

  libxslt = callPackage ../development/libraries/libxslt { };

  libixp_for_wmii = lowPrio (import ../development/libraries/libixp_for_wmii {
    inherit fetchurl stdenv;
  });

  libyaml = callPackage ../development/libraries/libyaml { };

  libzip = callPackage ../development/libraries/libzip { };

  libzrtpcpp = callPackage ../development/libraries/libzrtpcpp { };

  lightning = callPackage ../development/libraries/lightning { };

  liquidwar = builderDefsPackage ../games/liquidwar {
    inherit (xlibs) xproto libX11 libXrender;
    inherit gmp mesa libjpeg libpng
      expat gettext perl
      SDL SDL_image SDL_mixer SDL_ttf
      curl sqlite
      libogg libvorbis
      ;
   guile = guile_1_8;
  };

  log4cxx = callPackage ../development/libraries/log4cxx { };

  loudmouth = callPackage ../development/libraries/loudmouth { };

  lzo = callPackage ../development/libraries/lzo { };

  # failed to build
  mediastreamer = callPackage ../development/libraries/mediastreamer { };

  mesaSupported =
    system == "i686-linux" ||
    system == "x86_64-linux" ||
    system == "x86_64-darwin" ||
    system == "i686-darwin";

  mesa = callPackage ../development/libraries/mesa {
    lipo = if stdenv.isDarwin then darwinLipoUtility else null;
  };

  metaEnvironment = recurseIntoAttrs (let callPackage = newScope pkgs.metaEnvironment; in rec {
    sdfLibrary    = callPackage ../development/libraries/sdf-library { aterm = aterm28; };
    toolbuslib    = callPackage ../development/libraries/toolbuslib { aterm = aterm28; inherit (windows) w32api; };
    cLibrary      = callPackage ../development/libraries/c-library { aterm = aterm28; };
    errorSupport  = callPackage ../development/libraries/error-support { aterm = aterm28; };
    ptSupport     = callPackage ../development/libraries/pt-support { aterm = aterm28; };
    ptableSupport = callPackage ../development/libraries/ptable-support { aterm = aterm28; };
    configSupport = callPackage ../development/libraries/config-support { aterm = aterm28; };
    asfSupport    = callPackage ../development/libraries/asf-support { aterm = aterm28; };
    tideSupport   = callPackage ../development/libraries/tide-support { aterm = aterm28; };
    rstoreSupport = callPackage ../development/libraries/rstore-support { aterm = aterm28; };
    sdfSupport    = callPackage ../development/libraries/sdf-support { aterm = aterm28; };
    sglr          = callPackage ../development/libraries/sglr { aterm = aterm28; };
    ascSupport    = callPackage ../development/libraries/asc-support { aterm = aterm28; };
    pgen          = callPackage ../development/libraries/pgen { aterm = aterm28; };
  });

  ming = callPackage ../development/libraries/ming { };

  mkvtoolnix = callPackage ../applications/video/mkvtoolnix { };

  mlt = callPackage ../development/libraries/mlt {
    qt = qt4;
  };

  mpeg2dec = callPackage ../development/libraries/mpeg2dec { };

  msilbc = callPackage ../development/libraries/msilbc { };

  mp4v2 = callPackage ../development/libraries/mp4v2 { };

  mpc = callPackage ../development/libraries/mpc { };

  mpich2 = callPackage ../development/libraries/mpich2 { };

  muparser = callPackage ../development/libraries/muparser { };

  ncurses = makeOverridable (import ../development/libraries/ncurses) {
    inherit fetchurl stdenv;
    unicode = system != "i686-cygwin";
  };

  neon = neon029;

  neon026 = callPackage ../development/libraries/neon/0.26.nix {
    compressionSupport = true;
    sslSupport = true;
  };

  neon028 = callPackage ../development/libraries/neon/0.28.nix {
    compressionSupport = true;
    sslSupport = true;
  };

  neon029 = callPackage ../development/libraries/neon/0.29.nix {
    compressionSupport = true;
    sslSupport = true;
  };

  nethack = builderDefsPackage (import ../games/nethack) {
    inherit ncurses flex bison;
  };

  nettle = callPackage ../development/libraries/nettle { };

  nspr = callPackage ../development/libraries/nspr { };

  nss = callPackage ../development/libraries/nss { };

  nssTools = callPackage ../development/libraries/nss {
    includeTools = true;
  };

  ode = builderDefsPackage (import ../development/libraries/ode) {
  };

  ogre = callPackage ../development/libraries/ogre {};

  openal = callPackage ../development/libraries/openal { };

  # added because I hope that it has been easier to compile on x86 (for blender)
  openalSoft = callPackage ../development/libraries/openal-soft { };

  openbabel = callPackage ../development/libraries/openbabel { };

  opencascade = callPackage ../development/libraries/opencascade { };

  openct = callPackage ../development/libraries/openct { };

  opencv = callPackage ../development/libraries/opencv {
      inherit (gst_all) gstreamer;
  };

  # this ctl version is needed by openexr_viewers
  openexr_ctl = callPackage ../development/libraries/openexr_ctl { };

  openexr = callPackage ../development/libraries/openexr { };

  openldap = callPackage ../development/libraries/openldap { };

  openlierox = builderDefsPackage ../games/openlierox {
    inherit (xlibs) libX11 xproto;
    inherit gd SDL SDL_image SDL_mixer zlib libxml2
      pkgconfig;
  };

  libopensc_dnie = callPackage ../development/libraries/libopensc-dnie {
    opensc = opensc_0_11_7;
  };

  ois = callPackage ../development/libraries/ois {};

  opal = callPackage ../development/libraries/opal {};

  openjpeg = callPackage ../development/libraries/openjpeg { };

  openssl = callPackage ../development/libraries/openssl {
    fetchurl = fetchurlBoot;
  };

  ortp = callPackage ../development/libraries/ortp { };

  pangoxsl = callPackage ../development/libraries/pangoxsl {
    inherit (gtkLibs) glib pango;
  };

  pcre = callPackage ../development/libraries/pcre {
    unicodeSupport = getConfig ["pcre" "unicode"] false;
    cplusplusSupport = !stdenv ? isDietLibC;
  };

  pdf2xml = callPackage ../development/libraries/pdf2xml {} ;

  phonon_backend_vlc = newScope pkgs.kde4 ../development/libraries/phonon-backend-vlc { };

  physfs = callPackage ../development/libraries/physfs { };

  plib = callPackage ../development/libraries/plib { };

  podofo = callPackage ../development/libraries/podofo { };

  polkit = callPackage ../development/libraries/polkit { };

  policykit = callPackage ../development/libraries/policykit { };

  poppler = callPackage ../development/libraries/poppler {
    qt4Support = false;
  };

  popplerQt4 = poppler.override {
    inherit qt4;
    qt4Support = true;
  };

  popt = callPackage ../development/libraries/popt { };

  portaudio = callPackage ../development/libraries/portaudio { };
  portaudioSVN = callPackage ../development/libraries/portaudio/svn-head.nix { };

  proj = callPackage ../development/libraries/proj { };

  postgis = callPackage ../development/libraries/postgis { };

  protobuf = callPackage ../development/libraries/protobuf { };

  pth = callPackage ../development/libraries/pth { };

  ptlib = callPackage ../development/libraries/ptlib {};

  qca2 = callPackage ../development/libraries/qca2 {};

  qca2_ossl = callPackage ../development/libraries/qca2/ossl.nix {};

  qimageblitz = callPackage ../development/libraries/qimageblitz {};

  qjson = callPackage ../development/libraries/qjson { };

  qt3 = callPackage ../development/libraries/qt-3 {
    openglSupport = mesaSupported;
    mysqlSupport = getConfig ["qt" "mysql"] false;
  };

  qt3mysql = qt3.override {
    mysqlSupport = true;
  };

  qt4 = pkgs.kde4.qt4;

  qt46 = callPackage ../development/libraries/qt-4.x/4.6 {
    inherit (gnome) glib;
  };

  qt47 = callPackage ../development/libraries/qt-4.x/4.7 {
    inherit (pkgs.gst_all) gstreamer gstPluginsBase;
    inherit (pkgs.gnome) glib;
  };

  qtscriptgenerator = callPackage ../development/libraries/qtscriptgenerator { };

  quassel = newScope pkgs.kde4 ../applications/networking/irc/quassel { };

  quasselDaemon = appendToName "daemon" (quassel.override {
    monolithic = false;
    daemon = true;
  });

  quasselClient = appendToName "client" (quassel.override {
    monolithic = false;
    client = true;
  });

  quesoglc = callPackage ../development/libraries/quesoglc { };

  readline = readline6;

  readline4 = callPackage ../development/libraries/readline/readline4.nix { };

  readline5 = callPackage ../development/libraries/readline/readline5.nix { };

  readline6 = callPackage ../development/libraries/readline/readline6.nix { };

  librdf_raptor = callPackage ../development/libraries/librdf/raptor.nix { };

  librdf_rasqal = callPackage ../development/libraries/librdf/rasqal.nix { };

  librdf = callPackage ../development/libraries/librdf { };

  qrupdate = callPackage ../development/libraries/qrupdate { };

  redland = callPackage ../development/libraries/redland/1.0.10.nix {
    bdb = db4;
    postgresql = null;
  };

  rhino = callPackage ../development/libraries/java/rhino {
    ant = apacheAntGcj;
    javac = gcj;
    jvm = gcj;
  };

  rlog = callPackage ../development/libraries/rlog { };

  rte = callPackage ../development/libraries/rte { };

  rubberband = callPackage ../development/libraries/rubberband {
    fftw = fftwSinglePrec;
    inherit (vamp) vampSDK;
  };

  schroedinger = callPackage ../development/libraries/schroedinger { };

  SDL = callPackage ../development/libraries/SDL {
    openglSupport = mesaSupported;
    alsaSupport = true;
    x11Support = true;
    pulseaudioSupport = false; # better go through ALSA
  };

  SDL_gfx = callPackage ../development/libraries/SDL_gfx { };

  SDL_image = callPackage ../development/libraries/SDL_image { };

  SDL_mixer = callPackage ../development/libraries/SDL_mixer { };

  SDL_net = callPackage ../development/libraries/SDL_net { };

  SDL_sound = callPackage ../development/libraries/SDL_sound { };

  SDL_ttf = callPackage ../development/libraries/SDL_ttf { };

  slang = callPackage ../development/libraries/slang { };

  slibGuile = callPackage ../development/libraries/slib {
    scheme = guile;
  };

  snack = callPackage ../development/libraries/snack {
        # optional
  };

  soqt = callPackage ../development/libraries/soqt { };

  speechd = callPackage ../development/libraries/speechd { };

  speex = callPackage ../development/libraries/speex { };

  srtp = callPackage ../development/libraries/srtp {};

  sqlite = callPackage ../development/libraries/sqlite {
    readline = null;
    ncurses = null;
  };

  sqlite36 = callPackage ../development/libraries/sqlite/3.6.x.nix {
    readline = null;
    ncurses = null;
  };

  sqliteInteractive = appendToName "interactive" (sqlite.override {
    inherit readline ncurses;
  });

  stlport = callPackage ../development/libraries/stlport { };

  strigi = callPackage ../development/libraries/strigi {};

  suitesparse = callPackage ../development/libraries/suitesparse { };

  sword = callPackage ../development/libraries/sword { };

  szip = callPackage ../development/libraries/szip { };

  t1lib = callPackage ../development/libraries/t1lib { };

  taglib = callPackage ../development/libraries/taglib { };

  taglib_extras = callPackage ../development/libraries/taglib-extras { };

  talloc = callPackage ../development/libraries/talloc { };

##  tapioca_qt = import ../development/libraries/tapioca-qt {
##    inherit stdenv fetchurl cmake qt4 telepathy_qt;
##  };

  tdb = callPackage ../development/libraries/tdb { };

  tecla = callPackage ../development/libraries/tecla { };

  telepathy_gabble = callPackage ../development/libraries/telepathy-gabble { };

  telepathy_glib = callPackage ../development/libraries/telepathy-glib { };

  telepathy_qt = callPackage ../development/libraries/telepathy-qt { };

  tk = callPackage ../development/libraries/tk { };

  tnt = callPackage ../development/libraries/tnt { };

  tokyocabinet = callPackage ../development/libraries/tokyo-cabinet { };

  tremor = callPackage ../development/libraries/tremor { };

  unicap = callPackage ../development/libraries/unicap {};

  unixODBC = callPackage ../development/libraries/unixODBC { };

  unixODBCDrivers = recurseIntoAttrs (import ../development/libraries/unixODBCDrivers {
    inherit fetchurl stdenv unixODBC glibc libtool openssl zlib;
    inherit postgresql mysql sqlite;
  });

  urt = callPackage ../development/libraries/urt { };

  ucommon = callPackage ../development/libraries/ucommon { };

  vamp = callPackage ../development/libraries/audio/vamp { };

  vigra = callPackage ../development/libraries/vigra { };

  vmime = callPackage ../development/libraries/vmime { };

  vtk = callPackage ../development/libraries/vtk { };

  vxl = callPackage ../development/libraries/vxl { };

  webkit = let p = applyGlobalOverrides (x : {
    libsoup = x.gnome28.libsoup_2_31;
    gnome28 = x.gnome28 // {
      libsoup = x.gnome28.libsoup_2_31;
    };
  });
  in
  (p.builderDefsPackage ../development/libraries/webkit {
    inherit (p.gnome28) gtkdoc;
    inherit (p.gtkLibs) gtk atk pango glib;
    inherit (p) freetype fontconfig gettext gperf curl
      libjpeg libtiff libpng libxml2 libxslt sqlite
      icu cairo perl intltool automake libtool
      pkgconfig autoconf bison libproxy enchant
      python ruby which flex geoclue libsoup;
    inherit (p.gst_all) gstreamer gstPluginsBase gstFfmpeg
      gstPluginsGood;
    inherit (p.xlibs) libXt renderproto libXrender;
  });

  wvstreams = callPackage ../development/libraries/wvstreams { };

  wxGTK = wxGTK28;

  wxGTK26 = callPackage ../development/libraries/wxGTK-2.6 {
    inherit (gtkLibs216) gtk;
  };

  wxGTK28 = callPackage ../development/libraries/wxGTK-2.8 {
    inherit (gtkLibs) gtk;
  };

  wtk = callPackage ../development/libraries/wtk { };

  x264 = callPackage ../development/libraries/x264 { };

  xapian = callPackage ../development/libraries/xapian { };

  xapianBindings = callPackage ../development/libraries/xapian/bindings {  # TODO perl php Java, tcl, C#, python
  };

  Xaw3d = callPackage ../development/libraries/Xaw3d { };

  xbase = callPackage ../development/libraries/xbase { };

  xineLib = callPackage ../development/libraries/xine-lib { };

  xautolock = callPackage ../misc/screensavers/xautolock { };

  xercesc = callPackage ../development/libraries/xercesc {};

  xercesJava = callPackage ../development/libraries/java/xerces {
    ant   = apacheAntGcj;  # for bootstrap purposes
    javac = gcj;
    jvm   = gcj;
  };

  xlibsWrapper = callPackage ../development/libraries/xlibs-wrapper {
    packages = [
      freetype fontconfig xlibs.xproto xlibs.libX11 xlibs.libXt
      xlibs.libXft xlibs.libXext xlibs.libSM xlibs.libICE
      xlibs.xextproto
    ];
  };

  xvidcore = callPackage ../development/libraries/xvidcore { };

  zangband = builderDefsPackage (import ../games/zangband) {
    inherit ncurses flex bison autoconf automake m4 coreutils;
  };

  zlib = callPackage ../development/libraries/zlib {
    fetchurl = fetchurlBoot;
  };

  zlibStatic = lowPrio (appendToName "static" (import ../development/libraries/zlib {
    inherit fetchurl stdenv;
    static = true;
  }));

  zvbi = callPackage ../development/libraries/zvbi {
    pngSupport = true;
  };


  ### DEVELOPMENT / LIBRARIES / JAVA


  atermjava = callPackage ../development/libraries/java/aterm {
    stdenv = overrideInStdenv stdenv [gnumake380];

  };

  commonsFileUpload = callPackage ../development/libraries/java/jakarta-commons/file-upload { };

  fastjar = callPackage ../development/tools/java/fastjar { };

  httpunit = callPackage ../development/libraries/java/httpunit { };

  gwtdragdrop = callPackage ../development/libraries/java/gwt-dragdrop { };

  gwtwidgets = callPackage ../development/libraries/java/gwt-widgets { };

  jakartabcel = callPackage ../development/libraries/java/jakarta-bcel {
    regexp = jakartaregexp;
  };

  jakartaregexp = callPackage ../development/libraries/java/jakarta-regexp { };

  javaCup = callPackage ../development/libraries/java/cup { };

  javasvn = callPackage ../development/libraries/java/javasvn { };

  jclasslib = callPackage ../development/tools/java/jclasslib {
    ant = apacheAnt14;
  };

  jdom = callPackage ../development/libraries/java/jdom { };

  jflex = callPackage ../development/libraries/java/jflex { };

  jjtraveler = callPackage ../development/libraries/java/jjtraveler {
    stdenv = overrideInStdenv stdenv [gnumake380];
  };

  junit = callPackage ../development/libraries/java/junit { };

  lucene = callPackage ../development/libraries/java/lucene { };

  mockobjects = callPackage ../development/libraries/java/mockobjects { };

  saxon = callPackage ../development/libraries/java/saxon { };

  saxonb = callPackage ../development/libraries/java/saxon/default8.nix { };

  sharedobjects = callPackage ../development/libraries/java/shared-objects {
    stdenv = overrideInStdenv stdenv [gnumake380];
  };

  smack = callPackage ../development/libraries/java/smack { };

  swt = callPackage ../development/libraries/java/swt { };

  v8 = callPackage ../development/libraries/v8 { };

  xalanj = xalanJava;
  xalanJava = callPackage ../development/libraries/java/xalanj {
    ant    = apacheAntGcj;  # for bootstrap purposes
    javac  = gcj;
    jvm    = gcj;
    xerces = xercesJava;  };

  zziplib = callPackage ../development/libraries/zziplib { };


  ### DEVELOPMENT / LIBRARIES / JAVASCRIPT

  jquery_ui = callPackage ../development/libraries/javascript/jquery-ui { };


  ### DEVELOPMENT / PERL MODULES

  buildPerlPackage = import ../development/perl-modules/generic perl;

  perlPackages = recurseIntoAttrs (import ./perl-packages.nix {
    inherit pkgs;
  });

  perlXMLParser = perlPackages.XMLParser;

  ack = perlPackages.ack;

  perlcritic = perlPackages.PerlCritic;


  ### DEVELOPMENT / PYTHON MODULES

  buildPythonPackage = import ../development/python-modules/generic {
    inherit python setuptools makeWrapper lib;
  };

  buildPython26Package = import ../development/python-modules/generic {
    inherit makeWrapper lib;
    python = python26;
    setuptools = setuptools.override { python = python26; };
  };

  buildPython27Package = import ../development/python-modules/generic {
    inherit makeWrapper lib;
    python = python27;
    setuptools = setuptools.override { python = python27; doCheck = false; };
  };

  pythonPackages = python26Packages;

  python26Packages = recurseIntoAttrs (import ./python-packages.nix {
    inherit pkgs;
    python = python26;
    buildPythonPackage = buildPython26Package;
  });

  python27Packages = recurseIntoAttrs (import ./python-packages.nix {
    inherit pkgs;
    python = python27;
    buildPythonPackage = buildPython27Package;
  });

  foursuite = callPackage ../development/python-modules/4suite { };

  bsddb3 = callPackage ../development/python-modules/bsddb3 { };

  numeric = callPackage ../development/python-modules/numeric { };

  pil = callPackage ../development/python-modules/pil { };

  psyco = callPackage ../development/python-modules/psyco { };

  pycairo = callPackage ../development/python-modules/pycairo { };

  pycrypto = callPackage ../development/python-modules/pycrypto { };

  pycups = callPackage ../development/python-modules/pycups { };

  pygame = callPackage ../development/python-modules/pygame { };

  pygobject = callPackage ../development/python-modules/pygobject { };

  pygtk = callPackage ../development/python-modules/pygtk { };

  pyGtkGlade = callPackage ../development/python-modules/pygtk {
    inherit (gnome) libglade;
  };

  pyopenssl = builderDefsPackage (import ../development/python-modules/pyopenssl) {
    inherit python openssl;
  };

  rhpl = callPackage ../development/python-modules/rhpl { };

  sip = callPackage ../development/python-modules/python-sip { };

  pyqt4 = callPackage ../development/python-modules/pyqt { };

  pyx = callPackage ../development/python-modules/pyx { };

  pyxml = callPackage ../development/python-modules/pyxml { };

  setuptools = builderDefsPackage (import ../development/python-modules/setuptools) {
    inherit python makeWrapper;
  };

  wxPython = wxPython26;

  wxPython26 = callPackage ../development/python-modules/wxPython/2.6.nix {
    wxGTK = wxGTK26;
  };

  wxPython28 = callPackage ../development/python-modules/wxPython/2.8.nix { };

  twisted = pythonPackages.twisted;

  ZopeInterface = pythonPackages.zopeInterface;

  zope = callPackage ../development/python-modules/zope {
    python = python24;
  };

  ### SERVERS

  rdf4store = callPackage ../servers/http/4store { };

  apacheHttpd = callPackage ../servers/http/apache-httpd {
    sslSupport = true;
  };

  sabnzbd = callPackage ../servers/sabnzbd { };

  bind = callPackage ../servers/dns/bind/default.nix {
    inherit openssl libtool perl;
  };

  dico = callPackage ../servers/dico { };

  dict = callPackage ../servers/dict { };

  dictdDBs = recurseIntoAttrs (import ../servers/dict/dictd-db.nix {
    inherit builderDefs;
  });

  dictDBCollector = import ../servers/dict/dictd-db-collector.nix {
    inherit stdenv lib dict;
  };

  dovecot = callPackage ../servers/mail/dovecot { };
  dovecot_1_1_1 = callPackage ../servers/mail/dovecot/1.1.1.nix { };

  ejabberd = callPackage ../servers/xmpp/ejabberd {
    erlang = erlangR13B ;
  };

  couchdb = callPackage ../servers/http/couchdb { };

  felix = callPackage ../servers/felix { };

  felix_remoteshell = callPackage ../servers/felix/remoteshell.nix { };

  fingerd_bsd = callPackage ../servers/fingerd/bsd-fingerd { };

  firebird = callPackage ../servers/firebird { };

  freeswitch = callPackage ../servers/sip/freeswitch { };

  ghostOne = callPackage ../servers/games/ghost-one {
    boost = boostFull;
  };

  ircdHybrid = callPackage ../servers/irc/ircd-hybrid { };

  jboss = callPackage ../servers/http/jboss { };

  jboss_mysql_jdbc = callPackage ../servers/http/jboss/jdbc/mysql { };

  jetty = callPackage ../servers/http/jetty { };

  jetty61 = callPackage ../servers/http/jetty/6.1 { };

  joseki = callPackage ../servers/http/joseki {};

  lighttpd = callPackage ../servers/http/lighttpd { };

  mod_python = callPackage ../servers/http/apache-modules/mod_python { };

  mod_fastcgi = callPackage ../servers/http/apache-modules/mod_fastcgi { };

  mod_wsgi = callPackage ../servers/http/apache-modules/mod_wsgi { };

  mpd = callPackage ../servers/mpd { };

  myserver = callPackage ../servers/http/myserver { };

  nginx = builderDefsPackage (import ../servers/http/nginx) {
    inherit openssl pcre zlib libxml2 libxslt;
  };

  postfix = callPackage ../servers/mail/postfix { };

  pulseaudio = callPackage ../servers/pulseaudio {
    gconf = gnome.GConf;
  };

  tomcat_connectors = callPackage ../servers/http/apache-modules/tomcat-connectors { };

  portmap = callPackage ../servers/portmap { };

  monetdb = callPackage ../servers/sql/monetdb { };

  mysql4 = import ../servers/sql/mysql {
    inherit fetchurl stdenv ncurses zlib perl;
    ps = procps; /* !!! Linux only */
  };

  mysql5 = import ../servers/sql/mysql5 {
    inherit fetchurl stdenv ncurses zlib perl openssl;
    ps = procps; /* !!! Linux only */
  };

  mysql51 = import ../servers/sql/mysql51 {
    inherit fetchurl ncurses zlib perl openssl stdenv;
    ps = procps; /* !!! Linux only */
  };

  mysql = mysql51;

  mysql_jdbc = callPackage ../servers/sql/mysql/jdbc { };

  nagios = callPackage ../servers/monitoring/nagios {
    gdSupport = true;
  };

  nagiosPluginsOfficial = callPackage ../servers/monitoring/nagios/plugins/official { };

  openfire = callPackage ../servers/xmpp/openfire { };

  postgresql = postgresql83;

  postgresql83 = callPackage ../servers/sql/postgresql/8.3.x.nix { };

  postgresql84 = callPackage ../servers/sql/postgresql/8.4.x.nix { };

  postgresql90 = callPackage ../servers/sql/postgresql/9.0.x.nix { };

  postgresql_jdbc = callPackage ../servers/sql/postgresql/jdbc { };

  pyIRCt = builderDefsPackage (import ../servers/xmpp/pyIRCt) {
    inherit xmpppy pythonIRClib python makeWrapper;
  };

  pyMAILt = builderDefsPackage (import ../servers/xmpp/pyMAILt) {
    inherit xmpppy python makeWrapper fetchcvs;
  };

  radius = callPackage ../servers/radius { };

  redstore = callPackage ../servers/http/redstore { };

  samba = callPackage ../servers/samba { };

  shishi = callPackage ../servers/shishi { };

  sipwitch = callPackage ../servers/sip/sipwitch { };

  squids = recurseIntoAttrs( import ../servers/squid/squids.nix {
    inherit fetchurl stdenv perl lib composableDerivation;
  });
  squid = squids.squid3Beta; # has ipv6 support

  tomcat5 = callPackage ../servers/http/tomcat/5.0.nix { };

  tomcat6 = callPackage ../servers/http/tomcat/6.0.nix { };

  tomcat_mysql_jdbc = callPackage ../servers/http/tomcat/jdbc/mysql { };

  axis2 = callPackage ../servers/http/tomcat/axis2 { };

  virtuoso = callPackage ../servers/sql/virtuoso { };

  vsftpd = callPackage ../servers/ftp/vsftpd { };

  xinetd = callPackage ../servers/xinetd { };

  xorg = recurseIntoAttrs (import ../servers/x11/xorg/default.nix {
    inherit fetchurl fetchsvn stdenv pkgconfig freetype fontconfig
      libxslt expat libdrm libpng zlib perl mesa
      xkeyboard_config dbus hal libuuid openssl gperf m4
      autoconf libtool xmlto asciidoc udev python;

    # XXX: Update to newer Automake on the next big rebuild; better yet:
    # remove the dependency on Automake.
    automake = automake110x;
  });

  xorgReplacements = callPackage ../servers/x11/xorg/replacements.nix { };

  xorgVideoUnichrome = callPackage ../servers/x11/xorg/unichrome/default.nix { };

  zabbix = recurseIntoAttrs (import ../servers/monitoring/zabbix {
    inherit fetchurl stdenv pkgconfig postgresql curl openssl zlib;
  });


  ### OS-SPECIFIC

  afuse = callPackage ../os-specific/linux/afuse { };

  autofs5 = callPackage ../os-specific/linux/autofs/autofs-v5.nix { };

  _915resolution = callPackage ../os-specific/linux/915resolution { };

  nfsUtils = callPackage ../os-specific/linux/nfs-utils { };

  acpi = callPackage ../os-specific/linux/acpi { };

  acpid = callPackage ../os-specific/linux/acpid { };

  acpitool = callPackage ../os-specific/linux/acpitool { };

  alsaLib = callPackage ../os-specific/linux/alsa-lib { };

  alsaPlugins = callPackage ../os-specific/linux/alsa-plugins { };
  alsaPluginWrapper = callPackage ../os-specific/linux/alsa-plugins/wrapper.nix { };

  alsaUtils = callPackage ../os-specific/linux/alsa-utils { };

  bluez = callPackage ../os-specific/linux/bluez { };

  bridge_utils = callPackage ../os-specific/linux/bridge-utils { };

  cifs_utils = callPackage ../os-specific/linux/cifs-utils { };

  conky = callPackage ../os-specific/linux/conky { };

  cpufrequtils = (
    import ../os-specific/linux/cpufrequtils {
    inherit fetchurl stdenv libtool gettext;
    glibc = stdenv.gcc.libc;
    linuxHeaders = stdenv.gcc.libc.kernelHeaders;
  });

  cryopid = callPackage ../os-specific/linux/cryopid { };

  cryptsetup = callPackage ../os-specific/linux/cryptsetup { };

  cramfsswap = callPackage ../os-specific/linux/cramfsswap { };

  darwinArchUtility = callPackage ../os-specific/darwin/arch { };

  darwinSwVersUtility = callPackage ../os-specific/darwin/sw_vers { };

  darwinLipoUtility = callPackage ../os-specific/darwin/lipo { };

  devicemapper = lvm2;

  dmidecode = callPackage ../os-specific/linux/dmidecode { };

  dmtcp = callPackage ../os-specific/linux/dmtcp { };

  dietlibc = callPackage ../os-specific/linux/dietlibc {
    # Dietlibc 0.30 doesn't compile on PPC with GCC 4.1, bus GCC 3.4 works.
    stdenv = if stdenv.system == "powerpc-linux" then overrideGCC stdenv gcc34 else stdenv;
  };

  directvnc = builderDefsPackage ../os-specific/linux/directvnc {
    inherit libjpeg pkgconfig zlib directfb;
    inherit (xlibs) xproto;
  };

  dmraid = builderDefsPackage ../os-specific/linux/dmraid {
    inherit devicemapper;
  };

  libuuid =
    if crossSystem != null && crossSystem.config == "i586-pc-gnu"
    then (utillinuxng // {
      hostDrv = lib.overrideDerivation utillinuxng.hostDrv (args: {
        # `libblkid' fails to build on GNU/Hurd.
        configureFlags = args.configureFlags
          + " --disable-libblkid --disable-mount --disable-libmount"
          + " --disable-fsck --enable-static";
        doCheck = false;
        CPPFLAGS =                    # ugly hack for ugly software!
          lib.concatStringsSep " "
            (map (v: "-D${v}=4096")
                 [ "PATH_MAX" "MAXPATHLEN" "MAXHOSTNAMELEN" ]);
      });
    })
    else if stdenv.isLinux
    then utillinuxng
    else null;

  e3cfsprogs = callPackage ../os-specific/linux/e3cfsprogs { };

  eject = callPackage ../os-specific/linux/eject { };

  fbterm = builderDefsPackage (import ../os-specific/linux/fbterm) {
    inherit fontconfig gpm freetype pkgconfig ncurses;
  };

  fbtermStdenv = callPackage ../os-specific/linux/fbterm/stdenv.nix { };

  fuse = callPackage ../os-specific/linux/fuse { };

  fxload = callPackage ../os-specific/linux/fxload { };

  gpm = callPackage ../servers/gpm { };

  hal = callPackage ../os-specific/linux/hal { };

  halevt = callPackage ../os-specific/linux/hal/hal-evt.nix { };

  hal_info = callPackage ../os-specific/linux/hal/info.nix { };

  hal_info_synaptics = callPackage ../os-specific/linux/hal/synaptics.nix { };

  hdparm = callPackage ../os-specific/linux/hdparm { };

  hibernate = callPackage ../os-specific/linux/hibernate { };

  htop = callPackage ../os-specific/linux/htop { };

  hurdCross = forceBuildDrv(import ../os-specific/gnu/hurd {
    inherit fetchgit stdenv autoconf libtool texinfo machHeaders
      mig glibcCross hurdPartedCross;
    libuuid = libuuid.hostDrv;
    automake = automake111x;
    headersOnly = false;
    cross = assert crossSystem != null; crossSystem;
    gccCross = gccCrossStageFinal;
  });

  hurdCrossIntermediate = forceBuildDrv(import ../os-specific/gnu/hurd {
    inherit fetchgit stdenv autoconf libtool texinfo machHeaders
      mig glibcCross;
    automake = automake111x;
    headersOnly = false;
    cross = assert crossSystem != null; crossSystem;

    # The "final" GCC needs glibc and the Hurd libraries (libpthread in
    # particular) so we first need an intermediate Hurd built with the
    # intermediate GCC.
    gccCross = gccCrossStageStatic;

    # This intermediate Hurd is only needed to build libpthread, which needs
    # libihash, and to build Parted, which needs libstore and
    # libshouldbeinlibc.
    buildTarget = "libihash libstore libshouldbeinlibc";
    installTarget = "libihash-install libstore-install libshouldbeinlibc-install";
  });

  hurdHeaders = callPackage ../os-specific/gnu/hurd {
    automake = automake111x;
    headersOnly = true;
    gccCross = null;
    glibcCross = null;
    libuuid = null;
    hurdPartedCross = null;
  };

  hurdLibpthreadCross = forceBuildDrv(import ../os-specific/gnu/libpthread {
    inherit fetchgit stdenv autoconf automake libtool
      machHeaders hurdHeaders glibcCross;
    hurd = hurdCrossIntermediate;
    gccCross = gccCrossStageStatic;
    cross = assert crossSystem != null; crossSystem;
  });

  hwdata = callPackage ../os-specific/linux/hwdata { };

  ifplugd = callPackage ../os-specific/linux/ifplugd { };

  iotop = callPackage ../os-specific/linux/iotop {
    python = pythonFull;
  };

  iproute = callPackage ../os-specific/linux/iproute { };

  iputils = callPackage ../os-specific/linux/iputils { };

  iptables = callPackage ../os-specific/linux/iptables { };

  ipw2100fw = callPackage ../os-specific/linux/firmware/ipw2100 { };

  ipw2200fw = callPackage ../os-specific/linux/firmware/ipw2200 { };

  iwlwifi1000ucode = callPackage ../os-specific/linux/firmware/iwlwifi-1000-ucode { };

  iwlwifi3945ucode = callPackage ../os-specific/linux/firmware/iwlwifi-3945-ucode { };

  iwlwifi4965ucodeV1 = callPackage ../os-specific/linux/firmware/iwlwifi-4965-ucode { };

  iwlwifi4965ucodeV2 = callPackage ../os-specific/linux/firmware/iwlwifi-4965-ucode/version-2.nix { };

  iwlwifi5000ucode = callPackage ../os-specific/linux/firmware/iwlwifi-5000-ucode { };

  iwlwifi6000ucode = callPackage ../os-specific/linux/firmware/iwlwifi-6000-ucode { };

  kbd = callPackage ../os-specific/linux/kbd { };

  libcgroup = callPackage ../os-specific/linux/libcg { };

  libnl = callPackage ../os-specific/linux/libnl { };

  libnl1 = callPackage ../os-specific/linux/libnl/v1.nix { };

  linuxHeaders = linuxHeaders_2_6_32;

  linuxHeaders26Cross = forceBuildDrv (import ../os-specific/linux/kernel-headers/2.6.32.nix {
    inherit stdenv fetchurl perl;
    cross = assert crossSystem != null; crossSystem;
  });

  linuxHeaders24Cross = forceBuildDrv (import ../os-specific/linux/kernel-headers/2.4.nix {
    inherit stdenv fetchurl perl;
    cross = assert crossSystem != null; crossSystem;
  });

  # We can choose:
  linuxHeadersCrossChooser = ver : if (ver == "2.4") then linuxHeaders24Cross
    else if (ver == "2.6") then linuxHeaders26Cross
    else throw "Unknown linux kernel version";

  linuxHeadersCross = assert crossSystem != null;
    linuxHeadersCrossChooser crossSystem.platform.kernelMajor;

  linuxHeaders_2_6_18 = callPackage ../os-specific/linux/kernel-headers/2.6.18.5.nix { };

  linuxHeaders_2_6_28 = callPackage ../os-specific/linux/kernel-headers/2.6.28.nix { };

  linuxHeaders_2_6_32 = callPackage ../os-specific/linux/kernel-headers/2.6.32.nix { };

  kernelPatches = callPackage ../os-specific/linux/kernel/patches.nix { };

  linux_2_6_25 = makeOverridable (import ../os-specific/linux/kernel/linux-2.6.25.nix) {
    inherit fetchurl stdenv perl mktemp module_init_tools;
    kernelPatches =
      [ kernelPatches.fbcondecor_2_6_25
        kernelPatches.sec_perm_2_6_24
      ];
  };

  linux_2_6_27 = makeOverridable (import ../os-specific/linux/kernel/linux-2.6.27.nix) {
    inherit fetchurl perl mktemp module_init_tools;
    stdenv = overrideInStdenv stdenv [gnumake381];
    kernelPatches =
      [ kernelPatches.fbcondecor_2_6_27
        kernelPatches.sec_perm_2_6_24
      ];
  };

  linux_2_6_28 = makeOverridable (import ../os-specific/linux/kernel/linux-2.6.28.nix) {
    inherit fetchurl stdenv perl mktemp module_init_tools;
    kernelPatches =
      [ kernelPatches.fbcondecor_2_6_28
        kernelPatches.sec_perm_2_6_24
        kernelPatches.ext4_softlockups_2_6_28
      ];
  };

  linux_2_6_29 = makeOverridable (import ../os-specific/linux/kernel/linux-2.6.29.nix) {
    inherit fetchurl stdenv perl mktemp module_init_tools;
    kernelPatches =
      [ kernelPatches.fbcondecor_2_6_29
        kernelPatches.sec_perm_2_6_24
      ];
  };

  linux_2_6_31 = makeOverridable (import ../os-specific/linux/kernel/linux-2.6.31.nix) {
    inherit fetchurl stdenv perl mktemp module_init_tools platform;
    kernelPatches = [];
  };

  linux_2_6_32 = makeOverridable (import ../os-specific/linux/kernel/linux-2.6.32.nix) {
    inherit fetchurl stdenv perl mktemp module_init_tools ubootChooser;
    kernelPatches =
      [ kernelPatches.fbcondecor_2_6_31
        kernelPatches.sec_perm_2_6_24
        kernelPatches.aufs2_2_6_32
        kernelPatches.cifs_timeout
        kernelPatches.no_xsave
        kernelPatches.dell_rfkill
      ];
  };

  linux_2_6_32_xen = makeOverridable (import ../os-specific/linux/kernel/linux-2.6.32-xen.nix) {
    inherit fetchurl stdenv perl mktemp module_init_tools ubootChooser;
    kernelPatches =
      [ kernelPatches.fbcondecor_2_6_31
        kernelPatches.sec_perm_2_6_24
        kernelPatches.aufs2_2_6_32
        kernelPatches.cifs_timeout
        kernelPatches.no_xsave
        kernelPatches.dell_rfkill
      ];
  };

  linux_2_6_32_systemtap = makeOverridable (import ../os-specific/linux/kernel/linux-2.6.32.nix) {
    inherit fetchurl stdenv perl mktemp module_init_tools ubootChooser;
    extraConfig =
      ''
        DEBUG_KERNEL y
        KPROBES y # kernel probes (needs `utrace' for process probes)
        DEBUG_INFO y
        RELAY y
        DEBUG_FS y
      '';
    dontStrip = true;
    kernelPatches =
      [ kernelPatches.fbcondecor_2_6_31
        kernelPatches.sec_perm_2_6_24
        kernelPatches.tracehook_2_6_32
        kernelPatches.utrace_2_6_32
      ];
  };

  linux_2_6_32_zen4 = makeOverridable (import ../os-specific/linux/zen-kernel/2.6.32-zen4.nix) {
    inherit fetchurl stdenv perl mktemp module_init_tools runCommand xz;
  };

  linux_2_6_32_zen4_oldi686 = linux_2_6_32_zen4.override {
    features = {
      oldI686 = true;
    };
  };

  linux_2_6_32_zen4_bfs = linux_2_6_32_zen4.override {
    features = {
      ckSched = true;
    };
  };

  linux_2_6_33 = makeOverridable (import ../os-specific/linux/kernel/linux-2.6.33.nix) {
    inherit fetchurl stdenv perl mktemp module_init_tools ubootChooser;
    kernelPatches =
      [ kernelPatches.fbcondecor_2_6_33
        kernelPatches.sec_perm_2_6_24
      ];
  };

  linux_2_6_33_zen1 = makeOverridable (import ../os-specific/linux/zen-kernel/2.6.33-zen1.nix) {
    inherit fetchurl stdenv perl mktemp module_init_tools runCommand xz;
  };

  linux_2_6_33_zen1_oldi686 = linux_2_6_33_zen1.override {
    features = {
      oldI686 = true;
    };
  };

  linux_2_6_33_zen1_bfs = linux_2_6_33_zen1.override {
    features = {
      ckSched = true;
    };
  };

  linux_2_6_34 = makeOverridable (import ../os-specific/linux/kernel/linux-2.6.34.nix) {
    inherit fetchurl stdenv perl mktemp module_init_tools ubootChooser;
    kernelPatches =
      [ /*kernelPatches.fbcondecor_2_6_33*/
        kernelPatches.sec_perm_2_6_24
        kernelPatches.aufs2_2_6_34
      ];
  };

  linux_2_6_35 = makeOverridable (import ../os-specific/linux/kernel/linux-2.6.35.nix) {
    inherit fetchurl stdenv perl mktemp module_init_tools ubootChooser;
    kernelPatches =
      [ #kernelPatches.fbcondecor_2_6_35
        kernelPatches.sec_perm_2_6_24
        kernelPatches.aufs2_2_6_35
      ] ++ lib.optional (platform.kernelArch == "arm")
        kernelPatches.sheevaplug_modules_2_6_35;
  };

  linux_nanonote_jz_2_6_34 = makeOverridable
    (import ../os-specific/linux/kernel/linux-nanonote-jz-2.6.34.nix) {
      inherit fetchurl fetchsvn stdenv perl mktemp module_init_tools ubootChooser;
    };

  linux_nanonote_jz_2_6_35 = makeOverridable
    (import ../os-specific/linux/kernel/linux-nanonote-jz-2.6.35.nix) {
      inherit fetchurl fetchsvn stdenv perl mktemp module_init_tools ubootChooser;
    };

  linux_nanonote_jz_2_6_36 = makeOverridable
    (import ../os-specific/linux/kernel/linux-nanonote-jz-2.6.36.nix) {
      inherit fetchurl fetchsvn stdenv perl mktemp module_init_tools ubootChooser;
      kernelPatches =
        [ #kernelPatches.fbcondecor_2_6_35
          kernelPatches.sec_perm_2_6_24
          #kernelPatches.aufs2_2_6_35
          kernelPatches.mips_restart_2_6_36
        ];
    };

  linux_2_6_35_oldI686 = linux_2_6_35.override {
      extraConfig = ''
          HIGHMEM64G? n
          XEN? n
      '';
      extraMeta = {
        platforms = ["i686-linux"];
	maintainers = [lib.maintainers.raskin];
      };
  };

  linux_2_6_36 = makeOverridable (import ../os-specific/linux/kernel/linux-2.6.36.nix) {
    inherit fetchurl stdenv perl mktemp module_init_tools ubootChooser;
    kernelPatches =
      [ #kernelPatches.fbcondecor_2_6_35
        kernelPatches.sec_perm_2_6_24
        #kernelPatches.aufs2_2_6_35
        kernelPatches.mips_restart_2_6_36
      ];
  };

  linux_2_6_37 = makeOverridable (import ../os-specific/linux/kernel/linux-2.6.37.nix) {
    inherit fetchurl stdenv perl mktemp module_init_tools ubootChooser;
    kernelPatches =
      [ #kernelPatches.fbcondecor_2_6_35
        kernelPatches.sec_perm_2_6_24
        #kernelPatches.aufs2_2_6_35
        #kernelPatches.mips_restart_2_6_36
      ];
  };

  /* Linux kernel modules are inherently tied to a specific kernel.  So
     rather than provide specific instances of those packages for a
     specific kernel, we have a function that builds those packages
     for a specific kernel.  This function can then be called for
     whatever kernel you're using. */

  linuxPackagesFor = kernel: self: let callPackage = newScope self; in rec {

    inherit kernel;

    acpi_call = callPackage ../os-specific/linux/acpi-call {};

    ati_drivers_x11 = callPackage ../os-specific/linux/ati-drivers { };

    aufs = callPackage ../os-specific/linux/aufs { };

    aufs2 = callPackage ../os-specific/linux/aufs2 { };

    aufs2_util = callPackage ../os-specific/linux/aufs2-util { };

    blcr = callPackage ../os-specific/linux/blcr {
      #libtool = libtool_1_5; # libtool 2 causes a fork bomb
    };

    exmap = callPackage ../os-specific/linux/exmap {
      inherit (gtkLibs) gtkmm;
    };

    iscsitarget = callPackage ../os-specific/linux/iscsitarget { };

    iwlwifi = callPackage ../os-specific/linux/iwlwifi { };

    iwlwifi4965ucode =
      (if (builtins.compareVersions kernel.version "2.6.27" == 0)
          || (builtins.compareVersions kernel.version "2.6.27" == 1)
       then iwlwifi4965ucodeV2
       else iwlwifi4965ucodeV1);

    atheros = callPackage ../os-specific/linux/atheros/0.9.4.nix { };

    broadcom_sta = callPackage ../os-specific/linux/broadcom-sta/default.nix { };

    nvidia_x11 = callPackage ../os-specific/linux/nvidia-x11 { };

    nvidia_x11_legacy96 = callPackage ../os-specific/linux/nvidia-x11/legacy96.nix { };
    nvidia_x11_legacy173 = callPackage ../os-specific/linux/nvidia-x11/legacy173.nix { };

    openafsClient = callPackage ../servers/openafs-client { };

    openiscsi = callPackage ../os-specific/linux/open-iscsi { };

    wis_go7007 = callPackage ../os-specific/linux/wis-go7007 { };

    kqemu = builderDefsPackage ../os-specific/linux/kqemu/1.4.0pre1.nix {
      inherit kernel perl;
    };

    splashutils =
      if kernel.features ? fbConDecor then pkgs.splashutils else null;

    ext3cowtools = callPackage ../os-specific/linux/ext3cow-tools {
      kernel_ext3cowpatched = kernel;
    };

    /* compiles but has to be integrated into the kernel somehow
      Let's have it uncommented and finish it..
    */
    ndiswrapper = callPackage ../os-specific/linux/ndiswrapper { };

    ov511 = callPackage ../os-specific/linux/ov511 {
      stdenv = overrideGCC stdenv gcc34;
    };

    # State Nix
    snix = callPackage ../tools/package-management/snix {

      aterm = aterm25;
      db4 = db45;

      flex = flex2533;
      ext3cow_kernel = kernel;    };

    sysprof = callPackage ../development/tools/profiling/sysprof {
      inherit (gnome) gtk glib pango libglade;
    };

    systemtap = callPackage ../development/tools/profiling/systemtap {
      linux = kernel;
      inherit (gnome) gtkmm libglademm;
    };

    virtualbox = callPackage ../applications/virtualization/virtualbox {
      stdenv = stdenv_32bit;
      inherit (gnome) libIDL;
    };

    virtualboxGuestAdditions = callPackage ../applications/virtualization/virtualbox/guest-additions { };
  };

  # Build the kernel modules for the some of the kernels.
  linuxPackages_2_6_25 = recurseIntoAttrs (linuxPackagesFor linux_2_6_25 pkgs.linuxPackages_2_6_25);
  linuxPackages_2_6_27 = recurseIntoAttrs (linuxPackagesFor linux_2_6_27 pkgs.linuxPackages_2_6_27);
  linuxPackages_2_6_28 = recurseIntoAttrs (linuxPackagesFor linux_2_6_28 pkgs.linuxPackages_2_6_28);
  linuxPackages_2_6_29 = recurseIntoAttrs (linuxPackagesFor linux_2_6_29 pkgs.linuxPackages_2_6_29);
  linuxPackages_2_6_31 = recurseIntoAttrs (linuxPackagesFor linux_2_6_31 pkgs.linuxPackages_2_6_31);
  linuxPackages_2_6_32 = recurseIntoAttrs (linuxPackagesFor linux_2_6_32 pkgs.linuxPackages_2_6_32);
  linuxPackages_2_6_32_systemtap =
    recurseIntoAttrs (linuxPackagesFor linux_2_6_32_systemtap pkgs.linuxPackages_2_6_32_systemtap);
  linuxPackages_2_6_32_xen =
    recurseIntoAttrs (linuxPackagesFor linux_2_6_32_xen pkgs.linuxPackages_2_6_32_xen);
  linuxPackages_2_6_33 = recurseIntoAttrs (linuxPackagesFor linux_2_6_33 pkgs.linuxPackages_2_6_33);
  linuxPackages_2_6_34 = recurseIntoAttrs (linuxPackagesFor linux_2_6_34 pkgs.linuxPackages_2_6_34);
  linuxPackages_2_6_35 = recurseIntoAttrs (linuxPackagesFor linux_2_6_35 pkgs.linuxPackages_2_6_35);
  linuxPackages_2_6_36 = recurseIntoAttrs (linuxPackagesFor linux_2_6_36 pkgs.linuxPackages_2_6_36);
  linuxPackages_2_6_37 = recurseIntoAttrs (linuxPackagesFor linux_2_6_37 pkgs.linuxPackages_2_6_37);
  linuxPackages_nanonote_jz_2_6_34 = recurseIntoAttrs (linuxPackagesFor linux_nanonote_jz_2_6_34 pkgs.linuxPackages_nanonote_jz_2_6_34);
  linuxPackages_nanonote_jz_2_6_35 = recurseIntoAttrs (linuxPackagesFor linux_nanonote_jz_2_6_35 pkgs.linuxPackages_nanonote_jz_2_6_35);
  linuxPackages_nanonote_jz_2_6_36 = recurseIntoAttrs (linuxPackagesFor linux_nanonote_jz_2_6_36 pkgs.linuxPackages_nanonote_jz_2_6_36);

  # The current default kernel / kernel modules.
  linux = linux_2_6_32;
  linuxPackages = linuxPackages_2_6_32;

  keyutils = callPackage ../os-specific/linux/keyutils { };

  libselinux = callPackage ../os-specific/linux/libselinux { };

  libraw1394 = callPackage ../development/libraries/libraw1394 { };

  libsexy = callPackage ../development/libraries/libsexy { };

  librsvg = gnome.librsvg;

  libsepol = callPackage ../os-specific/linux/libsepol { };

  libsmbios = callPackage ../os-specific/linux/libsmbios { };

  lm_sensors = callPackage ../os-specific/linux/lm_sensors { };

  lsiutil = callPackage ../os-specific/linux/lsiutil { };

  klibc = callPackage ../os-specific/linux/klibc {
    linuxHeaders = glibc.kernelHeaders;
  };

  klibcShrunk = callPackage ../os-specific/linux/klibc/shrunk.nix { };

  kvm = qemu_kvm;

  libcap = callPackage ../os-specific/linux/libcap { };

  libcap_progs = callPackage ../os-specific/linux/libcap/progs.nix { };

  libcap_pam = callPackage ../os-specific/linux/libcap/pam.nix { };

  libcap_manpages = callPackage ../os-specific/linux/libcap/man.nix { };

  libnscd = callPackage ../os-specific/linux/libnscd { };

  libnotify = callPackage ../development/libraries/libnotify { };

  libvolume_id = callPackage ../os-specific/linux/libvolume_id { };

  lsscsi = callPackage ../os-specific/linux/lsscsi { };

  lvm2 = callPackage ../os-specific/linux/lvm2 { };

  # In theory GNU Mach doesn't have to be cross-compiled.  However, since it
  # has to be built for i586 (it doesn't work on x86_64), one needs a cross
  # compiler for that host.
  mach = callPackage ../os-specific/gnu/mach {
    automake = automake111x;  };

  machHeaders = callPackage ../os-specific/gnu/mach {
    automake = automake111x;
    headersOnly = true;
    mig = null;
  };

  mdadm = callPackage ../os-specific/linux/mdadm { };

  mingetty = callPackage ../os-specific/linux/mingetty { };

  module_init_tools = callPackage ../os-specific/linux/module-init-tools { };

  mountall = callPackage ../os-specific/linux/mountall {
    automake = automake111x;
  };

  aggregateModules = modules:
    import ../os-specific/linux/module-init-tools/aggregator.nix {
      inherit stdenv module_init_tools modules buildEnv;
    };

  modutils = callPackage ../os-specific/linux/modutils {
    stdenv = overrideGCC stdenv gcc34;
  };

  nettools = callPackage ../os-specific/linux/net-tools { };

  neverball = callPackage ../games/neverball { };

  numactl = callPackage ../os-specific/linux/numactl { };

  gw6c = builderDefsPackage (import ../os-specific/linux/gw6c) {
    inherit fetchurl stdenv nettools openssl procps iproute;
  };

  nss_ldap = callPackage ../os-specific/linux/nss_ldap { };

  pam = callPackage ../os-specific/linux/pam { };

  # pam_bioapi ( see http://www.thinkwiki.org/wiki/How_to_enable_the_fingerprint_reader )

  pam_ccreds = callPackage ../os-specific/linux/pam_ccreds {
    db = db4;
  };

  pam_console = callPackage ../os-specific/linux/pam_console {
    libtool = libtool_1_5;
  };

  pam_devperm = callPackage ../os-specific/linux/pam_devperm { };

  pam_krb5 = callPackage ../os-specific/linux/pam_krb5 { };

  pam_ldap = callPackage ../os-specific/linux/pam_ldap { };

  pam_login = callPackage ../os-specific/linux/pam_login { };

  pam_unix2 = callPackage ../os-specific/linux/pam_unix2 { };

  pam_usb = callPackage ../os-specific/linux/pam_usb { };

  pcmciaUtils = callPackage ../os-specific/linux/pcmciautils {
    firmware = getConfig ["pcmciaUtils" "firmware"] [];
    config = getConfig ["pcmciaUtils" "config"] null;
  };

  pmount = callPackage ../os-specific/linux/pmount { };

  pmutils = callPackage ../os-specific/linux/pm-utils { };

  powertop = callPackage ../os-specific/linux/powertop { };

  procps = callPackage ../os-specific/linux/procps { };

  pwdutils = callPackage ../os-specific/linux/pwdutils { };

  qemu_kvm = callPackage ../os-specific/linux/qemu-kvm { };

  radeontools = callPackage ../os-specific/linux/radeontools { };

  rfkill = callPackage ../os-specific/linux/rfkill { };

  rt2870fw = callPackage ../os-specific/linux/firmware/rt2870 { };

  rt73fw = callPackage ../os-specific/linux/firmware/rt73 { };

  sdparm = callPackage ../os-specific/linux/sdparm { };

  shadow = callPackage ../os-specific/linux/shadow { };

  splashutils = callPackage ../os-specific/linux/splashutils/default.nix { };

  statifier = builderDefsPackage (import ../os-specific/linux/statifier) { };

  sysfsutils = callPackage ../os-specific/linux/sysfsutils { };

  # Provided with sysfsutils.
  libsysfs = sysfsutils;
  systool = sysfsutils;

  sysklogd = callPackage ../os-specific/linux/sysklogd { };

  syslinux = callPackage ../os-specific/linux/syslinux { };

  sysstat = callPackage ../os-specific/linux/sysstat { };

  sysvinit = callPackage ../os-specific/linux/sysvinit { };

  sysvtools = callPackage ../os-specific/linux/sysvinit {
    withoutInitTools = true;
  };

  # FIXME: `tcp-wrapper' is actually not OS-specific.
  tcpWrapper = callPackage ../os-specific/linux/tcp-wrapper { };

  trackballs = callPackage ../games/trackballs {
    debug = false;
    guile = guile_1_8;
  };

  tunctl = callPackage ../os-specific/linux/tunctl { };

  /*tuxracer = builderDefsPackage (import ../games/tuxracer) {
    inherit mesa tcl freeglut;
    inherit (xlibs) libX11 xproto;
  };*/

  ubootChooser = name : if (name == "upstream") then ubootUpstream
    else if (name == "sheevaplug") then ubootSheevaplug
    else if (name == "guruplug") then ubootGuruplug
    else if (name == "nanonote") then ubootNanonote
    else throw "Unknown uboot";

  ubootUpstream = callPackage ../misc/uboot { };

  ubootSheevaplug = callPackage ../misc/uboot/sheevaplug.nix { };

  ubootNanonote = callPackage ../misc/uboot/nanonote.nix { };

  ubootGuruplug = callPackage ../misc/uboot/guruplug.nix { };

  uclibc = callPackage ../os-specific/linux/uclibc { };

  uclibcCross = import ../os-specific/linux/uclibc {
    inherit fetchurl stdenv libiconv;
    linuxHeaders = linuxHeadersCross;
    gccCross = gccCrossStageStatic;
    cross = assert crossSystem != null; crossSystem;
  };

  udev = callPackage ../os-specific/linux/udev { };

  uml = import ../os-specific/linux/kernel/linux-2.6.29.nix {
    inherit fetchurl stdenv perl mktemp module_init_tools;
    userModeLinux = true;
  };

  umlutilities = callPackage ../os-specific/linux/uml-utilities {
    tunctl = true; mconsole = true;
  };

  untie = callPackage ../os-specific/linux/untie {};

  upstart = callPackage ../os-specific/linux/upstart { };

  usbutils = callPackage ../os-specific/linux/usbutils { };

  utillinux = utillinuxng;

  utillinuxCurses = utillinuxngCurses;

  utillinuxng = callPackage ../os-specific/linux/util-linux-ng {
    ncurses = null;
  };

  utillinuxngCurses = utillinuxng.override {
    inherit ncurses;
  };

  windows = rec {
    w32api = callPackage ../os-specific/windows/w32api {
      gccCross = gccCrossStageStatic;
      binutilsCross = binutilsCross;
    };

    w32api_headers = w32api.override {
      onlyHeaders = true;
    };

    mingw_runtime = callPackage ../os-specific/windows/mingwrt {
      gccCross = gccCrossMingw2;
      binutilsCross = binutilsCross;
    };

    mingw_runtime_headers = mingw_runtime.override {
      onlyHeaders = true;
    };

    mingw_headers1 = buildEnv {
      name = "mingw-headers-1";
      paths = [ w32api_headers mingw_runtime_headers ];
    };

    mingw_headers2 = buildEnv {
      name = "mingw-headers-2";
      paths = [ w32api mingw_runtime_headers ];
    };

    mingw_headers3 = buildEnv {
      name = "mingw-headers-3";
      paths = [ w32api mingw_runtime ];
    };

    wxMSW = callPackage ../os-specific/windows/wxMSW-2.8 { };
  };

  wesnoth = callPackage ../games/wesnoth {
    inherit (gtkLibs) pango;
    lua = lua5;
  };

  wirelesstools = callPackage ../os-specific/linux/wireless-tools { };

  wpa_supplicant = callPackage ../os-specific/linux/wpa_supplicant {
    guiSupport = false;
  };
  # prebuild binaries:
  wpa_supplicant_gui = wpa_supplicant.override { guiSupport = true; };

  # deprecated, but contains icon ? Does no longer build
  /* didn't build Sun Apr 25 20:34:18 CEST 2010
  wpa_supplicant_gui_qt4_old = callPackage ../os-specific/linux/wpa_supplicant/gui-qt4.nix { };
  */

  xf86_input_wacom = callPackage ../os-specific/linux/xf86-input-wacom { };

  xmoto = builderDefsPackage (import ../games/xmoto) {
    inherit chipmunk sqlite curl zlib bzip2 libjpeg libpng
      freeglut mesa SDL SDL_mixer SDL_image SDL_net SDL_ttf
      lua5 ode libxdg_basedir;
  };

  xorg_sys_opengl = callPackage ../os-specific/linux/opengl/xorg-sys { };

  zd1211fw = callPackage ../os-specific/linux/firmware/zd1211 { };

  ### DATA

  andagii = callPackage ../data/fonts/andagii {};

  anonymousPro = callPackage ../data/fonts/anonymous-pro {};

  arkpandora_ttf = builderDefsPackage (import ../data/fonts/arkpandora) {
  };

  bakoma_ttf = callPackage ../data/fonts/bakoma-ttf { };

  cacert = callPackage ../data/misc/cacert { };

  corefonts = callPackage ../data/fonts/corefonts { };

  wrapFonts = paths : ((import ../data/fonts/fontWrap) {
    inherit fetchurl stdenv builderDefs paths;
    inherit (xorg) mkfontdir mkfontscale;
  });

  clearlyU = callPackage ../data/fonts/clearlyU { };

  dejavu_fonts = callPackage ../data/fonts/dejavu-fonts {
    inherit (perlPackages) FontTTF;
  };

  docbook5 = callPackage ../data/sgml+xml/schemas/docbook-5.0 { };

  docbook_xml_dtd_412 = callPackage ../data/sgml+xml/schemas/xml-dtd/docbook/4.1.2.nix { };

  docbook_xml_dtd_42 = callPackage ../data/sgml+xml/schemas/xml-dtd/docbook/4.2.nix { };

  docbook_xml_dtd_43 = callPackage ../data/sgml+xml/schemas/xml-dtd/docbook/4.3.nix { };

  docbook_xml_dtd_45 = callPackage ../data/sgml+xml/schemas/xml-dtd/docbook/4.5.nix { };

  docbook_xml_ebnf_dtd = callPackage ../data/sgml+xml/schemas/xml-dtd/docbook-ebnf { };

  docbook_xml_xslt = docbook_xsl;

  docbook_xsl = callPackage ../data/sgml+xml/stylesheets/xslt/docbook-xsl { };

  docbook5_xsl = docbook_xsl_ns;

  docbook_xsl_ns = callPackage ../data/sgml+xml/stylesheets/xslt/docbook-xsl-ns { };

  freefont_ttf = callPackage ../data/fonts/freefont-ttf { };

  hicolor_icon_theme = callPackage ../data/misc/hicolor-icon-theme { };

  inconsolata = callPackage ../data/fonts/inconsolata {};

  junicode = callPackage ../data/fonts/junicode { };

  liberation_ttf = callPackage ../data/fonts/redhat-liberation-fonts { };

  libertine = builderDefsPackage (import ../data/fonts/libertine/2.7.nix) {
    inherit fontforge;
  };
  libertineBin = builderDefsPackage (import ../data/fonts/libertine/2.7.bin.nix) {
  };

  lmodern = callPackage ../data/fonts/lmodern { };

  manpages = callPackage ../data/documentation/man-pages { };

  miscfiles = callPackage ../data/misc/miscfiles { };

  mph_2b_damase = callPackage ../data/fonts/mph-2b-damase { };

  pthreadmanpages = callPackage ../data/documentation/pthread-man-pages { };

  shared_mime_info = callPackage ../data/misc/shared-mime-info { };

  shared_desktop_ontologies = callPackage ../data/misc/shared-desktop-ontologies { };

  stdmanpages = callPackage ../data/documentation/std-man-pages { };

  iana_etc = callPackage ../data/misc/iana-etc { };

  popplerData = callPackage ../data/misc/poppler-data { };

  r3rs = callPackage ../data/documentation/rnrs/r3rs.nix { };

  r4rs = callPackage ../data/documentation/rnrs/r4rs.nix { };

  r5rs = callPackage ../data/documentation/rnrs/r5rs.nix { };

  themes = name: import (../data/misc/themes + ("/" + name + ".nix")) {
    inherit fetchurl;
  };

  terminus_font = callPackage ../data/fonts/terminus-font { };

  ttf_bitstream_vera = callPackage ../data/fonts/ttf-bitstream-vera { };

  ucsFonts = callPackage ../data/fonts/ucs-fonts { };

  unifont = callPackage ../data/fonts/unifont { };

  vistafonts = callPackage ../data/fonts/vista-fonts { };

  wqy_zenhei = callPackage ../data/fonts/wqy-zenhei { };

  xhtml1 = callPackage ../data/sgml+xml/schemas/xml-dtd/xhtml1 { };

  xkeyboard_config = callPackage ../data/misc/xkeyboard-config { };


  ### APPLICATIONS


  aangifte2005 = callPackage_i686 ../applications/taxes/aangifte-2005 { };

  aangifte2006 = callPackage_i686 ../applications/taxes/aangifte-2006 { };

  aangifte2007 = callPackage_i686 ../applications/taxes/aangifte-2007 { };

  aangifte2008 = callPackage_i686 ../applications/taxes/aangifte-2008 { };

  aangifte2009 = callPackage_i686 ../applications/taxes/aangifte-2009 { };

  abcde = callPackage ../applications/audio/abcde { };

  abiword = callPackage ../applications/office/abiword {
    inherit (gnome) libglade libgnomecanvas;
  };

  adobeReader = callPackage_i686 ../applications/misc/adobe-reader {
    inherit (pkgsi686Linux.gtkLibs) glib pango atk gtk;
  };

  akunambol = newScope pkgs.kde4 ../applications/networking/sync/akunambol { };

  amarok = newScope pkgs.kde4 ../applications/audio/amarok { };

  amsn = callPackage ../applications/networking/instant-messengers/amsn {
    libstdcpp = gcc33.gcc;
  };

  ardour = callPackage ../applications/audio/ardour {
    inherit (gtkLibs) glib pango gtk glibmm gtkmm;
    inherit (gnome) libgnomecanvas;
  };

  arora = callPackage ../applications/networking/browsers/arora { };

  audacious = callPackage ../applications/audio/audacious { };

  audacity = callPackage ../applications/audio/audacity { };

  aumix = callPackage ../applications/audio/aumix {
    gtkGUI = false;
  };

  autopanosiftc = callPackage ../applications/graphics/autopanosiftc { };

  avidemux = callPackage ../applications/video/avidemux {
  };

  awesome = callPackage ../applications/window-managers/awesome {
    inherit (gtkLibs) glib pango;
    lua = lua5;
    cairo = cairo.override { xcbSupport = true; };
  };

  bangarang = newScope pkgs.kde4 ../applications/video/bangarang { };

  batik = callPackage ../applications/graphics/batik { };

  bazaar = callPackage ../applications/version-management/bazaar {
    python = pythonFull;
  };

  bazaarTools = builderDefsPackage (import ../applications/version-management/bazaar/tools.nix) {
    inherit bazaar;
  };

  beast = callPackage ../applications/audio/beast {
    inherit (gnome) libgnomecanvas libart_lgpl;
    guile = guile_1_8;
  };

  bibletime = newScope pkgs.kde45 ../applications/misc/bibletime {
    qt = qt4;
  } ;

  bitlbee = callPackage ../applications/networking/instant-messengers/bitlbee { };

  # commented out because it's using the new configuration style proposal which is unstable
  #biew = import ../applications/misc/biew {
  #  inherit lib stdenv fetchurl ncurses;
  #};

  # only to be able to compile blender - I couldn't compile the default openal software
  # Perhaps this can be removed - don't know which one openal{,soft} is better
  freealut_soft = callPackage ../development/libraries/freealut {
    openal = openalSoft;  };

  blender = callPackage ../applications/misc/blender/2.49.nix {
    python = python26Base;
  };

  blender_2_50 = lowPrio (import ../applications/misc/blender {
    inherit stdenv fetchurl cmake mesa gettext libjpeg libpng zlib openal SDL openexr
      libsamplerate libtiff ilmbase;
    inherit (xlibs) libXi;
    python = python3;
  });

  bmp = callPackage ../applications/audio/bmp {
    inherit (gnome) esound libglade;
  };

  bmp_plugin_musepack = callPackage ../applications/audio/bmp-plugins/musepack { };

  bmp_plugin_wma = callPackage ../applications/audio/bmp-plugins/wma { };

  bvi = callPackage ../applications/editors/bvi { };

  calibre = callPackage ../applications/misc/calibre {
    python = python26Full;
    inherit (python26Packages) mechanize lxml dateutil cssutils beautifulsoap;
  };

  carrier = builderDefsPackage (import ../applications/networking/instant-messengers/carrier/2.5.0.nix) {
    inherit fetchurl stdenv pkgconfig perl perlXMLParser libxml2 openssl nss
      gtkspell aspell gettext ncurses avahi dbus dbus_glib python
      libtool automake autoconf;
    GStreamer = gst_all.gstreamer;
    inherit (gtkLibs) gtk glib;
    inherit (gnome) startupnotification GConf ;
    inherit (xlibs) libXScrnSaver scrnsaverproto libX11 xproto kbproto;
  };
  funpidgin = carrier;

  cddiscid = callPackage ../applications/audio/cd-discid { };

  cdparanoia = cdparanoiaIII;

  cdparanoiaIII = callPackage ../applications/audio/cdparanoia { };

  cdrtools = callPackage ../applications/misc/cdrtools { };

  chatzilla =
    xulrunnerWrapper {
      launcher = "chatzilla";
      application = callPackage ../applications/networking/irc/chatzilla { };
    };

  chrome = callPackage ../applications/networking/browsers/chromium {
    inherit (gtkLibs) gtk glib pango atk;
    inherit (gnome) GConf;
    patchelf = patchelf06;
    libjpeg = libjpeg62;
  };

  chromeWrapper = wrapFirefox chrome "chrome" "";

  cinelerra = callPackage ../applications/video/cinelerra {
    fftw = fftwSinglePrec;
    inherit (gnome) esound;
  };

  cmus = callPackage ../applications/audio/cmus { };

  compiz = callPackage ../applications/window-managers/compiz/core.nix { };

  compiz_ccsm = callPackage ../applications/window-managers/compiz/ccsm.nix { };

  compizconfig_python = callPackage ../applications/window-managers/compiz/config-python.nix { };

  libcompizconfig = callPackage ../applications/window-managers/compiz/libcompizconfig.nix { };

  compiz_bcop = callPackage ../applications/window-managers/compiz/bcop.nix { };

  compiz_plugins_main = callPackage ../applications/window-managers/compiz/plugins-main.nix { };

  compiz_plugins_extra = callPackage ../applications/window-managers/compiz/plugins-extra.nix { };

  cinepaint = callPackage ../applications/graphics/cinepaint {
    fltk = fltk11;
  };

  codeville = builderDefsPackage (import ../applications/version-management/codeville/0.8.0.nix) {
    inherit makeWrapper;
    python = pythonFull;
  };

  comical = callPackage ../applications/graphics/comical {
    wxGTK = wxGTK26;
  };

  conkeror = xulrunnerWrapper {
    launcher = "conkeror";
    application = callPackage ../applications/networking/browsers/conkeror { };
  };

  cuneiform = builderDefsPackage (import ../tools/graphics/cuneiform) {
    inherit cmake patchelf;
    imagemagick=imagemagick;
  };

  cvs = callPackage ../applications/version-management/cvs { };

  cvsps = callPackage ../applications/version-management/cvsps { };

  cvs2svn = callPackage ../applications/version-management/cvs2svn { };

  d4x = callPackage ../applications/misc/d4x { };

  darcs = haskellPackages.darcs;

  darktable = callPackage ../applications/graphics/darktable {
     inherit (gnome) GConf gnome_keyring libglade;
  };

  dia = callPackage ../applications/graphics/dia { };

  digikam = newScope pkgs.kde4 ../applications/graphics/digikam { };

  djvulibre = callPackage ../applications/misc/djvulibre { };

  djview4 = callPackage ../applications/graphics/djview { };

  dmenu = callPackage ../applications/misc/dmenu { };

  dmtx = builderDefsPackage (import ../tools/graphics/dmtx) {
    inherit libpng libtiff libjpeg imagemagick librsvg
      pkgconfig bzip2 zlib libtool freetype fontconfig
      ghostscript jasper;
    inherit (xlibs) libX11;
  };

  dvdauthor = callPackage ../applications/video/dvdauthor { };

  dwm = callPackage ../applications/window-managers/dwm {
    patches = getConfig [ "dwm" "patches" ] [];
  };

  eaglemode = callPackage ../applications/misc/eaglemode { };

  eclipse = callPackage ../applications/editors/eclipse {
    # GTK 2.18 gives glitches such as mouse clicks on buttons not
    # working correctly.
    inherit (gtkLibs216) glib gtk;
  };
  eclipseLatest = eclipse.override { version = "latest"; };
  eclipse36 = callPackage ../applications/editors/eclipse {
      version = "3.6.1";
  };

  ed = callPackage ../applications/editors/ed { };

  elinks = callPackage ../applications/networking/browsers/elinks { };

  elvis = callPackage ../applications/editors/elvis { };

  emacs = emacs23;

  emacs22 = callPackage ../applications/editors/emacs-22 {
    /* Using cpp 4.5, we get:

         make[1]: Entering directory `/tmp/nix-build-dhbj8qqmqxwp3iw6sjcgafsrwlwrix1f-emacs-22.3.drv-0/emacs-22.3/lib-src'
         Makefile:148: *** recipe commences before first target.  Stop.

       Apparently, this is because `lib-src/Makefile' is generated by
       processing `lib-src/Makefile.in' with cpp, and the escaping rules for
       literal backslashes have changed.  */
    stdenv = overrideGCC stdenv gcc44;
    xaw3dSupport = getConfig [ "emacs" "xaw3dSupport" ] false;
    gtkGUI = getConfig [ "emacs" "gtkSupport" ] true;
  };

  emacs23 = callPackage ../applications/editors/emacs-23 {
    # use override to select the appropriate gui toolkit
    libXaw = if stdenv.isDarwin then xlibs.libXaw else null;
    Xaw3d = null;
    gtk = if stdenv.isDarwin then null else gtkLibs.gtk;
    # TODO: these packages don't build on Darwin.
    gconf = null /* if stdenv.isDarwin then null else gnome.GConf */;
    librsvg = null /* if stdenv.isDarwin then null else librsvg */;
  };

  emacsSnapshot = lowPrio (callPackage ../applications/editors/emacs-snapshot {
    xawSupport = getConfig [ "emacs" "xawSupport" ] false;
    xaw3dSupport = getConfig [ "emacs" "xaw3dSupport" ] false;
    gtkGUI = getConfig [ "emacs" "gtkSupport" ] true;
    xftSupport = getConfig [ "emacs" "xftSupport" ] true;
    dbusSupport = getConfig [ "emacs" "dbusSupport" ] true;
  });

  emacsPackages = emacs: self: let callPackage = newScope self; in rec {
    inherit emacs;

    bbdb = callPackage ../applications/editors/emacs-modes/bbdb { };

    cedet = callPackage ../applications/editors/emacs-modes/cedet { };

    cua = callPackage ../applications/editors/emacs-modes/cua { };

    ecb = callPackage ../applications/editors/emacs-modes/ecb { };

    jabber = callPackage ../applications/editors/emacs-modes/jabber { };

    emacsSessionManagement = callPackage ../applications/editors/emacs-modes/session-management-for-emacs { };

    emacsw3m = callPackage ../applications/editors/emacs-modes/emacs-w3m { };

    emms = callPackage ../applications/editors/emacs-modes/emms { };

    jdee = callPackage ../applications/editors/emacs-modes/jdee {
      # Requires Emacs 23, for `avl-tree'.
    };

    stratego = callPackage ../applications/editors/emacs-modes/stratego { };

    haskellMode = callPackage ../applications/editors/emacs-modes/haskell { };

    hol_light_mode = callPackage ../applications/editors/emacs-modes/hol_light { };

    htmlize = callPackage ../applications/editors/emacs-modes/htmlize { };

    magit = callPackage ../applications/editors/emacs-modes/magit { };

    maudeMode = callPackage ../applications/editors/emacs-modes/maude { };

    nxml = callPackage ../applications/editors/emacs-modes/nxml { };

    # This is usually a newer version of Org-Mode than that found in GNU Emacs, so
    # we want it to have higher precedence.
    org = hiPrio (callPackage ../applications/editors/emacs-modes/org { });

    phpMode = callPackage ../applications/editors/emacs-modes/php { };

    prologMode = callPackage ../applications/editors/emacs-modes/prolog { };

    proofgeneral = callPackage ../applications/editors/emacs-modes/proofgeneral { };

    quack = callPackage ../applications/editors/emacs-modes/quack { };

    remember = callPackage ../applications/editors/emacs-modes/remember { };

    rudel = callPackage ../applications/editors/emacs-modes/rudel { };

    scalaMode = callPackage ../applications/editors/emacs-modes/scala-mode { };
  };

  emacs22Packages = emacsPackages emacs22 pkgs.emacs22Packages;
  emacs23Packages = recurseIntoAttrs (emacsPackages emacs23 pkgs.emacs23Packages);

  epdfview = callPackage ../applications/misc/epdfview { };

  espeak = callPackage ../applications/audio/espeak { };

  esniper = callPackage ../applications/networking/esniper { };

  evopedia = callPackage ../applications/misc/evopedia { };

  # FIXME: Evince and other GNOME/GTK+ apps (e.g., Viking) provide
  # `share/icons/hicolor/icon-theme.cache'.  Arbitrarily give this one a
  # higher priority.
  evince = hiPrio (callPackage ../applications/misc/evince {
    inherit (gnome) gnomedocutils gnomeicontheme libgnome
      libgnomeui libglade glib gtk scrollkeeper gnome_keyring;
  });

  evolution_data_server = newScope (gnome // gtkLibs) ../servers/evolution-data-server { };

  exrdisplay = callPackage ../applications/graphics/exrdisplay {
    fltk = fltk20;
  };

  fbpanel = callPackage ../applications/window-managers/fbpanel { };

  fetchmail = import ../applications/misc/fetchmail {
    inherit stdenv fetchurl openssl;
  };

  fossil = callPackage ../applications/version-management/fossil { };

  grass = import ../applications/misc/grass {
    inherit (xlibs) libXmu libXext libXp libX11 libXt libSM libICE libXpm
      libXaw libXrender;
    inherit getConfig composableDerivation stdenv fetchurl
      lib flex bison cairo fontconfig
      gdal zlib ncurses gdbm proj pkgconfig swig
      blas liblapack libjpeg libpng mysql unixODBC mesa postgresql python
      readline sqlite tcl tk libtiff freetype ffmpeg makeWrapper wxGTK;
    fftw = fftwSinglePrec;
    motif = lesstif;
    opendwg = libdwg;
    wxPython = wxPython28;
  };

  grip = callPackage ../applications/misc/grip {
    inherit (gnome) libgnome libgnomeui vte;
  };

  wavesurfer = callPackage ../applications/misc/audio/wavesurfer { };

  wireshark = callPackage ../applications/networking/sniffers/wireshark { };

  wvdial = callPackage ../os-specific/linux/wvdial { };

  fbida = callPackage ../applications/graphics/fbida { };

  fdupes = callPackage ../tools/misc/fdupes { };

  feh = callPackage ../applications/graphics/feh { };

  filelight = newScope pkgs.kde4 ../applications/misc/filelight { };

  firefox = firefox36Pkgs.firefox;
  firefoxWrapper = firefox36Wrapper;

  firefox35Pkgs = callPackage ../applications/networking/browsers/firefox/3.5.nix {
    inherit (gtkLibs) gtk pango;
    inherit (gnome) libIDL;
  };

  firefox35Wrapper = wrapFirefox firefox35Pkgs.firefox "firefox" "";

  firefox36Pkgs = callPackage ../applications/networking/browsers/firefox/3.6.nix {
    inherit (gtkLibs) gtk pango;
    inherit (gnome) libIDL;
  };

  firefox40Pkgs = callPackage ../applications/networking/browsers/firefox/4.0.nix {
    inherit (p.gtkLibs) gtk pango;
    inherit (p.gnome) libIDL;
  };

  firefox36Wrapper = wrapFirefox firefox36Pkgs.firefox "firefox" "";

  flac = callPackage ../applications/audio/flac { };

  flashplayer = flashplayer10;

  flashplayer9 = (
    import ../applications/networking/browsers/mozilla-plugins/flashplayer-9 {
      inherit fetchurl stdenv zlib alsaLib nss nspr fontconfig freetype expat;
      inherit (xlibs) libX11 libXext libXrender libXt;
      inherit (gtkLibs) gtk glib pango atk;
    });

  flashplayer10 = (
    import ../applications/networking/browsers/mozilla-plugins/flashplayer-10 {
      inherit fetchurl stdenv zlib alsaLib curl nss nspr fontconfig freetype expat cairo;
      inherit (xlibs) libX11 libXext libXrender libXt ;
      inherit (gtkLibs) gtk glib pango atk;
      debug = getConfig ["flashplayer" "debug"] false;
    });

  flite = callPackage ../applications/misc/flite { };

  freecad = callPackage ../applications/graphics/freecad {
    boost = boost146;
  };

  freemind = callPackage ../applications/misc/freemind {
    jdk = jdk;
    jre = jdk;
  };

  freepv = callPackage ../applications/graphics/freepv { };

  xfontsel = callPackage ../applications/misc/xfontsel { };
  xlsfonts = callPackage ../applications/misc/xlsfonts { };

  fspot = callPackage ../applications/graphics/f-spot {
    inherit (gnome) libgnome libgnomeui;
    gtksharp = gtksharp1;
  };

  gimp = callPackage ../applications/graphics/gimp {
    inherit (gnome) gtk libart_lgpl;
  };

  gimpPlugins = recurseIntoAttrs (import ../applications/graphics/gimp/plugins {
    inherit pkgs gimp;
  });

  gitAndTools = recurseIntoAttrs (import ../applications/version-management/git-and-tools {
    inherit pkgs;
  });
  git = gitAndTools.git;
  gitFull = gitAndTools.gitFull;

  gnucash = callPackage ../applications/office/gnucash {
    inherit (gnome) gtk glib libglade libgnomeui libgtkhtml gtkhtml
      libgnomeprint;
    gconf = gnome.GConf;
    guile = guile_1_8;
  };

  qcad = callPackage ../applications/misc/qcad { };

  qjackctl = callPackage ../applications/audio/qjackctl { };

  gkrellm = callPackage ../applications/misc/gkrellm { };

  gmu = callPackage ../applications/audio/gmu { };

  gnash = callPackage ../applications/video/gnash {
    inherit (gnome) gtkglext;
    inherit (gst_all) gstreamer gstPluginsBase gstPluginsGood gstFfmpeg;
  };

  gnome_mplayer = callPackage ../applications/video/gnome-mplayer {
    inherit (gnome) GConf;
  };

  gnunet = callPackage ../applications/networking/p2p/gnunet {
    inherit (gnome) gtk libglade;
    gtkSupport = getConfig [ "gnunet" "gtkSupport" ] true;
  };

  gocr = callPackage ../applications/graphics/gocr { };

  gobby5 = callPackage ../applications/editors/gobby {
    inherit (gtkLibs) gtkmm;
    inherit (gnome) gtksourceview;
  };

  gphoto2 = callPackage ../applications/misc/gphoto2 { };

  gphoto2fs = builderDefsPackage ../applications/misc/gphoto2/gphotofs.nix {
    inherit libgphoto2 fuse pkgconfig glib;
  };

  graphicsmagick = callPackage ../applications/graphics/graphicsmagick { };

  graphicsmagick137 = callPackage ../applications/graphics/graphicsmagick/1.3.7.nix { };

  gtkpod = callPackage ../applications/audio/gtkpod {
    inherit (gnome) libglade;
  };

  qrdecode = builderDefsPackage (import ../tools/graphics/qrdecode) {
    inherit libpng opencv;
  };

  qrencode = builderDefsPackage (import ../tools/graphics/qrencode) {
    inherit libpng pkgconfig;
  };

  gecko_mediaplayer = callPackage ../applications/networking/browsers/mozilla-plugins/gecko-mediaplayer {
    inherit (gnome) GConf;
    browser = firefox;
  };

  geeqie = callPackage ../applications/graphics/geeqie { };

  gqview = callPackage ../applications/graphics/gqview { };

  googleearth = callPackage_i686 ../applications/misc/googleearth { };

  gosmore = builderDefsPackage ../applications/misc/gosmore {
    inherit fetchsvn curl pkgconfig libxml2;
    inherit (gtkLibs) gtk;
  };

  gpsbabel = callPackage ../applications/misc/gpsbabel { };

  gpscorrelate = callPackage ../applications/misc/gpscorrelate { };

  gpsd = callPackage ../servers/gpsd {
    # We need a Python with NCurses bindings.
    python = pythonFull;
  };

  guitone = callPackage ../applications/version-management/guitone { };

  gv = callPackage ../applications/misc/gv { };

  hello = callPackage ../applications/misc/hello/ex-2 { };

  homebank = callPackage ../applications/office/homebank { };

  htmldoc = callPackage ../applications/misc/htmldoc {
    fltk = fltk11;
  };

  hugin = callPackage ../applications/graphics/hugin {
  };

  i810switch = callPackage ../os-specific/linux/i810switch { };

  icecat3 = lowPrio (import ../applications/networking/browsers/icecat-3 {
    inherit fetchurl stdenv xz pkgconfig perl zip libjpeg libpng zlib cairo
      python dbus dbus_glib freetype fontconfig bzip2 xlibs alsaLib libnotify
      wirelesstools;
    inherit (gnome) libIDL libgnomeui gnomevfs gtk pango;
    inherit (xlibs) pixman;
    inherit (pythonPackages) ply;
  });

  icecatXulrunner3 = lowPrio (import ../applications/networking/browsers/icecat-3 {
    application = "xulrunner";
    inherit fetchurl stdenv xz pkgconfig perl zip libjpeg libpng zlib cairo
      python dbus dbus_glib freetype fontconfig bzip2 xlibs alsaLib libnotify
      wirelesstools;
    inherit (gnome) libIDL libgnomeui gnomevfs gtk pango;
    inherit (xlibs) pixman;
    inherit (pythonPackages) ply;
  });

  icecat3Xul =
    (symlinkJoin "icecat-with-xulrunner-${icecat3.version}"
       [ icecat3 icecatXulrunner3 ])
    // { inherit (icecat3) gtk isFirefox3Like meta; };

  icecatWrapper = wrapFirefox icecat3Xul "icecat" "";

  icewm = callPackage ../applications/window-managers/icewm {
    inherit (gtkLibs) gtk;
  };

  id3v2 = callPackage ../applications/audio/id3v2 { };

  ikiwiki = callPackage ../applications/misc/ikiwiki {
    inherit (perlPackages) TextMarkdown URI HTMLParser HTMLScrubber
      HTMLTemplate TimeDate CGISession DBFile CGIFormBuilder LocaleGettext
      RpcXML XMLSimple PerlMagick;
    gitSupport = getConfig [ "ikiwiki" "git" ] false;
    monotoneSupport = getConfig [ "ikiwiki" "monotone" ] false;
    extraUtils = [];
  };

  imagemagick = callPackage ../applications/graphics/ImageMagick {
    tetex = null;
    librsvg = null;
  };

  imagemagickBig = callPackage ../applications/graphics/ImageMagick { };

  # Impressive, formerly known as "KeyJNote".
  impressive = callPackage ../applications/office/impressive {

    # XXX These are the PyOpenGL dependencies, which we need here.

    inherit (pythonPackages) pyopengl;  };

  inkscape = callPackage ../applications/graphics/inkscape {
    inherit (pythonPackages) lxml;
    inherit (gtkLibs) gtk glib glibmm gtkmm;
  };

  ion3 = callPackage ../applications/window-managers/ion-3 {
    lua = lua5;
  };

  iptraf = callPackage ../applications/networking/iptraf { };

  irssi = callPackage ../applications/networking/irc/irssi { };

  jackmeter = callPackage ../applications/audio/jackmeter { };

  jedit = callPackage ../applications/editors/jedit { };

  jigdo = callPackage ../applications/misc/jigdo { };

  joe = callPackage ../applications/editors/joe { };

  jwm = callPackage ../applications/window-managers/jwm { };

  k3b = newScope pkgs.kde4 ../applications/misc/k3b { };

  kadu = newScope pkgs.kde45 ../applications/networking/instant-messengers/kadu { };

  kbluetooth = newScope pkgs.kde4 ../tools/bluetooth/kbluetooth { };

  kde_wacomtablet = newScope pkgs.kde4 ../applications/misc/kde-wacomtablet { };

  kdenlive = newScope pkgs.kde4 ../applications/video/kdenlive { };

  kdesvn = newScope pkgs.kde4 ../applications/version-management/kdesvn { };

  kdevelop = newScope pkgs.kde4 ../applications/editors/kdevelop { };

  keepnote = callPackage ../applications/office/keepnote {
    # I did not find any better way of reusing buildPythonPackage+setuptools
    # for a python with openssl support
    buildPythonPackage = assert pythonFull.sqliteSupport;
      import ../development/python-modules/generic {
        inherit makeWrapper lib;
        python = pythonFull;
        setuptools = builderDefsPackage (import ../development/python-modules/setuptools) {
          inherit makeWrapper;
          python = pythonFull;
        };
      };
    # How could this pygtk use also pythonFull, I don't know.
    pygtk = pyGtkGlade;
  };

  kermit = callPackage ../tools/misc/kermit { };

  kino = import ../applications/video/kino {
    inherit fetchurl stdenv pkgconfig libxml2 perl perlXMLParser
      libdv libraw1394 libavc1394 libiec61883 x11 gettext cairo; /* libavformat */
    inherit libsamplerate ffmpeg;
    inherit (gnome) libglade gtk glib;
    inherit (xlibs) libXv libX11;
  };

  kipi_plugins = newScope pkgs.kde4 ../applications/graphics/kipi-plugins { };

  kmplayer = newScope pkgs.kde4 ../applications/video/kmplayer {
    inherit (pkgs.gtkLibs) pango;
  };

  koffice = newScope pkgs.kde4 ../applications/office/koffice { };

  konq_plugins = newScope pkgs.kde4 ../applications/networking/browsers/konq-plugins { };

  konversation = newScope pkgs.kde4 ../applications/networking/irc/konversation { };

  krename = newScope pkgs.kde4 ../applications/misc/krename { };

  krusader = newScope pkgs.kde4 ../applications/misc/krusader { };

  ktorrent = newScope pkgs.kde4 ../applications/networking/ktorrent { };

  lame = callPackage ../applications/audio/lame { };

  larswm = callPackage ../applications/window-managers/larswm { };

  ladspaH = callPackage ../applications/audio/ladspa-plugins/ladspah.nix { };

  ladspaPlugins = callPackage ../applications/audio/ladspa-plugins {
    fftw = fftwSinglePrec;
  };

  ldcpp = callPackage ../applications/networking/p2p/ldcpp {
    inherit (gnome) libglade;
  };

  links = callPackage ../applications/networking/browsers/links { };

  ledger = callPackage ../applications/office/ledger { };

  links2 = (builderDefsPackage ../applications/networking/browsers/links2) {
    inherit fetchurl stdenv bzip2 zlib libjpeg libpng libtiff
      gpm openssl SDL SDL_image SDL_net pkgconfig;
    inherit (xlibs) libX11 libXau xproto libXt;
  };

  links2Stdenv = callPackage ../applications/networking/browsers/links2/stdenv.nix { };

  linphone = callPackage ../applications/networking/linphone {
    inherit (gnome) libglade gtk;
  };

  lxdvdrip = callPackage ../applications/video/lxdvdrip { };

  lynx = callPackage ../applications/networking/browsers/lynx { };

  lyx = callPackage ../applications/misc/lyx {
   qt = qt4;
  };

  makeself = callPackage ../applications/misc/makeself { };

  matchbox = callPackage ../applications/window-managers/matchbox { };

  meld = callPackage ../applications/version-management/meld {
    inherit (gnome) scrollkeeper;
    pygtk = pyGtkGlade;
  };

  mercurial = callPackage ../applications/version-management/mercurial {
    guiSupport = getConfig ["mercurial" "guiSupport"] false; # for hgk (gitk gui for hg)
    inherit (python27Modules) ssl;
  };

  merkaartor = callPackage ../applications/misc/merkaartor {
    qt = qt4;
  };

  meshlab = callPackage ../applications/graphics/meshlab {
    qt = qt4;
  };

  midori = builderDefsPackage (import ../applications/networking/browsers/midori) {
    inherit imagemagick intltool python pkgconfig webkit libxml2
      which gettext makeWrapper file libidn sqlite docutils libnotify
      vala dbus_glib;
    inherit (gtkLibs) gtk glib;
    inherit (gnome28) gtksourceview;
    inherit (webkit.passthru.args) libsoup;
    inherit (xlibs) kbproto xproto libXScrnSaver scrnsaverproto;
  };

  minicom = callPackage ../tools/misc/minicom { };

  mmex = callPackage ../applications/office/mmex { };

  monodevelop = callPackage ../applications/editors/monodevelop {
    inherit (gnome) gnomevfs libbonobo libglade libgnome GConf glib gtk;
    mozilla = firefox;
    gtksharp = gtksharp2;
  };

  monodoc = callPackage ../applications/editors/monodoc {
    gtksharp = gtksharp1;
  };

  monotone = callPackage ../applications/version-management/monotone {
    lua = lua5;
  };

  monotoneViz = builderDefsPackage (import ../applications/version-management/monotone-viz/mtn-head.nix) {
    inherit ocaml graphviz pkgconfig autoconf automake libtool;
    inherit (ocamlPackages) lablgtk;
    inherit (gnome) gtk libgnomecanvas glib;
  };

  mozilla = callPackage ../applications/networking/browsers/mozilla {
    inherit (gnome) libIDL;
  };

  mozplugger = builderDefsPackage (import ../applications/networking/browsers/mozilla-plugins/mozplugger) {
    inherit firefox;
    inherit (xlibs) libX11 xproto;
  };

  mp3info = callPackage ../applications/audio/mp3info { };

  mpc123 = callPackage ../applications/audio/mpc123 { };

  mpg123 = callPackage ../applications/audio/mpg123 { };

  mpg321 = callPackage ../applications/audio/mpg321 { };

  MPlayer = callPackage ../applications/video/MPlayer { };

  MPlayerPlugin = browser:
    import ../applications/networking/browsers/mozilla-plugins/mplayerplug-in {
      inherit browser;
      inherit fetchurl stdenv pkgconfig gettext;
      inherit (xlibs) libXpm;
      # !!! should depend on MPlayer
    };

  mrxvt = callPackage ../applications/misc/mrxvt { };

  multisync = callPackage ../applications/misc/multisync {
    inherit (gnome) gtk glib ORBit2 libbonobo libgnomeui GConf;
  };

  mumble = callPackage ../applications/networking/mumble {
    avahi = avahi.override {
      withLibdnsCompat = true;
    };
  };

  mutt = callPackage ../applications/networking/mailreaders/mutt { };

  msmtp = callPackage ../applications/networking/msmtp { };

  mupdf = callPackage ../applications/misc/mupdf {
  };

  mythtv = callPackage ../applications/video/mythtv {
    qt3 = qt3mysql;
  };

  nano = callPackage ../applications/editors/nano { };

  navipowm = callPackage ../applications/misc/navipowm {
  };

  navit = callPackage ../applications/misc/navit { };

  nedit = callPackage ../applications/editors/nedit {
      motif = lesstif;
  };

  netsurfBrowser = netsurf.browser;
  netsurf = recurseIntoAttrs (import ../applications/networking/browsers/netsurf { inherit pkgs; });

  notmuch = callPackage ../applications/networking/mailreaders/notmuch { };

  nvi = callPackage ../applications/editors/nvi { };

  ocrad = callPackage ../applications/graphics/ocrad { };

  offrss = callPackage ../applications/networking/offrss { };

  openbox = callPackage ../applications/window-managers/openbox { };

  openjump = callPackage ../applications/misc/openjump { };

  openoffice = callPackage ../applications/office/openoffice {
    inherit (perlPackages) ArchiveZip CompressZlib;
    inherit (gnome) GConf ORBit2;
    neon = neon029;
  };

  go_oo = callPackage ../applications/office/openoffice/go-oo.nix {
    inherit (perlPackages) ArchiveZip CompressZlib;
    inherit (gnome) GConf ORBit2;
    neon = neon029;
  };

  openstack_compute = callPackage ../applications/virtualization/openstack-compute { };

  opera = callPackage ../applications/networking/browsers/opera {
    qt = qt3;
  };

  pan = callPackage ../applications/networking/newsreaders/pan {
    spellChecking = false;
  };

  panotools = callPackage ../applications/graphics/panotools { };

  pavucontrol = callPackage ../applications/audio/pavucontrol {
    inherit (gtkLibs) gtkmm;
    inherit (gnome) libglademm;
  };

  paraview = callPackage ../applications/graphics/paraview {
  };

  partitionManager = newScope pkgs.kde4 ../tools/misc/partition-manager { };

  pdftk = callPackage ../tools/typesetting/pdftk { };

  pidgin = import ../applications/networking/instant-messengers/pidgin {
    inherit fetchurl stdenv pkgconfig perl perlXMLParser libxml2 nss nspr farsight2 python
      gtkspell aspell gettext ncurses avahi dbus dbus_glib lib intltool libidn;
    openssl = if (getConfig ["pidgin" "openssl"] true) then openssl else null;
    gnutls = if (getConfig ["pidgin" "gnutls"] false) then gnutls else null;
    GStreamer = gst_all.gstreamer;
    inherit (gtkLibs) gtk;
    inherit (gnome) startupnotification;
    inherit (xlibs) libXScrnSaver;
    inherit (gst_all) gstPluginsBase;
  };

  pidginlatex = callPackage ../applications/networking/instant-messengers/pidgin-plugins/pidgin-latex {
    imagemagick = imagemagickBig;
  };

  pidginlatexSF = builderDefsPackage
    (import ../applications/networking/instant-messengers/pidgin-plugins/pidgin-latex/pidgin-latex-sf.nix)
    {
      inherit pkgconfig pidgin texLive imagemagick which;
      inherit (gtkLibs) glib gtk;
    };

  pidginmsnpecan = callPackage ../applications/networking/instant-messengers/pidgin-plugins/msn-pecan { };

  pidginotr = callPackage ../applications/networking/instant-messengers/pidgin-plugins/otr { };

  pidginsipe = callPackage ../applications/networking/instant-messengers/pidgin-plugins/sipe { };

  pinfo = callPackage ../applications/misc/pinfo { };

  pinta = callPackage ../applications/graphics/pinta {
    gtksharp = gtksharp2;
  };

  pqiv = callPackage ../applications/graphics/pqiv { };

  # perhaps there are better apps for this task? It's how I had configured my preivous system.
  # And I don't want to rewrite all rules
  procmail = callPackage ../applications/misc/procmail { };

  pstree = callPackage ../applications/misc/pstree { };

  pythonmagick = callPackage ../applications/graphics/PythonMagick { };

  qemu = callPackage ../applications/virtualization/qemu/0.13.nix { };

  qemuSVN = callPackage ../applications/virtualization/qemu/svn-6642.nix { };

  qemuImage = callPackage ../applications/virtualization/qemu/linux-img { };

  qtpfsgui = callPackage ../applications/graphics/qtpfsgui { };

  rapidsvn = callPackage ../applications/version-management/rapidsvn { };

  ratpoison = callPackage ../applications/window-managers/ratpoison { };

  rawtherapee = callPackage ../applications/graphics/rawtherapee {
    inherit (gtkLibs) gtk gtkmm;
  };

  rcs = callPackage ../applications/version-management/rcs { };

  rdesktop = callPackage ../applications/networking/remote/rdesktop { };

  RealPlayer = callPackage ../applications/video/RealPlayer {
      inherit (gtkLibs) glib pango atk gtk;
      libstdcpp5 = gcc33.gcc;
  };

  rekonq = newScope pkgs.kde4 ../applications/networking/browsers/rekonq { };

  rsibreak = newScope pkgs.kde4 ../applications/misc/rsibreak { };

  recode = callPackage ../tools/text/recode { };

  rsync = callPackage ../applications/networking/sync/rsync {
    enableACLs = !(stdenv.isDarwin || stdenv.isSunOS);
  };

  rxvt = callPackage ../applications/misc/rxvt { };

  # = urxvt
  rxvt_unicode = callPackage ../applications/misc/rxvt_unicode {
    perlSupport = false;  };

  sakura = callPackage ../applications/misc/sakura {
    inherit (gnome) vte;
  };

  sbagen = callPackage ../applications/misc/sbagen { };

  scribus = callPackage ../applications/office/scribus {
    inherit (gnome) libart_lgpl;
    qt = qt3;
  };

  seeks = callPackage ../tools/networking/p2p/seeks { };

  seg3d = callPackage ../applications/graphics/seg3d {
    wxGTK = wxGTK28.override {
      unicode = false;
  };
  };

  semnotes = newScope pkgs.kde4 ../applications/misc/semnotes { };

  siproxd = callPackage ../applications/networking/siproxd { };

  skype_linux = callPackage_i686 ../applications/networking/skype { };

  slim = callPackage ../applications/display-managers/slim { };

  sndBase = builderDefsPackage (import ../applications/audio/snd) {
    inherit fetchurl stdenv stringsWithDeps lib fftw;
    inherit pkgconfig gmp gettext;
    inherit (xlibs) libXpm libX11;
    inherit (gtkLibs) gtk glib;
  };

  snd = sndBase.passthru.function {
    inherit mesa libtool jackaudio alsaLib;
    guile = guile_1_8;
  };

  sonicVisualizer = callPackage ../applications/audio/sonic-visualizer {
    inherit (vamp) vampSDK;
    qt = qt4;
  };

  sox = callPackage ../applications/misc/audio/sox { };

  spotify = callPackage ../applications/audio/spotify { };

  stalonetray = callPackage ../applications/window-managers/stalonetray {};

  stumpwm = builderDefsPackage (import ../applications/window-managers/stumpwm) {
    inherit texinfo;
    clisp = clisp_2_44_1;
  };

  subversion = callPackage ../applications/version-management/subversion/default.nix {
    neon = pkgs.neon029;
    bdbSupport = getConfig ["subversion" "bdbSupport"] true;
    httpServer = getConfig ["subversion" "httpServer"] false;
    httpSupport = getConfig ["subversion" "httpSupport"] true;
    sslSupport = getConfig ["subversion" "sslSupport"] true;
    pythonBindings = getConfig ["subversion" "pythonBindings"] false;
    perlBindings = getConfig ["subversion" "perlBindings"] false;
    javahlBindings = supportsJDK && getConfig ["subversion" "javahlBindings"] false;
    compressionSupport = getConfig ["subversion" "compressionSupport"] true;
    httpd = apacheHttpd;
  };

  svk = perlPackages.SVK;

  sylpheed = callPackage ../applications/networking/mailreaders/sylpheed {
    sslSupport = true;
    gpgSupport = true;
  };

  # linux only by now
  synergy = callPackage ../applications/misc/synergy { };

  tahoelafs = callPackage ../tools/networking/p2p/tahoe-lafs {
    inherit (pythonPackages) twisted foolscap simplejson nevow zfec
      pycryptopp pysqlite darcsver setuptoolsTrial setuptoolsDarcs
      numpy pyasn1;
    mock = pythonPackages.mock060;
  };

  tailor = builderDefsPackage (import ../applications/version-management/tailor) {
    inherit makeWrapper python;
  };

  tangogps = callPackage ../applications/misc/tangogps {
    gconf = gnome.GConf;
  };

  teamspeak_client = callPackage ../applications/networking/instant-messengers/teamspeak/client.nix { };

  taskJuggler = callPackage ../applications/misc/taskjuggler {
    qt = qt3;

    # KDE support is not working yet.
    inherit (kde3) kdelibs kdebase;
    withKde = getConfig [ "taskJuggler" "kde" ] false;
  };

  thinkingRock = callPackage ../applications/misc/thinking-rock { };

  thunderbird = thunderbird3;

  thunderbird2 = callPackage ../applications/networking/mailreaders/thunderbird/2.x.nix {
    inherit (gnome) libIDL;
  };

  thunderbird3 = callPackage ../applications/networking/mailreaders/thunderbird/3.x.nix {
    inherit (gnome) libIDL;
  };

  timidity = callPackage ../tools/misc/timidity { };

  tkcvs = callPackage ../applications/version-management/tkcvs { };

  tla = callPackage ../applications/version-management/arch { };

  transmission = callPackage ../applications/networking/p2p/transmission { };

  twinkle = callPackage ../applications/networking/twinkle {
    qt = qt3;
    boost = boostFull;
  };

  unison = callPackage ../applications/networking/sync/unison {
    inherit (ocamlPackages) lablgtk;
    enableX11 = getConfig [ "unison" "enableX11" ] true;
  };

  uucp = callPackage ../tools/misc/uucp { };

  uzbl = builderDefsPackage (import ../applications/networking/browsers/uzbl) {
    inherit pkgconfig webkit makeWrapper;
    inherit (gtkLibs) gtk glib;
    inherit (xlibs) libX11 kbproto;
    libsoup = gnome28.libsoup_2_31;
  };

  valknut = callPackage ../applications/networking/p2p/valknut {
    qt = qt3;
  };

  vdpauinfo = callPackage ../tools/X11/vdpauinfo { };

  veracity = callPackage ../applications/version-management/veracity {};

  viewMtn = builderDefsPackage (import ../applications/version-management/viewmtn/0.10.nix)
  {
    inherit monotone cheetahTemplate highlight ctags
      makeWrapper graphviz which python;
    flup = pythonPackages.flup;
  };

  vim = callPackage ../applications/editors/vim { };

  vimHugeX = vim_configurable;

  vim_configurable = import ../applications/editors/vim/configurable.nix {
    inherit (pkgs) fetchurl stdenv ncurses pkgconfig gettext composableDerivation lib
      getConfig;
    inherit (pkgs.xlibs) libX11 libXext libSM libXpm
        libXt libXaw libXau libXmu libICE;
    inherit (pkgs.gtkLibs) glib gtk;
    features = "huge"; # one of  tiny, small, normal, big or huge
    # optional features by passing
    # python
    # TODO mzschemeinterp perlinterp
    inherit (pkgs) python perl tcl ruby /*x11*/;

    lua = pkgs.lua5;

    # optional features by flags
    flags = [ "X11" ]; # only flag "X11" by now
  };

  virtviewer = callPackage ../applications/virtualization/virt-viewer {};

  virtualgl = callPackage ../tools/X11/virtualgl { };

  vlc = callPackage ../applications/video/vlc {
    dbus = dbus.libs;
    alsa = alsaLib;
    lua = lua5;
  };

  vnstat = callPackage ../applications/networking/vnstat { };

  vorbisTools = callPackage ../applications/audio/vorbis-tools { };

  vwm = callPackage ../applications/window-managers/vwm { };

  w3m = callPackage ../applications/networking/browsers/w3m {
    graphicsSupport = false;
  };

  weechat = callPackage ../applications/networking/irc/weechat { };

  wings = callPackage ../applications/graphics/wings { };

  # I'm keen on wmiimenu only  >wmii-3.5 no longer has it...
  wmiimenu = import ../applications/window-managers/wmii31 {
    libixp = libixp_for_wmii;
    inherit fetchurl /* fetchhg */ stdenv gawk;
    inherit (xlibs) libX11;
  };

  wmiiSnap = import ../applications/window-managers/wmii {
    libixp = libixp_for_wmii;
    inherit fetchurl /* fetchhg */ stdenv gawk;
    inherit (xlibs) libX11 xextproto libXt libXext;
    includeUnpack = getConfig ["stdenv" "includeUnpack"] false;
  };

  wordnet = callPackage ../applications/misc/wordnet { };

  wrapFirefox = browser: browserName: nameSuffix: import ../applications/networking/browsers/firefox/wrapper.nix {
    inherit stdenv nameSuffix makeWrapper makeDesktopItem browser browserName;
    plugins =
      let
        enableAdobeFlash = getConfig [ browserName "enableAdobeFlash" ] true;
        enableGnash = getConfig [ browserName "enableGnash" ] false;
      in
       assert !(enableGnash && enableAdobeFlash);
       ([]
        ++ lib.optional enableGnash gnash
        ++ lib.optional enableAdobeFlash flashplayer
        # RealPlayer is disabled by default for legal reasons.
        ++ lib.optional (system != "i686-linux" && getConfig [browserName "enableRealPlayer"] false) RealPlayer
        ++ lib.optional (getConfig [browserName "enableDjvu"] false) (djview4)
        ++ lib.optional (getConfig [browserName "enableMPlayer"] false) (MPlayerPlugin browser)
        ++ lib.optional (getConfig [browserName "enableGeckoMediaPlayer"] false) gecko_mediaplayer
        ++ lib.optional (supportsJDK && getConfig [browserName "jre"] false && jrePlugin ? mozillaPlugin) jrePlugin
       );
  };

  x11vnc = callPackage ../tools/X11/x11vnc { };

  x2vnc = callPackage ../tools/X11/x2vnc { };

  xaos = builderDefsPackage (import ../applications/graphics/xaos) {
    inherit (xlibs) libXt libX11 libXext xextproto xproto;
    inherit gsl aalib zlib libpng intltool gettext perl;
  };

  xara = callPackage ../applications/graphics/xara {
    wxGTK = wxGTK26;
  };

  xawtv = callPackage ../applications/video/xawtv { };

  xchat = callPackage ../applications/networking/irc/xchat { };

  xchm = callPackage ../applications/misc/xchm { };

  xcompmgr = callPackage ../applications/window-managers/xcompmgr { };

  xdg_utils = callPackage ../tools/X11/xdg-utils { };

  xen = callPackage ../applications/virtualization/xen {
    python = pythonFull;
  };

  xfig = callPackage ../applications/graphics/xfig {
    stdenv = overrideGCC stdenv gcc34;
  };

  xineUI = callPackage ../applications/video/xine-ui { };

  xmms = callPackage ../applications/audio/xmms {
    inherit (gnome) esound;
    inherit (gtkLibs1x) glib gtk;
    stdenv = overrideGCC stdenv gcc34; # due to problems with gcc 4.x
  };

  xneur = callPackage ../applications/misc/xneur {
    GStreamer=gst_all.gstreamer;
    inherit (gtkLibs) glib gtk pango atk;
  };

  xneur_0_8 = callPackage ../applications/misc/xneur/0.8.nix {
    GStreamer = gst_all.gstreamer;
  };

  xournal = callPackage ../applications/graphics/xournal {
    inherit (gtkLibs) gtk atk pango glib;
    inherit (gnome) libgnomeprint libgnomeprintui
      libgnomecanvas;
  };

  xpdf = callPackage ../applications/misc/xpdf {
    motif = lesstif;
    base14Fonts = "${ghostscript}/share/ghostscript/fonts";
  };

  libxpdf = callPackage ../applications/misc/xpdf/libxpdf.nix {
  };

  xpra = callPackage ../tools/X11/xpra {
    pyrex = pyrex095;
  };

  xscreensaver = callPackage ../applications/graphics/xscreensaver {
    inherit (gnome) libglade;
  };

  xterm = callPackage ../applications/misc/xterm { };

  xtrace = callPackage ../tools/X11/xtrace { };

  xlaunch = callPackage ../tools/X11/xlaunch { };

  xmacro = callPackage ../tools/X11/xmacro { };

  xmove = callPackage ../applications/misc/xmove { };

  xnee = callPackage ../tools/X11/xnee {
    # Work around "missing separator" error.
    stdenv = overrideInStdenv stdenv [ gnumake381 ];
  };

  xvidcap = callPackage ../applications/video/xvidcap {
    inherit (gnome) scrollkeeper libglade;
  };

  yate = callPackage ../applications/misc/yate {
    qt = qt4;
  };

  # doesn't compile yet - in case someone else want's to continue ..
  # use Trunk because qgisReleased segfaults no resize for now
  qgis = qgisTrunk;
  qgisReleased = (import ../applications/misc/qgis) {
    inherit composableDerivation fetchsvn stdenv flex lib
            ncurses fetchurl perl cmake gdal geos proj x11
            gsl libpng zlib bison
            sqlite glibc fontconfig freetype /* use libc from stdenv ? - to lazy now - Marc */
            python postgresql pyqt4;
    inherit (xlibs) libSM libXcursor libXinerama libXrandr libXrender;
    inherit (xorg) libICE;
    qt = qt4;

    # optional features
    # grass = "not yet supported" # cmake -D WITH_GRASS=TRUE  and GRASS_PREFX=..
  };

  qgisTrunk = callPackage ../applications/misc/qgis/trunk.nix {
    qgis = qgisReleased;
  };

  yakuake = newScope pkgs.kde4 ../applications/misc/yakuake { };

  zapping = callPackage ../applications/video/zapping {
    inherit (gnome) scrollkeeper libgnomeui libglade esound;
    teletextSupport = true;
    jpegSupport = true;
    pngSupport = true;
    recordingSupport = true;
  };

  zathura = callPackage ../applications/misc/zathura { };

  ### GAMES

  asc = callPackage ../games/asc {
    lua = lua5;
    libsigcxx = libsigcxx12;
  };

  atanks = callPackage ../games/atanks {};

  ballAndPaddle = callPackage ../games/ball-and-paddle {
    guile = guile_1_8;
  };

  blackshades = callPackage ../games/blackshades { };

  blackshadeselite = callPackage ../games/blackshadeselite { };

  bsdgames = callPackage ../games/bsdgames { };

  castle_combat = callPackage ../games/castle-combat { };

  construoBase = callPackage ../games/construo {
    mesa = null;
    freeglut = null;
  };

  construo = construoBase.override {
    inherit mesa freeglut;
  };

  crack_attack = callPackage ../games/crack-attack { };

  crrcsim = callPackage ../games/crrcsim {};

  dwarf_fortress = callPackage_i686 ../games/dwarf-fortress {
    gnomegtk = pkgsi686Linux.gnome.gtk;
  };

  eduke32 = callPackage ../games/eduke32 { };

  egoboo = callPackage ../games/egoboo { };

  exult = callPackage ../games/exult {
    stdenv = overrideGCC stdenv gcc42;
  };

  /*
  exultSnapshot = lowPrio (import ../games/exult/snapshot.nix {
    inherit fetchurl stdenv SDL SDL_mixer zlib libpng unzip
      autoconf automake libtool flex bison;
  });
  */

  freedink = callPackage ../games/freedink { };

  fsg = callPackage ../games/fsg {
    wxGTK = wxGTK28.override { unicode = false; };
  };

  gemrb = callPackage ../games/gemrb { };

  gl117 = callPackage ../games/gl-117 {};

  gltron = callPackage ../games/gltron { };

  gnuchess = callPackage ../games/gnuchess { };

  gnugo = callPackage ../games/gnugo { };

  gparted = callPackage ../tools/misc/gparted {
    inherit (gtkLibs) gtk glib gtkmm;
    inherit (gnome) gnomedocutils;
  };

  hexen = callPackage ../games/hexen { };

  instead = callPackage ../games/instead {
    lua = lua5;
  };

  kobodeluxe = callPackage ../games/kobodeluxe { };

  lincity = builderDefsPackage (import ../games/lincity) {
    inherit (xlibs) libX11 libXext xextproto
      libICE libSM xproto;
    inherit libpng zlib;
  };

  micropolis = callPackage ../games/micropolis { };

  openttd = callPackage ../games/openttd {
    zlib = zlibStatic;
  };

  pioneers = callPackage ../games/pioneers { };

  prboom = callPackage ../games/prboom { };

  quake3demo = callPackage ../games/quake3/wrapper {
    name = "quake3-demo-${quake3game.name}";
    description = "Demo of Quake 3 Arena, a classic first-person shooter";
    game = quake3game;
    paks = [quake3demodata];
  };

  quake3demodata = callPackage ../games/quake3/demo { };

  quake3game = callPackage ../games/quake3/game { };

  rogue = callPackage ../games/rogue { };

  sauerbraten = callPackage ../games/sauerbraten {};

  scummvm = callPackage ../games/scummvm { };

  scorched3d = callPackage ../games/scorched3d {
    wxGTK = wxGTK26;
  };

  sgtpuzzles = builderDefsPackage (import ../games/sgt-puzzles) {
    inherit (gtkLibs) gtk;
    inherit pkgconfig fetchsvn perl;
    inherit (xlibs) libX11;
  };

  six = callPackage ../games/six {
    inherit (kde3) arts kdelibs;
  };

  soi = callPackage ../games/soi {};

  # You still can override by passing more arguments.
  spaceOrbit = callPackage ../games/orbit {
    inherit (gnome) esound;  };

  spring = callPackage ../games/spring { };

  springLobby = callPackage ../games/spring/spring-lobby.nix { };

  stardust = callPackage ../games/stardust {};

  superTux = callPackage ../games/super-tux { };

  superTuxKart = callPackage ../games/super-tux-kart {
    /* With GNU Make 3.82, the build process is stuck in the `data'
       directory, after displaying "Making all in tracks", and `pstree'
       indicates that `make' doesn't launch any new process.  */
    stdenv = overrideInStdenv stdenv [ gnumake381 ];
  };

  tbe = callPackage ../games/the-butterfly-effect {};

  teeworlds = callPackage ../games/teeworlds { };

  tennix = callPackage ../games/tennix { };

  tpm = callPackage ../games/thePenguinMachine { };

  tremulous = callPackage ../games/tremulous { };

  torcs = callPackage ../games/torcs {
    # Torcs wants to make shared libraries linked with plib libraries (it provides static).
    # i686 is the only platform I know than can do that linking without plib built with -fPIC
    plib = plib.override { enablePIC = if stdenv.isi686 then false else true; };
  };

  ufoai = callPackage ../games/ufoai {
    inherit (gnome) gtksourceview gtkglext;
  };

  ultimatestunts = callPackage ../games/ultimatestunts { };

  ultrastardx = callPackage ../games/ultrastardx {
    lua = lua5;
  };

  urbanterror = callPackage ../games/urbanterror { };

  ut2004demo = callPackage ../games/ut2004demo { };

  warmux = callPackage ../games/warmux {};

  warsow = callPackage ../games/warsow {
    libjpeg = libjpeg62;
  };

  warzone2100 = callPackage ../games/warzone2100 { };

  xboard = builderDefsPackage (import ../games/xboard) {
    inherit (xlibs) libX11 xproto libXt libXaw libSM
      libICE libXmu libXext libXpm;
    inherit gnuchess texinfo;
  };

  xsokoban = builderDefsPackage (import ../games/xsokoban) {
    inherit (xlibs) libX11 xproto libXpm libXt;
  };

  zdoom = callPackage ../games/zdoom { };

  zoom = callPackage ../games/zoom { };

  keen4 = callPackage ../games/keen4 { };


  ### DESKTOP ENVIRONMENTS


  enlightenment = callPackage ../desktops/enlightenment { };

  gnome28 = recurseIntoAttrs (import ../desktops/gnome-2.28 pkgs);

  gnome = gnome28;

  kde3 = recurseIntoAttrs {

    kdelibs = callPackage ../desktops/kde-3/kdelibs {
      stdenv = overrideGCC stdenv gcc43;
      qt = qt3;
    };

    kdebase = callPackage ../desktops/kde-3/kdebase {
      stdenv = overrideGCC stdenv gcc43;
      inherit (kde3) kdelibs;
      qt = qt3;
    };

    arts = callPackage ../development/libraries/arts {
      qt = qt3;
      inherit (gnome) glib;
      inherit (kde3) kdelibs;
    };

    k3b = callPackage ../applications/misc/k3b/1.0.nix {
      inherit (kde3) kdelibs;
    };

    kbasket = callPackage ../applications/misc/kbasket {
      stdenv = overrideGCC stdenv gcc43;
      inherit (kde3) kdelibs;
    };

    kile = callPackage ../applications/editors/kile {
      inherit (kde3) arts kdelibs;
      qt = qt3;
    };

    kphone = callPackage ../applications/networking/kphone {
      qt = qt3;
      stdenv = overrideGCC stdenv gcc42; # I'm to lazy to clean up header files
    };

    kuickshow = callPackage ../applications/graphics/kuickshow {
      inherit (kde3) arts kdelibs;
      qt = qt3;
    };

    kcachegrind = callPackage ../development/tools/misc/kcachegrind {
      inherit (kde3) kdelibs;
      qt = qt3;
    };

  };

  kde4 = kde45;

  kde45 = callPackage ../desktops/kde-4.5 {
    callPackage =
      let
        # !!! Ugly, inefficient.
        pkgs_for_45 = (applyGlobalOverrides (p: { kde4 = p.kde45; }));
      in
        pkgs_for_45.newScope pkgs_for_45.kde45;
  };

  kde46 = callPackage ../desktops/kde-4.6 {
    callPackage =
      let
        # !!! Ugly, inefficient.
        pkgs_for_46 = (applyGlobalOverrides (p: { kde4 = p.kde46; }));
      in
        pkgs_for_46.newScope pkgs_for_46.kde46;
  };

  redshift = callPackage ../applications/misc/redshift {
    inherit (xorg) libX11 libXrandr libxcb randrproto libXxf86vm
      xf86vidmodeproto;
  };

  oxygen_gtk = callPackage ../misc/themes/gtk2/oxygen-gtk {
    inherit (gtkLibs) glib gtk;
  };

  xfce = xfce4;

  xfce4 = recurseIntoAttrs
    (let callPackage = newScope pkgs.xfce4; in
     import ../desktops/xfce-4 { inherit callPackage pkgs; });


  ### SCIENCE

  xplanet = callPackage ../applications/science/xplanet {
    inherit (gtkLibs) pango;
  };


  ### SCIENCE/GEOMETRY

  drgeo = builderDefsPackage (import ../applications/science/geometry/drgeo) {
    inherit (gnome) libglade gtk;
    inherit libxml2 perl intltool libtool pkgconfig;
    guile = guile_1_8;
  };

  tetgen = callPackage ../applications/science/geometry/tetgen { };


  ### SCIENCE/BIOLOGY

  alliance = callPackage ../applications/science/electronics/alliance {
    motif = lesstif;
  };

  arb = callPackage ../applications/science/biology/arb {
    lesstif = lesstif93;
    stdenv = overrideGCC stdenv gcc42;
  };

  biolib = callPackage ../development/libraries/science/biology/biolib { };

  emboss = callPackage ../applications/science/biology/emboss { };

  mrbayes = callPackage ../applications/science/biology/mrbayes { };

  ncbiCTools = builderDefsPackage ../development/libraries/ncbi {
    inherit tcsh mesa lesstif;
    inherit (xlibs) libX11 libXaw xproto libXt libSM libICE
      libXmu libXext;
  };

  ncbi_tools = callPackage ../applications/science/biology/ncbi-tools { };

  paml = callPackage ../applications/science/biology/paml { };

  /* slr = import ../applications/science/biology/slr {
    inherit fetchurl stdenv liblapack;
  }; */

  pal2nal = callPackage ../applications/science/biology/pal2nal { };


  ### SCIENCE/MATH

  atlas = callPackage ../development/libraries/science/math/atlas { };

  blas = callPackage ../development/libraries/science/math/blas { };

  content = builderDefsPackage ../applications/science/math/content {
    inherit mesa lesstif;
    inherit (xlibs) libX11 libXaw xproto libXt libSM libICE
      libXmu libXext libXcursor;
  };

  liblapack = callPackage ../development/libraries/science/math/liblapack { };


  ### SCIENCE/LOGIC

  coq = callPackage ../applications/science/logic/coq {
    inherit (ocamlPackages) findlib lablgtk;
    camlp5 = ocamlPackages.camlp5_transitional;
  };

  cvc3 = callPackage ../applications/science/logic/cvc3 {};

  eprover = callPackage ../applications/science/logic/eProver {
    texLive = texLiveAggregationFun {
      paths = [
        texLive texLiveExtra
      ];
  };
  };

  hol = callPackage ../applications/science/logic/hol { };

  hol_light = callPackage ../applications/science/logic/hol_light {
    inherit (ocamlPackages) findlib camlp5_transitional;
  };

  hol_light_sources = callPackage ../applications/science/logic/hol_light/sources.nix { };

  hol_light_checkpoint_dmtcp =
     recurseIntoAttrs (callPackage ../applications/science/logic/hol_light/dmtcp_checkpoint.nix { });

  isabelle = import ../applications/science/logic/isabelle {
    inherit (pkgs) stdenv fetchurl nettools perl polyml;
    inherit (pkgs.emacs23Packages) proofgeneral;
  };

  iprover = callPackage ../applications/science/logic/iprover {};

  leo2 = callPackage ../applications/science/logic/leo2 {};

  matita = callPackage ../applications/science/logic/matita {
    inherit (ocamlPackages) findlib lablgtk ocaml_expat gmetadom ocaml_http
            lablgtkmathview ocaml_mysql ocaml_sqlite3 ocamlnet ulex08 camlzip ocaml_pcre;
    camlp5 = ocamlPackages.camlp5_transitional;
  };

  minisat = callPackage ../applications/science/logic/minisat {};

  opensmt = callPackage ../applications/science/logic/opensmt { };

  prover9 = callPackage ../applications/science/logic/prover9 { };

  satallax = callPackage ../applications/science/logic/satallax {};

  spass = callPackage ../applications/science/logic/spass {};

  ssreflect = callPackage ../applications/science/logic/ssreflect {
    camlp5 = ocamlPackages.camlp5_transitional;
  };

  ### SCIENCE / ELECTRONICS

  caneda = callPackage ../applications/science/electronics/caneda {
    # At the time of writing, it fails to build with qt47
    qt4 = qt46;
  };

  gtkwave = callPackage ../applications/science/electronics/gtkwave { };

  kicad = callPackage ../applications/science/electronics/kicad { };

  ngspice = callPackage ../applications/science/electronics/ngspice { };

  qucs = callPackage ../applications/science/electronics/qucs {
    qt = qt3;
  };

  xoscope = callPackage ../applications/science/electronics/xoscope { };


  ### SCIENCE / MATH

  maxima = callPackage ../applications/science/math/maxima { };

  wxmaxima = callPackage ../applications/science/math/wxmaxima { };

  pari = callPackage ../applications/science/math/pari {};

  singular = callPackage ../applications/science/math/singular {};

  scilab = callPackage ../applications/science/math/scilab {
    withXaw3d = false;
    withTk = true;
    withGtk = false;
    withOCaml = true;
    withX = true;
  };

  yacas = callPackage ../applications/science/math/yacas { };

  ### SCIENCE / MISC

  golly = callPackage ../applications/science/misc/golly { };

  simgrid = callPackage ../applications/science/misc/simgrid { };

  tulip = callPackage ../applications/science/misc/tulip {
    qt = qt4;
  };

  vite = callPackage ../applications/science/misc/vite {
    qt = qt4;
  };

  ### MISC

  atari800 = callPackage ../misc/emulators/atari800 { };

  ataripp = callPackage ../misc/emulators/atari++ { };

  auctex = callPackage ../misc/tex/auctex { };

  busybox = callPackage ../misc/busybox {
    enableStatic = true;
  };

  cups = callPackage ../misc/cups { };

  cups_pdf_filter = callPackage ../misc/cups/pdf-filter.nix { };

  gutenprint = callPackage ../misc/drivers/gutenprint { };

  gutenprintBin = callPackage ../misc/drivers/gutenprint/bin.nix { };

  cupsBjnp = callPackage ../misc/cups/drivers/cups-bjnp { };

  dblatex = callPackage ../misc/tex/dblatex { };

  dosbox = callPackage ../misc/emulators/dosbox { };

  dpkg = callPackage ../tools/package-management/dpkg { };

  ekiga = newScope (pkgs.gtkLibs // pkgs.gnome) ../applications/networking/ekiga { };

  electricsheep = callPackage ../misc/screensavers/electricsheep { };

  foldingathome = callPackage ../misc/foldingathome { };

  foo2zjs = callPackage ../misc/drivers/foo2zjs {};

  foomatic_filters = callPackage ../misc/drivers/foomatic-filters {};

  freestyle = callPackage ../misc/freestyle {
    #stdenv = overrideGCC stdenv gcc41;
  };

  gajim = builderDefsPackage (import ../applications/networking/instant-messengers/gajim) {
    inherit perl intltool pyGtkGlade gettext pkgconfig makeWrapper pygobject
      pyopenssl gtkspell libsexy pycrypto aspell pythonDBus pythonSexy
      docutils;
    dbus = dbus.libs;
    inherit (gnome) gtk libglade;
    inherit (xlibs) libXScrnSaver libXt xproto libXext xextproto libX11
      scrnsaverproto;
    python = pythonFull;
  };

  generator = callPackage ../misc/emulators/generator {
    inherit (gtkLibs1x) gtk;
  };

  gensgs = callPackage_i686 ../misc/emulators/gens-gs { };

  ghostscript = callPackage ../misc/ghostscript {
    x11Support = false;
    cupsSupport = getConfig [ "ghostscript" "cups" ] true;
  };

  ghostscriptX = appendToName "with-X" (ghostscript.override {
    x11Support = true;
  });

  gxemul = callPackage ../misc/gxemul { };

  hplip = callPackage ../misc/drivers/hplip {
    qtSupport = true;
  };

  # using the new configuration style proposal which is unstable
  jackaudio = callPackage ../misc/jackaudio { };

  keynav = callPackage ../tools/X11/keynav { };

  lazylist = callPackage ../misc/tex/lazylist { };

  lilypond = callPackage ../misc/lilypond {
    inherit (gtkLibs) pango;
    guile = guile_1_8;
  };

  martyr = callPackage ../development/libraries/martyr { };

  maven = callPackage ../misc/maven/maven-1.0.nix { };
  maven2 = callPackage ../misc/maven { };
  maven3 = callPackage ../misc/maven/3.0.nix { };

  mess = callPackage ../misc/emulators/mess { };

  nix = nixStable;

  nixStable = callPackage ../tools/package-management/nix {
    storeDir = getConfig [ "nix" "storeDir" ] "/nix/store";
    stateDir = getConfig [ "nix" "stateDir" ] "/nix/var";
  };

  nixUnstable = callPackage ../tools/package-management/nix/unstable.nix {
    storeDir = getConfig [ "nix" "storeDir" ] "/nix/store";
    stateDir = getConfig [ "nix" "stateDir" ] "/nix/var";
  };

  nixSqlite = nixUnstable;

  nixCustomFun = src: preConfigure: enableScripts: configureFlags:
    import ../tools/package-management/nix/custom.nix {
      inherit fetchurl stdenv perl curl bzip2 openssl src preConfigure automake
        autoconf libtool configureFlags enableScripts lib libxml2 boehmgc
	pkgconfig flex bison sqlite;
      aterm = aterm25;
      db4 = db45;
      inherit docbook5_xsl libxslt docbook5 docbook_xml_dtd_43 w3m;
    };

  disnix = callPackage ../tools/package-management/disnix { };

  disnix_activation_scripts = callPackage ../tools/package-management/disnix/activation-scripts {
    enableApacheWebApplication = getConfig ["disnix" "enableApacheWebApplication"] false;
    enableAxis2WebService = getConfig ["disnix" "enableAxis2WebService"] false;
    enableEjabberdDump = getConfig ["disnix" "enableEjabberdDump"] false;
    enableMySQLDatabase = getConfig ["disnix" "enableMySQLDatabase"] false;
    enablePostgreSQLDatabase = getConfig ["disnix" "enablePostgreSQLDatabase"] false;
    enableSubversionRepository = getConfig ["disnix" "enableSubversionRepository"] false;
    enableTomcatWebApplication = getConfig ["disnix" "enableTomcatWebApplication"] false;
  };

  disnixos = callPackage ../tools/package-management/disnix/disnixos { };

  DisnixWebService = callPackage ../tools/package-management/disnix/DisnixWebService { };

  latex2html = callPackage ../misc/tex/latex2html/default.nix {
    tex = tetex;
  };

  lkproof = callPackage ../misc/tex/lkproof { };

  mysqlWorkbench = newScope gnome ../applications/misc/mysql-workbench {
    lua = lua5;
    inherit (pythonPackages) pexpect paramiko;
  };

  pgadmin = callPackage ../applications/misc/pgadmin { };

  pgf = pgf2;

  # Keep the old PGF since some documents don't render properly with
  # the new one.
  pgf1 = callPackage ../misc/tex/pgf/1.x.nix { };

  pgf2 = callPackage ../misc/tex/pgf/2.x.nix { };

  pjsip = callPackage ../applications/networking/pjsip { };

  polytable = callPackage ../misc/tex/polytable { };

  psi = newScope pkgs.kde45 ../applications/networking/instant-messengers/psi { };

  putty = callPackage ../applications/networking/remote/putty { };

  rssglx = callPackage ../misc/screensavers/rss-glx { };

  xlockmore = callPackage ../misc/screensavers/xlockmore {
    pam = if getConfig [ "xlockmore" "pam" ] true then pam else null;
  };

  saneBackends = callPackage ../misc/sane-backends {
    gt68xxFirmware = getConfig ["sane" "gt68xxFirmware"] null;
  };

  saneFrontends = callPackage ../misc/sane-front { };

  sourceAndTags = import ../misc/source-and-tags {
    inherit pkgs stdenv unzip lib ctags;
    hasktags = haskellPackages.myhasktags;
  };

  splix = callPackage ../misc/cups/drivers/splix { };

  tetex = callPackage ../misc/tex/tetex { };

  tex4ht = callPackage ../misc/tex/tex4ht { };

  texFunctions = import ../misc/tex/nix pkgs;

  texLive = builderDefsPackage (import ../misc/tex/texlive) {
    inherit builderDefs zlib bzip2 ncurses libpng ed
      gd t1lib freetype icu perl ruby expat curl
      libjpeg bison python fontconfig flex;
    inherit (xlibs) libXaw libX11 xproto libXt libXpm
      libXmu libXext xextproto libSM libICE;
    ghostscript = ghostscriptX;
  };

  /* Look in configurations/misc/raskin.nix for usage example (around revisions
  where TeXLive was added)

  (texLiveAggregationFun {
    paths = [texLive texLiveExtra texLiveCMSuper
      texLiveBeamer
    ];
  })

  You need to use texLiveAggregationFun to regenerate, say, ls-R (TeX-related file list)
  Just installing a few packages doesn't work.
  */
  texLiveAggregationFun =
    (builderDefsPackage (import ../misc/tex/texlive/aggregate.nix));

  texLiveContext = builderDefsPackage (import ../misc/tex/texlive/context.nix) {
    inherit texLive;
  };

  texLiveExtra = builderDefsPackage (import ../misc/tex/texlive/extra.nix) {
    inherit texLive;
  };

  texLiveCMSuper = builderDefsPackage (import ../misc/tex/texlive/cm-super.nix) {
    inherit texLive;
  };

  texLiveLatexXColor = builderDefsPackage (import ../misc/tex/texlive/xcolor.nix) {
    inherit texLive;
  };

  texLivePGF = builderDefsPackage (import ../misc/tex/texlive/pgf.nix) {
    inherit texLiveLatexXColor texLive;
  };

  texLiveBeamer = builderDefsPackage (import ../misc/tex/texlive/beamer.nix) {
    inherit texLiveLatexXColor texLivePGF texLive;
  };

  trac = callPackage ../misc/trac {
    inherit (pythonPackages) pysqlite;
  };

  vice = callPackage ../misc/emulators/vice { };

  # Wine cannot be built in 64-bit; use a 32-bit build instead.
  wine = callPackage_i686 ../misc/emulators/wine { };

  wineWarcraft = callPackage_i686 ../misc/emulators/wine/wine-warcraft.nix { };

  x2x = callPackage ../tools/X11/x2x { };

  xosd = callPackage ../misc/xosd { };

  xsane = callPackage ../misc/xsane { };

  yafc = callPackage ../applications/networking/yafc { };

  myEnvFun = import ../misc/my-env {
    inherit substituteAll pkgs;
    inherit (stdenv) mkDerivation;
  };

  misc = import ../misc/misc.nix { inherit pkgs stdenv; };

}; in pkgs<|MERGE_RESOLUTION|>--- conflicted
+++ resolved
@@ -2294,15 +2294,7 @@
     ncurses = if getConfig ["python" "curses"] true then ncurses else null;
   });
 
-<<<<<<< HEAD
   python27 = callPackage ../development/interpreters/python/2.7 { };
-=======
-  python27Base = lowPrio (makeOverridable (import ../development/interpreters/python/2.7) {
-    inherit (pkgs) fetchurl stdenv zlib bzip2 gdbm;
-    arch = if stdenv.isDarwin then pkgs.darwinArchUtility else null;
-    sw_vers = if stdenv.isDarwin then pkgs.darwinSwVersUtility else null;
-  });
->>>>>>> 5a1dec35
 
   python27Modules = callPackage ../development/interpreters/python/2.7/modules.nix {
     python = python27;
