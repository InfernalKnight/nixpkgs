--- conflicted
+++ resolved
@@ -21,18 +21,14 @@
     inherit sha256;
   };
 
-<<<<<<< HEAD
   hardeningDisable = [ "format" ];
 
-  outputs = [ "out" "doc" ];
-=======
   outputs = if (!interactive) # conditional to avoid mass rebuild ATM
     then [ "out" "doc" ]
     else [ "out" "doc" "info" ];
 
   # the man pages are small and useful enough
   outputMan = if interactive then "out" else null;
->>>>>>> 0729f606
 
   NIX_CFLAGS_COMPILE = ''
     -DSYS_BASHRC="/etc/bashrc"
