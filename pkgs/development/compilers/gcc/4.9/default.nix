{ stdenv, targetPackages, fetchurl, noSysDirs
, langC ? true, langCC ? true, langFortran ? false
, langObjC ? targetPlatform.isDarwin
, langObjCpp ? targetPlatform.isDarwin
, langJava ? false
, langAda ? false
, langVhdl ? false
, langGo ? false
, profiledCompiler ? false
, staticCompiler ? false
, enableShared ? true
, texinfo ? null
, perl ? null # optional, for texi2pod (then pod2man); required for Java
, gmp, mpfr, libmpc, gettext, which
, libelf                      # optional, for link-time optimizations (LTO)
, cloog ? null, isl ? null # optional, for the Graphite optimization framework.
, zlib ? null, boehmgc ? null
, zip ? null, unzip ? null, pkgconfig ? null
, gtk2 ? null, libart_lgpl ? null
, libX11 ? null, libXt ? null, libSM ? null, libICE ? null, libXtst ? null
, libXrender ? null, xproto ? null, renderproto ? null, xextproto ? null
, libXrandr ? null, libXi ? null, inputproto ? null, randrproto ? null
, x11Support ? langJava
, gnatboot ? null
, enableMultilib ? false
, enablePlugin ? hostPlatform == buildPlatform # Whether to support user-supplied plug-ins
, name ? "gcc"
, libcCross ? null
, crossStageStatic ? false
, gnat ? null
, libpthread ? null, libpthreadCross ? null  # required for GNU/Hurd
, stripped ? true
, gnused ? null
, darwin ? null
, buildPlatform, hostPlatform, targetPlatform
}:

assert langJava     -> zip != null && unzip != null
                       && zlib != null && boehmgc != null
                       && perl != null;  # for `--enable-java-home'
assert langAda      -> gnatboot != null;
assert langVhdl     -> gnat != null;

# We enable the isl cloog backend.
assert cloog != null -> isl != null;

# LTO needs libelf and zlib.
assert libelf != null -> zlib != null;

# Make sure we get GNU sed.
assert hostPlatform.isDarwin -> gnused != null;

# The go frontend is written in c++
assert langGo -> langCC;

with stdenv.lib;
with builtins;

let version = "4.9.4";

    # Whether building a cross-compiler for GNU/Hurd.
    crossGNU = targetPlatform != hostPlatform && targetPlatform.config == "i586-pc-gnu";

    enableParallelBuilding = true;

    patches =
      [ ../use-source-date-epoch.patch ]
      ++ optionals enableParallelBuilding [ ../parallel-bconfig.patch ./parallel-strsignal.patch ]
      ++ optional (targetPlatform != hostPlatform) ../libstdc++-target.patch
      ++ optional noSysDirs ../no-sys-dirs.patch
      # The GNAT Makefiles did not pay attention to CFLAGS_FOR_TARGET for its
      # target libraries and tools.
      ++ optional langAda ../gnat-cflags.patch
      ++ optional langFortran ../gfortran-driving.patch
      ++ [ ../struct-ucontext.patch ../struct-sigaltstack-4.9.patch ] # glibc-2.26
      ;

    javaEcj = fetchurl {
      # The `$(top_srcdir)/ecj.jar' file is automatically picked up at
      # `configure' time.

      # XXX: Eventually we might want to take it from upstream.
      url = "ftp://sourceware.org/pub/java/ecj-4.3.jar";
      sha256 = "0jz7hvc0s6iydmhgh5h2m15yza7p2rlss2vkif30vm9y77m97qcx";
    };

    # Antlr (optional) allows the Java `gjdoc' tool to be built.  We want a
    # binary distribution here to allow the whole chain to be bootstrapped.
    javaAntlr = fetchurl {
      url = http://www.antlr.org/download/antlr-4.4-complete.jar;
      sha256 = "02lda2imivsvsis8rnzmbrbp8rh1kb8vmq4i67pqhkwz7lf8y6dz";
    };

    xlibs = [
      libX11 libXt libSM libICE libXtst libXrender libXrandr libXi
      xproto renderproto xextproto inputproto randrproto
    ];

    javaAwtGtk = langJava && x11Support;

    /* Platform flags */
<<<<<<< HEAD
    platformFlags = let
        gccArch = targetPlatform.platform.gcc.arch or null;
        gccCpu = targetPlatform.platform.gcc.cpu or null;
        gccAbi = targetPlatform.platform.gcc.abi or null;
        gccFpu = targetPlatform.platform.gcc.fpu or null;
        gccFloat = targetPlatform.platform.gcc.float or null;
        gccMode = targetPlatform.platform.gcc.mode or null;
=======
    mkPlatformFlags = platform: let
        gccArch = platform.gcc.arch or null;
        gccCpu = platform.gcc.cpu or null;
        gccAbi = platform.gcc.abi or null;
        gccFpu = platform.gcc.fpu or null;
        gccFloat = platform.gcc.float or null;
        gccMode = platform.gcc.mode or null;
>>>>>>> 703a9f93
      in
        optional (gccArch != null) "--with-arch=${gccArch}" ++
        optional (gccCpu != null) "--with-cpu=${gccCpu}" ++
        optional (gccAbi != null) "--with-abi=${gccAbi}" ++
        optional (gccFpu != null) "--with-fpu=${gccFpu}" ++
        optional (gccFloat != null) "--with-float=${gccFloat}" ++
        optional (gccMode != null) "--with-mode=${gccMode}";

    /* Cross-gcc settings (build == host != target) */
    crossMingw = targetPlatform != hostPlatform && targetPlatform.libc == "msvcrt";
    crossDarwin = targetPlatform != hostPlatform && targetPlatform.libc == "libSystem";
    crossConfigureFlags =
      # Ensure that -print-prog-name is able to find the correct programs.
      [ "--with-as=${targetPackages.stdenv.cc.bintools}/bin/${targetPlatform.config}-as"
        "--with-ld=${targetPackages.stdenv.cc.bintools}/bin/${targetPlatform.config}-ld" ] ++
      (if crossMingw && crossStageStatic then [
        "--with-headers=${libcCross}/include"
        "--with-gcc"
        "--with-gnu-as"
        "--with-gnu-ld"
        "--with-gnu-ld"
        "--disable-shared"
        "--disable-nls"
        "--disable-debug"
        "--enable-sjlj-exceptions"
        "--enable-threads=win32"
        "--disable-win32-registry"
      ] else if crossStageStatic then [
        "--disable-libssp"
        "--disable-nls"
        "--without-headers"
        "--disable-threads"
        "--disable-libgomp"
        "--disable-libquadmath"
        "--disable-shared"
        "--disable-libatomic"  # libatomic requires libc
        "--disable-decimal-float" # libdecnumber requires libc
      ] else [
        (if crossDarwin then "--with-sysroot=${getLib libcCross}/share/sysroot"
         else                "--with-headers=${getDev libcCross}/include")
        "--enable-__cxa_atexit"
        "--enable-long-long"
      ] ++
        (if crossMingw then [
          "--enable-threads=win32"
          "--enable-sjlj-exceptions"
          "--enable-hash-synchronization"
          "--disable-libssp"
          "--disable-nls"
          "--with-dwarf2"
          # I think noone uses shared gcc libs in mingw, so we better do the same.
          # In any case, mingw32 g++ linking is broken by default with shared libs,
          # unless adding "-lsupc++" to any linking command. I don't know why.
          "--disable-shared"
          # To keep ABI compatibility with upstream mingw-w64
          "--enable-fully-dynamic-string"
        ] else
          optionals (targetPlatform.libc == "uclibc") [
            # libsanitizer requires netrom/netrom.h which is not
            # available in uclibc.
            "--disable-libsanitizer"
            # In uclibc cases, libgomp needs an additional '-ldl'
            # and as I don't know how to pass it, I disable libgomp.
            "--disable-libgomp"
          ] ++ [
          "--enable-threads=posix"
          "--enable-nls"
          "--disable-decimal-float" # No final libdecnumber (it may work only in 386)
        ]));
    stageNameAddon = if crossStageStatic then "-stage-static" else "-stage-final";
    crossNameAddon = if targetPlatform != hostPlatform then "-${targetPlatform.config}" + stageNameAddon else "";

    bootstrap = targetPlatform == hostPlatform;

in

# We need all these X libraries when building AWT with GTK+.
assert x11Support -> (filter (x: x == null) ([ gtk2 libart_lgpl ] ++ xlibs)) == [];

stdenv.mkDerivation ({
  name = "${name}${if stripped then "" else "-debug"}-${version}" + crossNameAddon;

  builder = ../builder.sh;

  src = fetchurl {
    url = "mirror://gnu/gcc/gcc-${version}/gcc-${version}.tar.bz2";
    sha256 = "14l06m7nvcvb0igkbip58x59w3nq6315k6jcz3wr9ch1rn9d44bc";
  };

  inherit patches;

  hardeningDisable = [ "format" ];

  outputs = if langJava || langGo then ["out" "man" "info"]
    else [ "out" "lib" "man" "info" ];
  setOutputFlags = false;
  NIX_NO_SELF_RPATH = true;

  libc_dev = stdenv.cc.libc_dev;

  postPatch =
    if (hostPlatform.isHurd
        || (libcCross != null                  # e.g., building `gcc.crossDrv'
            && libcCross ? crossConfig
            && libcCross.crossConfig == "i586-pc-gnu")
        || (crossGNU && libcCross != null))
    then
      # On GNU/Hurd glibc refers to Hurd & Mach headers and libpthread is not
      # in glibc, so add the right `-I' flags to the default spec string.
      assert libcCross != null -> libpthreadCross != null;
      let
        libc = if libcCross != null then libcCross else stdenv.glibc;
        gnu_h = "gcc/config/gnu.h";
        extraCPPDeps =
             libc.propagatedBuildInputs
          ++ stdenv.lib.optional (libpthreadCross != null) libpthreadCross
          ++ stdenv.lib.optional (libpthread != null) libpthread;
        extraCPPSpec =
          concatStrings (intersperse " "
                          (map (x: "-I${x.dev or x}/include") extraCPPDeps));
        extraLibSpec =
          if libpthreadCross != null
          then "-L${libpthreadCross}/lib ${libpthreadCross.TARGET_LDFLAGS}"
          else "-L${libpthread}/lib";
      in
        '' echo "augmenting \`CPP_SPEC' in \`${gnu_h}' with \`${extraCPPSpec}'..."
           sed -i "${gnu_h}" \
               -es'|CPP_SPEC *"\(.*\)$|CPP_SPEC "${extraCPPSpec} \1|g'

           echo "augmenting \`LIB_SPEC' in \`${gnu_h}' with \`${extraLibSpec}'..."
           sed -i "${gnu_h}" \
               -es'|LIB_SPEC *"\(.*\)$|LIB_SPEC "${extraLibSpec} \1|g'

           echo "setting \`NATIVE_SYSTEM_HEADER_DIR' and \`STANDARD_INCLUDE_DIR' to \`${libc.dev}/include'..."
           sed -i "${gnu_h}" \
               -es'|#define STANDARD_INCLUDE_DIR.*$|#define STANDARD_INCLUDE_DIR "${libc.dev}/include"|g'
        ''
    else if targetPlatform != hostPlatform || stdenv.cc.libc != null then
      # On NixOS, use the right path to the dynamic linker instead of
      # `/lib/ld*.so'.
      let
        libc = if libcCross != null then libcCross else stdenv.cc.libc;
      in
        '' echo "fixing the \`GLIBC_DYNAMIC_LINKER' and \`UCLIBC_DYNAMIC_LINKER' macros..."
           for header in "gcc/config/"*-gnu.h "gcc/config/"*"/"*.h
           do
             grep -q LIBC_DYNAMIC_LINKER "$header" || continue
             echo "  fixing \`$header'..."
             sed -i "$header" \
                 -e 's|define[[:blank:]]*\([UCG]\+\)LIBC_DYNAMIC_LINKER\([0-9]*\)[[:blank:]]"\([^\"]\+\)"$|define \1LIBC_DYNAMIC_LINKER\2 "${libc.out}\3"|g'
           done
        ''
    else null;

  # TODO(@Ericson2314): Make passthru instead. Weird to avoid mass rebuild,
  crossStageStatic = targetPlatform == hostPlatform || crossStageStatic;
  inherit noSysDirs staticCompiler langJava
    libcCross crossMingw;

  nativeBuildInputs = [ texinfo which gettext ]
    ++ (optional (perl != null) perl)
    ++ (optional javaAwtGtk pkgconfig);

  buildInputs = [ gmp mpfr libmpc libelf ]
    ++ (optional (cloog != null) cloog)
    ++ (optional (isl != null) isl)
    ++ (optional (zlib != null) zlib)
    ++ (optionals langJava [ boehmgc zip unzip ])
    ++ (optionals javaAwtGtk ([ gtk2 libart_lgpl ] ++ xlibs))
    ++ (optionals (targetPlatform != hostPlatform) [targetPackages.stdenv.cc.bintools])
    ++ (optionals langAda [gnatboot])
    ++ (optionals langVhdl [gnat])

    # The builder relies on GNU sed (for instance, Darwin's `sed' fails with
    # "-i may not be used with stdin"), and `stdenvNative' doesn't provide it.
    ++ (optional hostPlatform.isDarwin gnused)
    ;

  preConfigure = stdenv.lib.optionalString (hostPlatform.isSunOS && hostPlatform.is64bit) ''
    sed -i -e "s/-lrt//g" libstdc++-v3/configure
    export NIX_LDFLAGS=`echo $NIX_LDFLAGS | sed -e s~$prefix/lib~$prefix/lib/amd64~g`
    export LDFLAGS_FOR_TARGET="-Wl,-rpath,$prefix/lib/amd64 $LDFLAGS_FOR_TARGET"
    export CXXFLAGS_FOR_TARGET="-Wl,-rpath,$prefix/lib/amd64 $CXXFLAGS_FOR_TARGET"
    export CFLAGS_FOR_TARGET="-Wl,-rpath,$prefix/lib/amd64 $CFLAGS_FOR_TARGET"
  ''
  + stdenv.lib.optionalString (langJava || langGo) ''
    export lib=$out;
  ''
  ;

  dontDisableStatic = true;

  # TODO(@Ericson2314): Always pass "--target" and always prefix.
  configurePlatforms =
    # TODO(@Ericson2314): Figure out what's going wrong with Arm
    if hostPlatform == targetPlatform && targetPlatform.isArm
    then []
    else [ "build" "host" ] ++ stdenv.lib.optional (targetPlatform != hostPlatform) "target";

  configureFlags =
    # Basic dependencies
    [
      "--with-gmp-include=${gmp.dev}/include"
      "--with-gmp-lib=${gmp.out}/lib"
      "--with-mpfr=${mpfr.dev}"
      "--with-mpc=${libmpc}"
    ] ++
    optional (libelf != null) "--with-libelf=${libelf}" ++

    # Basic configuration
    [
      "--enable-lto"
      "--disable-libstdcxx-pch"
      "--without-included-gettext"
      "--with-system-zlib"
      "--enable-static"
      "--enable-languages=${
        concatStrings (intersperse ","
          (  optional langC        "c"
          ++ optional langCC       "c++"
          ++ optional langFortran  "fortran"
          ++ optional langJava     "java"
          ++ optional langAda      "ada"
          ++ optional langVhdl     "vhdl"
          ++ optional langGo       "go"
          ++ optional langObjC     "objc"
          ++ optional langObjCpp   "obj-c++"
          ++ optionals crossDarwin [ "objc" "obj-c++" ]
          )
        )
      }"
    ] ++

    (if enableMultilib
      then ["--enable-multilib" "--disable-libquadmath"]
      else ["--disable-multilib"]) ++
    optional (!enableShared) "--disable-shared" ++
    (if enablePlugin
      then ["--enable-plugin"]
      else ["--disable-plugin"]) ++

    # Optional features
    optional (isl != null) "--with-isl=${isl}" ++
    optionals (cloog != null) [
      "--with-cloog=${cloog}"
      "--disable-cloog-version-check"
      "--enable-cloog-backend=isl"
    ] ++

    # Java options
    optionals langJava [
      "--with-ecj-jar=${javaEcj}"

      # Follow Sun's layout for the convenience of IcedTea/OpenJDK.  See
      # <http://mail.openjdk.java.net/pipermail/distro-pkg-dev/2010-April/008888.html>.
      "--enable-java-home"
      "--with-java-home=\${prefix}/lib/jvm/jre"
    ] ++
    optional javaAwtGtk "--enable-java-awt=gtk" ++
    optional (langJava && javaAntlr != null) "--with-antlr-jar=${javaAntlr}" ++

    # Ada
    optional langAda "--enable-libada" ++

    # Cross-compilation
    optional (targetPlatform == hostPlatform) (
      let incDir = if hostPlatform.isDarwin
                     then "${darwin.usr-include}"
                     else "${getDev stdenv.cc.libc}/include";
      in "--with-native-system-header-dir=${incDir}"
    ) ++

    platformFlags ++
    optional (targetPlatform != hostPlatform) crossConfigureFlags ++
    optional (!bootstrap) "--disable-bootstrap" ++

    # Platform-specific flags
    optional (targetPlatform == hostPlatform && targetPlatform.isi686) "--with-arch=i686" ++
    optionals hostPlatform.isSunOS [
      "--enable-long-long" "--enable-libssp" "--enable-threads=posix" "--disable-nls" "--enable-__cxa_atexit"
      # On Illumos/Solaris GNU as is preferred
      "--with-gnu-as" "--without-gnu-ld"
    ]
  ;

  targetConfig = if targetPlatform != hostPlatform then targetPlatform.config else null;

  buildFlags = if bootstrap then
    (if profiledCompiler then "profiledbootstrap" else "bootstrap")
    else "";

  installTargets =
    if stripped
    then "install-strip"
    else "install";

  /* For cross-built gcc (build != host == target) */
  crossAttrs = {
    AR_FOR_BUILD = "ar";
    AS_FOR_BUILD = "as";
    LD_FOR_BUILD = "ld";
    NM_FOR_BUILD = "nm";
    OBJCOPY_FOR_BUILD = "objcopy";
    OBJDUMP_FOR_BUILD = "objdump";
    RANLIB_FOR_BUILD = "ranlib";
    SIZE_FOR_BUILD = "size";
    STRINGS_FOR_BUILD = "strings";
    STRIP_FOR_BUILD = "strip";
    CC_FOR_BUILD = "gcc";
    CXX_FOR_BUILD = "g++";

    AR = "${targetPlatform.config}-ar";
    AS = "${targetPlatform.config}-as";
    LD = "${targetPlatform.config}-ld";
    NM = "${targetPlatform.config}-nm";
    OBJCOPY = "${targetPlatform.config}-objcopy";
    OBJDUMP = "${targetPlatform.config}-objdump";
    RANLIB = "${targetPlatform.config}-ranlib";
    SIZE = "${targetPlatform.config}-size";
    STRINGS = "${targetPlatform.config}-strings";
    STRIP = "${targetPlatform.config}-strip";
    CC = "${targetPlatform.config}-gcc";
    CXX = "${targetPlatform.config}-g++";

    AR_FOR_TARGET = "${targetPlatform.config}-ar";
    AS_FOR_TARGET = "${targetPlatform.config}-as";
    LD_FOR_TARGET = "${targetPlatform.config}-ld";
    NM_FOR_TARGET = "${targetPlatform.config}-nm";
    OBJCOPY_FOR_TARGET = "${targetPlatform.config}-objcopy";
    OBJDUMP_FOR_TARGET = "${targetPlatform.config}-objdump";
    RANLIB_FOR_TARGET = "${targetPlatform.config}-ranlib";
    SIZE_FOR_TARGET = "${targetPlatform.config}-size";
    STRINGS_FOR_TARGET = "${targetPlatform.config}-strings";
    STRIP_FOR_TARGET = "${targetPlatform.config}-strip";
    CC_FOR_TARGET = "${targetPlatform.config}-gcc";
    CXX_FOR_TARGET = "${targetPlatform.config}-g++";
    # If we are making a cross compiler, targetPlatform != hostPlatform
    NIX_CC_CROSS = optionalString (targetPlatform == hostPlatform) builtins.toString stdenv.cc;
    dontStrip = true;
<<<<<<< HEAD
=======
    configureFlags =
      optional (!enableMultilib) "--disable-multilib" ++
      optional (!enableShared) "--disable-shared" ++
      optional langJava "--with-ecj-jar=${javaEcj.crossDrv}" ++
      optional javaAwtGtk "--enable-java-awt=gtk" ++
      optional (langJava && javaAntlr != null) "--with-antlr-jar=${javaAntlr.crossDrv}" ++
      optionals (cloog != null) ["--with-cloog=${cloog.crossDrv}" "--enable-cloog-backend=isl"] ++
      [
        "--with-gmp=${gmp.crossDrv}"
        "--with-mpfr=${mpfr.crossDrv}"
        "--with-mpc=${libmpc.crossDrv}"
        "--disable-libstdcxx-pch"
        "--without-included-gettext"
        "--with-system-zlib"
        "--enable-languages=${
          concatStrings (intersperse ","
            (  optional langC        "c"
            ++ optional langCC       "c++"
            ++ optional langFortran  "fortran"
            ++ optional langJava     "java"
            ++ optional langAda      "ada"
            ++ optional langVhdl     "vhdl"
            ++ optional langGo       "go"
            )
          )
        }"
      ] ++
      optional langAda "--enable-libada" ++
      optional (xgccArch != null) "--with-arch=${xgccArch}" ++
      optional (xgccCpu != null) "--with-cpu=${xgccCpu}" ++
      optional (xgccAbi != null) "--with-abi=${xgccAbi}" ++
      optional (xgccFpu != null) "--with-fpu=${xgccFpu}" ++
      optional (xgccFloat != null) "--with-float=${xgccFloat}"
    ;
>>>>>>> 703a9f93
    buildFlags = "";
  };


  # Needed for the cross compilation to work
  AR = "ar";
  LD = "ld";
  # http://gcc.gnu.org/install/specific.html#x86-64-x-solaris210
  CC = if stdenv.system == "x86_64-solaris" then "gcc -m64" else "gcc";

  # Setting $CPATH and $LIBRARY_PATH to make sure both `gcc' and `xgcc' find
  # the library headers and binaries, regarless of the language being
  # compiled.

  # Note: When building the Java AWT GTK+ peer, the build system doesn't
  # honor `--with-gmp' et al., e.g., when building
  # `libjava/classpath/native/jni/java-math/gnu_java_math_GMP.c', so we just
  # add them to $CPATH and $LIBRARY_PATH in this case.
  #
  # Likewise, the LTO code doesn't find zlib.

  CPATH = makeSearchPathOutput "dev" "include" ([]
    ++ optional (zlib != null) zlib
    ++ optional langJava boehmgc
    ++ optionals javaAwtGtk xlibs
    ++ optionals javaAwtGtk [ gmp mpfr ]
    ++ optional (libpthread != null) libpthread
    ++ optional (libpthreadCross != null) libpthreadCross

    # On GNU/Hurd glibc refers to Mach & Hurd
    # headers.
    ++ optionals (libcCross != null && libcCross ? propagatedBuildInputs)
                 libcCross.propagatedBuildInputs);

  LIBRARY_PATH = makeLibraryPath ([]
    ++ optional (zlib != null) zlib
    ++ optional langJava boehmgc
    ++ optionals javaAwtGtk xlibs
    ++ optionals javaAwtGtk [ gmp mpfr ]
    ++ optional (libpthread != null) libpthread);

  EXTRA_TARGET_CFLAGS =
    if targetPlatform != hostPlatform && libcCross != null then [
        "-idirafter ${getDev libcCross}/include"
      ]
      ++ optionals (! crossStageStatic) [
        "-B${libcCross.out}/lib"
      ]
    else null;

  EXTRA_TARGET_LDFLAGS =
    if targetPlatform != hostPlatform && libcCross != null then [
        "-Wl,-L${libcCross.out}/lib"
      ]
      ++ (if crossStageStatic then [
        "-B${libcCross.out}/lib"
      ] else [
        "-Wl,-rpath,${libcCross.out}/lib"
        "-Wl,-rpath-link,${libcCross.out}/lib"
      ])
      ++ optionals (libpthreadCross != null) [
        "-L${libpthreadCross}/lib"
        "-Wl,${libpthreadCross.TARGET_LDFLAGS}"
      ]
    else null;

  passthru =
    { inherit langC langCC langObjC langObjCpp langAda langFortran langVhdl langGo version; isGNU = true; };

  inherit enableParallelBuilding enableMultilib;

  inherit (stdenv) is64bit;

  meta = {
    homepage = http://gcc.gnu.org/;
    license = stdenv.lib.licenses.gpl3Plus;  # runtime support libraries are typically LGPLv3+
    description = "GNU Compiler Collection, version ${version}"
      + (if stripped then "" else " (with debugging info)");

    longDescription = ''
      The GNU Compiler Collection includes compiler front ends for C, C++,
      Objective-C, Fortran, OpenMP for C/C++/Fortran, Java, and Ada, as well
      as libraries for these languages (libstdc++, libgcj, libgomp,...).

      GCC development is a part of the GNU Project, aiming to improve the
      compiler used in the GNU system including the GNU/Linux variant.
    '';

    maintainers = with stdenv.lib.maintainers; [ viric peti ];

    # gnatboot is not available out of linux platforms, so we disable the darwin build
    # for the gnat (ada compiler).
    platforms =
      stdenv.lib.platforms.linux ++
      stdenv.lib.platforms.freebsd ++
      stdenv.lib.platforms.illumos ++
      optionals (langAda == false) stdenv.lib.platforms.darwin;
  };
}

// optionalAttrs (targetPlatform != hostPlatform && targetPlatform.libc == "msvcrt" && crossStageStatic) {
  makeFlags = [ "all-gcc" "all-target-libgcc" ];
  installTargets = "install-gcc install-target-libgcc";
}

# Strip kills static libs of other archs (hence targetPlatform != hostPlatform)
// optionalAttrs (!stripped || targetPlatform != hostPlatform) { dontStrip = true; }

// optionalAttrs (enableMultilib) { dontMoveLib64 = true; }

// optionalAttrs (langJava) {
     postFixup = ''
       target="$(echo "$out/libexec/gcc"/*/*/ecj*)"
       patchelf --set-rpath "$(patchelf --print-rpath "$target"):$out/lib" "$target"
     '';}
)<|MERGE_RESOLUTION|>--- conflicted
+++ resolved
@@ -99,7 +99,6 @@
     javaAwtGtk = langJava && x11Support;
 
     /* Platform flags */
-<<<<<<< HEAD
     platformFlags = let
         gccArch = targetPlatform.platform.gcc.arch or null;
         gccCpu = targetPlatform.platform.gcc.cpu or null;
@@ -107,15 +106,6 @@
         gccFpu = targetPlatform.platform.gcc.fpu or null;
         gccFloat = targetPlatform.platform.gcc.float or null;
         gccMode = targetPlatform.platform.gcc.mode or null;
-=======
-    mkPlatformFlags = platform: let
-        gccArch = platform.gcc.arch or null;
-        gccCpu = platform.gcc.cpu or null;
-        gccAbi = platform.gcc.abi or null;
-        gccFpu = platform.gcc.fpu or null;
-        gccFloat = platform.gcc.float or null;
-        gccMode = platform.gcc.mode or null;
->>>>>>> 703a9f93
       in
         optional (gccArch != null) "--with-arch=${gccArch}" ++
         optional (gccCpu != null) "--with-cpu=${gccCpu}" ++
@@ -455,43 +445,6 @@
     # If we are making a cross compiler, targetPlatform != hostPlatform
     NIX_CC_CROSS = optionalString (targetPlatform == hostPlatform) builtins.toString stdenv.cc;
     dontStrip = true;
-<<<<<<< HEAD
-=======
-    configureFlags =
-      optional (!enableMultilib) "--disable-multilib" ++
-      optional (!enableShared) "--disable-shared" ++
-      optional langJava "--with-ecj-jar=${javaEcj.crossDrv}" ++
-      optional javaAwtGtk "--enable-java-awt=gtk" ++
-      optional (langJava && javaAntlr != null) "--with-antlr-jar=${javaAntlr.crossDrv}" ++
-      optionals (cloog != null) ["--with-cloog=${cloog.crossDrv}" "--enable-cloog-backend=isl"] ++
-      [
-        "--with-gmp=${gmp.crossDrv}"
-        "--with-mpfr=${mpfr.crossDrv}"
-        "--with-mpc=${libmpc.crossDrv}"
-        "--disable-libstdcxx-pch"
-        "--without-included-gettext"
-        "--with-system-zlib"
-        "--enable-languages=${
-          concatStrings (intersperse ","
-            (  optional langC        "c"
-            ++ optional langCC       "c++"
-            ++ optional langFortran  "fortran"
-            ++ optional langJava     "java"
-            ++ optional langAda      "ada"
-            ++ optional langVhdl     "vhdl"
-            ++ optional langGo       "go"
-            )
-          )
-        }"
-      ] ++
-      optional langAda "--enable-libada" ++
-      optional (xgccArch != null) "--with-arch=${xgccArch}" ++
-      optional (xgccCpu != null) "--with-cpu=${xgccCpu}" ++
-      optional (xgccAbi != null) "--with-abi=${xgccAbi}" ++
-      optional (xgccFpu != null) "--with-fpu=${xgccFpu}" ++
-      optional (xgccFloat != null) "--with-float=${xgccFloat}"
-    ;
->>>>>>> 703a9f93
     buildFlags = "";
   };
 
