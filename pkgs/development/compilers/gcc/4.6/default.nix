--- conflicted
+++ resolved
@@ -193,11 +193,9 @@
 
   inherit patches enableMultilib;
 
-<<<<<<< HEAD
   hardeningDisable = [ "format" ];
-=======
+
   libc_dev = stdenv.cc.libc_dev;
->>>>>>> 0729f606
 
   postPatch =
     if (stdenv.isGNU
