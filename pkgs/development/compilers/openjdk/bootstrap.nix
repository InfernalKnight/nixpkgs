--- conflicted
+++ resolved
@@ -40,20 +40,14 @@
     LIBDIRS="$(find $out -name \*.so\* -exec dirname {} \; | sort | uniq | tr '\n' ':')"
 
     for i in $out/bin/*; do
-      patchelf --set-interpreter ${glibc}/lib/ld-linux*.so.2 $i || true
-      patchelf --set-rpath "${glibc}/lib:$LIBDIRS" $i || true
+      patchelf --set-interpreter ${glibc.out}/lib/ld-linux*.so.2 $i || true
+      patchelf --set-rpath "${glibc.out}/lib:$LIBDIRS" $i || true
     done
 
-<<<<<<< HEAD
-  for i in $out/bin/*; do
-    patchelf --set-interpreter ${glibc.out}/lib/ld-linux*.so.2 $i
-  done
-=======
     find $out -name \*.so\* | while read lib; do
-      patchelf --set-interpreter ${glibc}/lib/ld-linux*.so.2 $lib || true
-      patchelf --set-rpath "${glibc}/lib:${stdenv.cc.cc}/lib:$LIBDIRS" $lib || true
+      patchelf --set-interpreter ${glibc.out}/lib/ld-linux*.so.2 $lib || true
+      patchelf --set-rpath "${glibc.out}/lib:${stdenv.cc.cc.lib}/lib:$LIBDIRS" $lib || true
     done
->>>>>>> 33373d93
 
     # Temporarily, while NixOS's OpenJDK bootstrap tarball doesn't have PaX markings:
     exes=$(${file}/bin/file $out/bin/* 2> /dev/null | grep -E 'ELF.*(executable|shared object)' | sed -e 's/: .*$//')
