{ fetchurl, stdenv, dejagnu }:

stdenv.mkDerivation rec {
  name = "libffi-3.2.1";

  src = fetchurl {
    url = "ftp://sourceware.org/pub/libffi/${name}.tar.gz";
    sha256 = "0dya49bnhianl0r65m65xndz6ls2jn1xngyn72gd28ls3n7bnvnh";
  };

<<<<<<< HEAD
  patches = stdenv.lib.optional (stdenv.needsPax) ./libffi-3.0.13-emutramp_pax_proc.patch;

  outputs = [ "dev" "out" "doc" ];

  buildInputs = [ ]
    ++ stdenv.lib.optional doCheck dejagnu;
=======
  buildInputs = stdenv.lib.optional doCheck dejagnu;
>>>>>>> 9de96694

  configureFlags = [
    "--with-gcc-arch=generic" # no detection of -march= or -mtune=
    "--enable-pax_emutramp"
  ];

  doCheck = stdenv.isLinux; # until we solve dejagnu problems on darwin and expect on BSD

  dontStrip = stdenv ? cross; # Don't run the native `strip' when cross-compiling.

<<<<<<< HEAD
  postInstall =
    # Install headers and libs in the right places.
    ''  mv "$out"/lib64/* "$out/lib"
        rmdir "$out/lib64"
        ln -s lib "$out/lib64"

        mkdir -p "$dev/"
        mv "$out/lib/${name}/include" "$dev/include"
        rmdir "$out/lib/${name}"
    '';
=======
  # Install headers in the right place.
  postInstall = ''
    ln -s${if (stdenv.isFreeBSD || stdenv.isOpenBSD || stdenv.isDarwin) then "" else "r"}v "$out/lib/"libffi*/include "$out/include"
  '';
>>>>>>> 9de96694

  meta = {
    description = "A foreign function call interface library";
    longDescription = ''
      The libffi library provides a portable, high level programming
      interface to various calling conventions.  This allows a
      programmer to call any function specified by a call interface
      description at run-time.

      FFI stands for Foreign Function Interface.  A foreign function
      interface is the popular name for the interface that allows code
      written in one language to call code written in another
      language.  The libffi library really only provides the lowest,
      machine dependent layer of a fully featured foreign function
      interface.  A layer must exist above libffi that handles type
      conversions for values passed between the two languages.
    '';
    homepage = http://sourceware.org/libffi/;
    # See http://github.com/atgreen/libffi/blob/master/LICENSE .
    license = stdenv.lib.licenses.free;
    maintainers = [ ];
    platforms = stdenv.lib.platforms.all;
  };
}<|MERGE_RESOLUTION|>--- conflicted
+++ resolved
@@ -8,16 +8,9 @@
     sha256 = "0dya49bnhianl0r65m65xndz6ls2jn1xngyn72gd28ls3n7bnvnh";
   };
 
-<<<<<<< HEAD
-  patches = stdenv.lib.optional (stdenv.needsPax) ./libffi-3.0.13-emutramp_pax_proc.patch;
-
   outputs = [ "dev" "out" "doc" ];
 
-  buildInputs = [ ]
-    ++ stdenv.lib.optional doCheck dejagnu;
-=======
   buildInputs = stdenv.lib.optional doCheck dejagnu;
->>>>>>> 9de96694
 
   configureFlags = [
     "--with-gcc-arch=generic" # no detection of -march= or -mtune=
@@ -28,23 +21,16 @@
 
   dontStrip = stdenv ? cross; # Don't run the native `strip' when cross-compiling.
 
-<<<<<<< HEAD
-  postInstall =
-    # Install headers and libs in the right places.
-    ''  mv "$out"/lib64/* "$out/lib"
-        rmdir "$out/lib64"
-        ln -s lib "$out/lib64"
+  # Install headers and libs in the right places.
+  postInstall = ''
+    mv "$out"/lib64/* "$out/lib"
+    rmdir "$out/lib64"
+    ln -s lib "$out/lib64"
 
-        mkdir -p "$dev/"
-        mv "$out/lib/${name}/include" "$dev/include"
-        rmdir "$out/lib/${name}"
-    '';
-=======
-  # Install headers in the right place.
-  postInstall = ''
-    ln -s${if (stdenv.isFreeBSD || stdenv.isOpenBSD || stdenv.isDarwin) then "" else "r"}v "$out/lib/"libffi*/include "$out/include"
+    mkdir -p "$dev/"
+    mv "$out/lib/${name}/include" "$dev/include"
+    rmdir "$out/lib/${name}"
   '';
->>>>>>> 9de96694
 
   meta = {
     description = "A foreign function call interface library";
