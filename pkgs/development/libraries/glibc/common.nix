--- conflicted
+++ resolved
@@ -112,17 +112,10 @@
 
   installFlags = [ "sysconfdir=$(out)/etc" ];
 
-<<<<<<< HEAD
   outputs = [ "dev" "out" "bin" "static" ];
 
-  buildInputs = [ ]
-    ++ stdenv.lib.optionals (cross != null) [ gccCross ]
-    ++ stdenv.lib.optional (mig != null) mig
-    ++ stdenv.lib.optionals withGd [ gd libpng ];
-=======
   buildInputs = lib.optionals (cross != null) [ gccCross ]
     ++ lib.optionals withGd [ gd libpng ];
->>>>>>> 0ee75214
 
   # Needed to install share/zoneinfo/zone.tab.  Set to impure /bin/sh to
   # prevent a retained dependency on the bootstrap tools in the stdenv-linux
