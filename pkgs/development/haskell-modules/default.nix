{ pkgs, stdenv, lib, haskellLib, ghc, all-cabal-hashes
, compilerConfig ? (self: super: {})
, packageSetConfig ? (self: super: {})
, overrides ? (self: super: {})
, initialPackages ? import ./hackage-packages.nix
, configurationCommon ? import ./configuration-common.nix
, configurationNix ? import ./configuration-nix.nix
}:

self: # Provided by `callPackageWithOutput`

let

  inherit (lib) extends makeExtensible;
  inherit (haskellLib) overrideCabal makePackageSet;

  haskellPackages = pkgs.callPackage makePackageSet {
    package-set = initialPackages;
<<<<<<< HEAD
    extensible-self = self;
    inherit ghc;
=======
    inherit stdenv haskellLib ghc extensible-self;
>>>>>>> 58dc4a85
  };

  commonConfiguration = configurationCommon { inherit pkgs haskellLib; };
  nixConfiguration = configurationNix { inherit pkgs haskellLib; };

in (extends overrides
     (extends packageSetConfig
       (extends compilerConfig
         (extends commonConfiguration
           (extends nixConfiguration haskellPackages))))) self<|MERGE_RESOLUTION|>--- conflicted
+++ resolved
@@ -16,12 +16,8 @@
 
   haskellPackages = pkgs.callPackage makePackageSet {
     package-set = initialPackages;
-<<<<<<< HEAD
     extensible-self = self;
-    inherit ghc;
-=======
-    inherit stdenv haskellLib ghc extensible-self;
->>>>>>> 58dc4a85
+    inherit stdenv haskellLib ghc;
   };
 
   commonConfiguration = configurationCommon { inherit pkgs haskellLib; };
