{ stdenv, fetchurl, noSysDirs, zlib, cross ? null, gold ? false, bison ? null, flex2535 ? null, bc ? null, dejagnu ? null }:

let
    basename = "binutils-2.21.1a";
in
stdenv.mkDerivation rec {
  name = basename + stdenv.lib.optionalString (cross != null) "-${cross.config}";

  # WARNING: Upstream made a mistake in packaging that may mean anyone
  # but the FSF hosting this tarball is accidentally in violation of
  # the GPL. We can't update binutils until the next stdenv-updates,
  # so we are stuck with this version. The issue is discussed in
  # this email: http://sourceware.org/ml/binutils/2011-08/msg00198.html
  # The tarball for this minor version will not be fixed, as only the
  # tarballs for the latest minor version of each major version will
  # be repackaged. The fixed sources for the closest version to this one
  # can be found at mirror://gnu/binutils/binutils-2.21.1a.tar.bz2
  # or http://ftp.gnu.org/gnu/binutils/binutils-2.21.1a.tar.bz2
  # The sources missing from this tarball come from cgen. It is unclear
  # WHICH sources should be included, but the cvs tree can be checked out
  # by:
  # cvs -z 9 -d :pserver:anoncvs@sourceware.org:/cvs/src login
  # {enter "anoncvs" as the password}
  # cvs -z 9 -d :pserver:anoncvs@sourceware.org:/cvs/src co cgen
  src = fetchurl {
<<<<<<< HEAD
    url = "mirror://gnu/binutils/${basename}.tar.bz2";
    sha256 = "0m7nmd7gc9d9md43wbrv65hz6lbi2crqwryzpigv19ray1lzmv6d";
=======
    url = "http://nixos.org/tarballs/${basename}.tar.bz2";
    sha256 = "1iyhc42zfa0j2gaxy4zvpk47sdqj4rqvib0mb8597ss8yidyrav0";
>>>>>>> 8770aaea
  };

  patches = [
    # Turn on --enable-new-dtags by default to make the linker set
    # RUNPATH instead of RPATH on binaries.  This is important because
    # RUNPATH can be overriden using LD_LIBRARY_PATH at runtime.
    ./new-dtags.patch
  ];

  buildInputs =
    [ zlib ]
    ++ stdenv.lib.optional gold [dejagnu flex2535 bison /* Some Gold tests require this: */ bc];

  inherit noSysDirs;

  preConfigure = ''
    # Clear the default library search path.
    if test "$noSysDirs" = "1"; then
	echo 'NATIVE_LIB_DIRS=' >> ld/configure.tgt
    fi

    # Use symlinks instead of hard links to save space ("strip" in the
    # fixup phase strips each hard link separately).
    for i in binutils/Makefile.in gas/Makefile.in ld/Makefile.in; do
        substituteInPlace $i --replace 'ln ' 'ln -s '
    done
  '';

  configureFlags = "--disable-werror" # needed for dietlibc build
      + stdenv.lib.optionalString (stdenv.system == "mips64-linux")
        " --enable-fix-loongson2f-nop"
      + stdenv.lib.optionalString (cross != null) " --target=${cross.config}"
      + stdenv.lib.optionalString gold " --enable-gold";

  meta = {
    description = "GNU Binutils, tools for manipulating binaries (linker, assembler, etc.)";

    longDescription = ''
      The GNU Binutils are a collection of binary tools.  The main
      ones are `ld' (the GNU linker) and `as' (the GNU assembler).
      They also include the BFD (Binary File Descriptor) library,
      `gprof', `nm', `strip', etc.
    '';

    homepage = http://www.gnu.org/software/binutils/;

    license = "GPLv3+";

    /* Give binutils a lower priority than gcc-wrapper to prevent a
       collision due to the ld/as wrappers/symlinks in the latter. */
    priority = "10";
  };
}<|MERGE_RESOLUTION|>--- conflicted
+++ resolved
@@ -23,13 +23,8 @@
   # {enter "anoncvs" as the password}
   # cvs -z 9 -d :pserver:anoncvs@sourceware.org:/cvs/src co cgen
   src = fetchurl {
-<<<<<<< HEAD
-    url = "mirror://gnu/binutils/${basename}.tar.bz2";
+    url = "http://nixos.org/tarballs/${basename}.tar.bz2";
     sha256 = "0m7nmd7gc9d9md43wbrv65hz6lbi2crqwryzpigv19ray1lzmv6d";
-=======
-    url = "http://nixos.org/tarballs/${basename}.tar.bz2";
-    sha256 = "1iyhc42zfa0j2gaxy4zvpk47sdqj4rqvib0mb8597ss8yidyrav0";
->>>>>>> 8770aaea
   };
 
   patches = [
