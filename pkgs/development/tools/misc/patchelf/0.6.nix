{stdenv, fetchurl}:

stdenv.mkDerivation rec {
  name = "patchelf-0.6pre22275";
  
  src = fetchurl {
<<<<<<< HEAD
    url = "http://hydra.nixos.org/build/504657/download/2/patchelf-0.6pre22813.tar.bz2";
    sha256 = "1ml86wyl35ik3lixkcz2vlzvbcancj0dygwfh5ambjmazp2q19mh";
=======
    url = "http://hydra.nixos.org/build/479721/download/3/patchelf-0.6pre22275.tar.gz";
    sha256 = "ccce84285d145b300e5727b1562f4f334c53721fc7b388928c3fb5b9a90c7d80";
>>>>>>> fd268b48
  };

  meta = {
    homepage = http://nixos.org/patchelf.html;
    license = "GPL";
    description = "A small utility to modify the dynamic linker and RPATH of ELF executables";
  };
}<|MERGE_RESOLUTION|>--- conflicted
+++ resolved
@@ -4,13 +4,8 @@
   name = "patchelf-0.6pre22275";
   
   src = fetchurl {
-<<<<<<< HEAD
     url = "http://hydra.nixos.org/build/504657/download/2/patchelf-0.6pre22813.tar.bz2";
     sha256 = "1ml86wyl35ik3lixkcz2vlzvbcancj0dygwfh5ambjmazp2q19mh";
-=======
-    url = "http://hydra.nixos.org/build/479721/download/3/patchelf-0.6pre22275.tar.gz";
-    sha256 = "ccce84285d145b300e5727b1562f4f334c53721fc7b388928c3fb5b9a90c7d80";
->>>>>>> fd268b48
   };
 
   meta = {
