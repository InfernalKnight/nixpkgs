{ stdenv, fetchFromGitHub, meson, pkgconfig, ninja, glib, fuse3
, buildManPages ? true, docutils
}:

let
  inherit (stdenv.lib) optional;
  rpath = stdenv.lib.makeLibraryPath [ fuse3 glib ];
in stdenv.mkDerivation rec {
  version = "3.3.0";
  name = "sshfs-fuse-${version}";

  src = fetchFromGitHub {
    owner = "libfuse";
    repo = "sshfs";
    rev = "sshfs-${version}";
    sha256 = "1hn5c0059ppjqygdhvapxm7lrqm5bnpwaxgjylskz04c0vr8nygp";
  };
<<<<<<< HEAD
  
  nativeBuildInputs = [ autoreconfHook pkgconfig ];
  buildInputs = [ glib fuse ];
=======

  patches = optional buildManPages ./build-man-pages.patch;

  nativeBuildInputs = [ meson pkgconfig ninja ];
  buildInputs = [ fuse3 glib ] ++ optional buildManPages docutils;

  NIX_CFLAGS_COMPILE = stdenv.lib.optional
    (stdenv.system == "i686-linux")
    "-D_FILE_OFFSET_BITS=64";
>>>>>>> 4e22e88b

  postInstall = ''
    mkdir -p $out/sbin
    ln -sf $out/bin/sshfs $out/sbin/mount.sshfs
  '';

  postFixup = ''
       patchelf --set-rpath '${rpath}' "$out/bin/sshfs"
  '';

  meta = with stdenv.lib; {
    inherit (src.meta) homepage;
    description = "FUSE-based filesystem that allows remote filesystems to be mounted over SSH";
    platforms = platforms.linux;
    maintainers = with maintainers; [ primeos ];
  };
}<|MERGE_RESOLUTION|>--- conflicted
+++ resolved
@@ -15,11 +15,6 @@
     rev = "sshfs-${version}";
     sha256 = "1hn5c0059ppjqygdhvapxm7lrqm5bnpwaxgjylskz04c0vr8nygp";
   };
-<<<<<<< HEAD
-  
-  nativeBuildInputs = [ autoreconfHook pkgconfig ];
-  buildInputs = [ glib fuse ];
-=======
 
   patches = optional buildManPages ./build-man-pages.patch;
 
@@ -29,7 +24,6 @@
   NIX_CFLAGS_COMPILE = stdenv.lib.optional
     (stdenv.system == "i686-linux")
     "-D_FILE_OFFSET_BITS=64";
->>>>>>> 4e22e88b
 
   postInstall = ''
     mkdir -p $out/sbin
