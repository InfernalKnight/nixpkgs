{ stdenv, fetchFromGitHub, tcl }:

stdenv.mkDerivation rec {
  name = "eggdrop-${version}";
  version = "1.6.21-nix1";

  src = fetchFromGitHub {
    owner = "eggheads";
    repo = "eggdrop";
    rev = "9ec109a13c016c4cdc7d52b7e16e4b9b6fbb9331";
    sha256 = "0mf1vcbmpnvmf5mxk7gi3z32fxpcbynsh9jni8z8frrscrdf5lp5";
  };

  buildInputs = [ tcl ];

<<<<<<< HEAD
  hardeningDisable = [ "format" ];
=======
  patches = [
    # https://github.com/eggheads/eggdrop/issues/123
    ./b34a33255f56bbd2317c26da12d702796d67ed50.patch
  ];
>>>>>>> c6144535

  preConfigure = ''
    prefix=$out/eggdrop
    mkdir -p $prefix
  '';

  postConfigure = ''
    make config
  '';

  configureFlags = [
    "--with-tcllib=${tcl}/lib/lib${tcl.libPrefix}.so"
    "--with-tclinc=${tcl}/include/tcl.h"
  ];

  meta = with stdenv.lib; {
    license = licenses.gpl2;
    platforms = platforms.unix;
  };
}<|MERGE_RESOLUTION|>--- conflicted
+++ resolved
@@ -13,14 +13,13 @@
 
   buildInputs = [ tcl ];
 
-<<<<<<< HEAD
+
   hardeningDisable = [ "format" ];
-=======
+
   patches = [
     # https://github.com/eggheads/eggdrop/issues/123
     ./b34a33255f56bbd2317c26da12d702796d67ed50.patch
   ];
->>>>>>> c6144535
 
   preConfigure = ''
     prefix=$out/eggdrop
