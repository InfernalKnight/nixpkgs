{ args, xorg }:

let
  inherit (args) stdenv makeWrapper;
  inherit (stdenv) lib isDarwin;
  inherit (lib) overrideDerivation;

  setMalloc0ReturnsNullCrossCompiling = ''
    if test -n "$crossConfig"; then
      configureFlags="$configureFlags --enable-malloc0returnsnull";
    fi
  '';

  gitRelease = { libName, version, rev, sha256 } : attrs : attrs // {
    name = libName + "-" + version;
    src = args.fetchgit {
      url = git://anongit.freedesktop.org/xorg/lib/ + libName;
      inherit rev sha256;
    };
    buildInputs = attrs.buildInputs ++ [ xorg.utilmacros  ];
    preConfigure = (attrs.preConfigure or "") + "\n./autogen.sh";
  };

  compose = f: g: x: f (g x);
in
{
<<<<<<< HEAD
  bitmap = attrs: attrs // {
    nativeBuildInputs = attrs.nativeBuildInputs ++ [ makeWrapper ];
    postInstall = ''
      paths=(
        "$out/share/X11/%T/%N"
        "$out/include/X11/%T/%N"
        "${xorg.xbitmaps}/include/X11/%T/%N"
      )
      wrapProgram "$out/bin/bitmap" \
        --suffix XFILESEARCHPATH : $(IFS=:; echo "''${paths[*]}")
      makeWrapper "$out/bin/bitmap" "$out/bin/bitmap-color" \
        --suffix XFILESEARCHPATH : "$out/share/X11/%T/%N-color"
    '';
=======
  bdftopcf = attrs: attrs // {
    buildInputs = attrs.buildInputs ++ [ xorg.xproto xorg.fontsproto ];
>>>>>>> 8b53b2ec
  };

  encodings = attrs: attrs // {
    buildInputs = attrs.buildInputs ++ [ xorg.mkfontscale ];
  };

  fontbhttf = attrs: attrs // {
    meta = attrs.meta // { license = lib.licenses.unfreeRedistributable; };
  };

  fontcursormisc = attrs: attrs // {
    buildInputs = attrs.buildInputs ++ [ xorg.mkfontscale ];
  };

  fontmiscmisc = attrs: attrs // {
    postInstall =
      ''
        ALIASFILE=${xorg.fontalias}/share/fonts/X11/misc/fonts.alias
        test -f $ALIASFILE
        ln -s $ALIASFILE $out/lib/X11/fonts/misc/fonts.alias
      '';
  };

  imake = attrs: attrs // {
    inherit (xorg) xorgcffiles;
    x11BuildHook = ./imake.sh;
    patches = [./imake.patch ./imake-cc-wrapper-uberhack.patch];
    setupHook = if stdenv.isDarwin then ./darwin-imake-setup-hook.sh else null;
    CFLAGS = [ "-DIMAKE_COMPILETIME_CPP=\\\"${if stdenv.isDarwin
      then "${args.tradcpp}/bin/cpp"
      else "gcc"}\\\""
    ];
    tradcpp = if stdenv.isDarwin then args.tradcpp else null;
  };

  mkfontdir = attrs: attrs // {
    preBuild = "substituteInPlace mkfontdir.in --replace @bindir@ ${xorg.mkfontscale}/bin";
  };

  mkfontscale = attrs: attrs // {
    patches = lib.singleton (args.fetchpatch {
      name = "mkfontscale-fix-sig11.patch";
      url = "https://bugs.freedesktop.org/attachment.cgi?id=113951";
      sha256 = "0i2xf768mz8kvm7i514v0myna9m6jqw82f9a03idabdpamxvwnim";
    });
    patchFlags = [ "-p0" ];
  };

  libxcb = attrs : attrs // {
    nativeBuildInputs = attrs.nativeBuildInputs ++ [ args.python ];
    configureFlags = "--enable-xkb --enable-xinput";
    outputs = [ "out" "dev" "man" "doc" ];
  };

  xcbproto = attrs : attrs // {
    nativeBuildInputs = attrs.nativeBuildInputs ++ [ args.python ];
  };

  libX11 = attrs: attrs // {
    outputs = [ "out" "dev" "man" ];
    preConfigure = setMalloc0ReturnsNullCrossCompiling + ''
      sed 's,^as_dummy.*,as_dummy="\$PATH",' -i configure
    '';
    postInstall =
      ''
        # Remove useless DocBook XML files.
        rm -rf $out/share/doc
      '';
    CPP = stdenv.lib.optionalString stdenv.isDarwin "clang -E -";
  };

  libAppleWM = attrs: attrs // {
    buildInputs = attrs.buildInputs ++ [ args.apple_sdk.frameworks.ApplicationServices ];
    preConfigure = ''
      substituteInPlace src/Makefile.in --replace -F/System -F${args.apple_sdk.frameworks.ApplicationServices}
    '';
  };

  libXau = attrs: attrs // {
    outputs = [ "out" "dev" ];
  };

  libXdmcp = attrs: attrs // {
    outputs = [ "out" "dev" "doc" ];
  };

  libXfont = attrs: attrs // {
    outputs = [ "out" "dev" ];
    propagatedBuildInputs = [ args.freetype ]; # propagate link reqs. like bzip2
    # prevents "misaligned_stack_error_entering_dyld_stub_binder"
    configureFlags = lib.optionals isDarwin [
      "CFLAGS=-O0"
    ];
  };

  libXxf86vm = attrs: attrs // {
    outputs = [ "out" "dev" ];
    preConfigure = setMalloc0ReturnsNullCrossCompiling;
  };

  # Propagate some build inputs because of header file dependencies.
  # Note: most of these are in Requires.private, so maybe builder.sh
  # should propagate them automatically.
  libXt = attrs: attrs // {
    preConfigure = setMalloc0ReturnsNullCrossCompiling + ''
      sed 's,^as_dummy.*,as_dummy="\$PATH",' -i configure
    '';
    propagatedBuildInputs = [ xorg.libSM ];
    CPP = stdenv.lib.optionalString stdenv.isDarwin "clang -E -";
    outputs = [ "out" "dev" "devdoc" ];
  };

  # See https://bugs.freedesktop.org/show_bug.cgi?id=47792
  # Once the bug is fixed upstream, this can be removed.
  luit = attrs: attrs // {
    configureFlags = "--disable-selective-werror";
  };

  compositeproto = attrs: attrs // {
    propagatedBuildInputs = [ xorg.fixesproto ];
  };

  libICE = attrs: attrs // {
    outputs = [ "out" "dev" "doc" ];
  };

  libXcomposite = attrs: attrs // {
    outputs = [ "out" "dev" ];
    propagatedBuildInputs = [ xorg.libXfixes ];
  };

  libXaw = attrs: attrs // {
    outputs = [ "out" "dev" "devdoc" ];
    propagatedBuildInputs = [ xorg.libXmu ];
  };

  libXcursor = attrs: attrs // {
    outputs = [ "out" "dev" ];
  };

  libXdamage = attrs: attrs // {
    outputs = [ "out" "dev" ];
  };

  libXft = attrs: attrs // {
    outputs = [ "out" "dev" ];
    propagatedBuildInputs = [ xorg.libXrender args.freetype args.fontconfig ];
    preConfigure = setMalloc0ReturnsNullCrossCompiling;
    # the include files need ft2build.h, and Requires.private isn't enough for us
    postInstall = ''
      sed "/^Requires:/s/$/, freetype2/" -i "$dev/lib/pkgconfig/xft.pc"
    '';
  };

  libXext = attrs: attrs // {
    outputs = [ "out" "dev" "man" "doc" ];
    propagatedBuildInputs = [ xorg.xproto xorg.libXau ];
    preConfigure = setMalloc0ReturnsNullCrossCompiling;
  };

  libXfixes = attrs: attrs // {
    outputs = [ "out" "dev" ];
  };

  libXi = attrs: attrs // {
    outputs = [ "out" "dev" "man" "doc" ];
    propagatedBuildInputs = [ xorg.libXfixes ];
  };

  libXinerama = attrs: attrs // {
    outputs = [ "out" "dev" ];
  };

  libXmu = attrs: attrs // {
    outputs = [ "out" "dev" "doc" ];
    buildFlags = ''BITMAP_DEFINES=-DBITMAPDIR=\"/no-such-path\"'';
  };

  libXrandr = attrs: attrs // {
    outputs = [ "out" "dev" ];
    preConfigure = setMalloc0ReturnsNullCrossCompiling;
    propagatedBuildInputs = [xorg.libXrender];
  };

  libSM = attrs: attrs // {
    outputs = [ "out" "dev" "doc" ];
    propagatedBuildInputs = [ xorg.libICE ];
  };

  libXrender = attrs: attrs // {
    outputs = [ "out" "dev" "doc" ];
    propagatedBuildInputs = [ xorg.renderproto ];
    preConfigure = setMalloc0ReturnsNullCrossCompiling;
  };

  libXres = attrs: attrs // {
    outputs = [ "out" "dev" "devdoc" ];
  };

  libXv = attrs: attrs // {
    outputs = [ "out" "dev" "devdoc" ];
  };

  libXvMC = attrs: attrs // {
    outputs = [ "out" "dev" "doc" ];
    buildInputs = attrs.buildInputs ++ [xorg.renderproto];
  };

  libXp = attrs: attrs // {
    outputs = [ "out" "dev" ];
  };

  libXpm = attrs: attrs // {
    name = "libXpm-3.5.12";
    src = args.fetchurl {
      url = mirror://xorg/individual/lib/libXpm-3.5.12.tar.bz2;
      sha256 = "1v5xaiw4zlhxspvx76y3hq4wpxv7mpj6parqnwdqvpj8vbinsspx";
    };
    outputs = [ "bin" "dev" "out" ]; # tiny man in $bin
    patchPhase = "sed -i '/USE_GETTEXT_TRUE/d' sxpm/Makefile.in cxpm/Makefile.in";
  };

  libXpresent = attrs: attrs
    // { buildInputs = with xorg; attrs.buildInputs ++ [ libXext libXfixes libXrandr ]; };

  libxkbfile = attrs: attrs // {
    outputs = [ "out" "dev" ]; # mainly to avoid propagation
  };

  libxshmfence = attrs: attrs // {
    outputs = [ "out" "dev" ]; # mainly to avoid propagation
  };

  libpciaccess = attrs: attrs // {
    meta = attrs.meta // { platforms = stdenv.lib.platforms.linux; };
  };

  setxkbmap = attrs: attrs // {
    postInstall =
      ''
        mkdir -p $out/share
        ln -sfn ${xorg.xkeyboardconfig}/etc/X11 $out/share/X11
      '';
  };

  utilmacros = attrs: attrs // { # not needed for releases, we propagate the needed tools
    propagatedBuildInputs = with args; [ automake autoconf libtool ];
  };

  x11perf = attrs: attrs // {
    buildInputs = attrs.buildInputs ++ [ args.freetype args.fontconfig ];
  };

  xcbutil = attrs: attrs // {
    outputs = [ "out" "dev" ];
  };

  xcbutilcursor = attrs: attrs // {
    outputs = [ "out" "dev" ];
    meta = attrs.meta // { maintainers = [ stdenv.lib.maintainers.lovek323 ]; };
  };

  xcbutilimage = attrs: attrs // {
    outputs = [ "out" "dev" ]; # mainly to get rid of propagating others
  };

  xcbutilkeysyms = attrs: attrs // {
    outputs = [ "out" "dev" ]; # mainly to get rid of propagating others
  };

  xcbutilrenderutil = attrs: attrs // {
    outputs = [ "out" "dev" ]; # mainly to get rid of propagating others
  };

  xcbutilwm = attrs: attrs // {
    outputs = [ "out" "dev" ]; # mainly to get rid of propagating others
  };

  xf86inputevdev = attrs: attrs // {
    outputs = [ "out" "dev" ]; # to get rid of xorgserver.dev; man is tiny
    preBuild = "sed -e '/motion_history_proc/d; /history_size/d;' -i src/*.c";
    installFlags = "sdkdir=\${out}/include/xorg";
    buildInputs = attrs.buildInputs ++ [ args.mtdev args.libevdev ];
  };

  xf86inputmouse = attrs: attrs // {
    installFlags = "sdkdir=\${out}/include/xorg";
  };

  xf86inputjoystick = attrs: attrs // {
    installFlags = "sdkdir=\${out}/include/xorg";
  };

  xf86inputlibinput = attrs: attrs // rec {
    name = "xf86-input-libinput-0.26.0";
    src = args.fetchurl {
      url = "mirror://xorg/individual/driver/${name}.tar.bz2";
      sha256 = "0yrqs88b7yn9nljwlxzn76jfmvf0sh939kzij5b2jvr2qa7mbjmb";
    };
    outputs = [ "out" "dev" ];
    buildInputs = attrs.buildInputs ++ [ args.libinput ];
    installFlags = "sdkdir=\${dev}/include/xorg";
  };

  xf86inputsynaptics = attrs: attrs // {
    outputs = [ "out" "dev" ]; # *.pc pulls xorgserver.dev
    buildInputs = attrs.buildInputs ++ [args.mtdev args.libevdev];
    installFlags = "sdkdir=\${out}/include/xorg configdir=\${out}/share/X11/xorg.conf.d";
  };

  xf86inputvmmouse = attrs: attrs // {
    configureFlags = [
      "--sysconfdir=$(out)/etc"
      "--with-xorg-conf-dir=$(out)/share/X11/xorg.conf.d"
      "--with-udev-rules-dir=$(out)/lib/udev/rules.d"
    ];
  };

  # Obsolete drivers that don't compile anymore.
  xf86videoark        = attrs: attrs // { meta = attrs.meta // { broken = true; }; };
  xf86videogeode      = attrs: attrs // { meta = attrs.meta // { broken = true; }; };
  xf86videoglide      = attrs: attrs // { meta = attrs.meta // { broken = true; }; };
  xf86videoi128       = attrs: attrs // { meta = attrs.meta // { broken = true; }; };
  xf86videonewport    = attrs: attrs // { meta = attrs.meta // { broken = true; }; };
  xf86videotga        = attrs: attrs // { meta = attrs.meta // { broken = true; }; };
  xf86videov4l        = attrs: attrs // { meta = attrs.meta // { broken = true; }; };
  xf86videovoodoo     = attrs: attrs // { meta = attrs.meta // { broken = true; }; };
  xf86videowsfb       = attrs: attrs // { meta = attrs.meta // { broken = true; }; };

  xf86videoamdgpu = attrs: attrs // {
    configureFlags = [ "--with-xorg-conf-dir=$(out)/share/X11/xorg.conf.d" ];
  };

  xf86videoati = attrs: attrs // {
    NIX_CFLAGS_COMPILE = "-I${xorg.xorgserver.dev or xorg.xorgserver}/include/xorg";
  };

  xf86videovmware = attrs: attrs // {
    buildInputs =  attrs.buildInputs ++ [ args.mesa_drivers ]; # for libxatracker
  };

  xf86videoqxl = attrs: attrs // {
    buildInputs =  attrs.buildInputs ++ [ args.spice_protocol ];
  };

  xdriinfo = attrs: attrs // {
    buildInputs = attrs.buildInputs ++ [args.mesa];
  };

  xvinfo = attrs: attrs // {
    buildInputs = attrs.buildInputs ++ [xorg.libXext];
  };

  xkbcomp = attrs: attrs // {
    configureFlags = "--with-xkb-config-root=${xorg.xkeyboardconfig}/share/X11/xkb";
  };

  xkeyboardconfig = attrs: attrs // {

    buildInputs = attrs.buildInputs ++ [args.intltool];

    #TODO: resurrect patches for US_intl?
    patches = [ ./xkeyboard-config-eo.patch ];

    # 1: compatibility for X11/xkb location
    # 2: I think pkgconfig/ is supposed to be in /lib/
    postInstall = ''
      ln -s share "$out/etc"
      mkdir -p "$out/lib" && ln -s ../share/pkgconfig "$out/lib/"
    '';
  };

  xorgserver = with xorg; attrs_passed:
    # exchange attrs if abiCompat is set
    let
      attrs = with args;
        if (args.abiCompat == null) then attrs_passed
        else if (args.abiCompat == "1.17") then {
          name = "xorg-server-1.17.4";
          builder = ./builder.sh;
          src = fetchurl {
            url = mirror://xorg/individual/xserver/xorg-server-1.17.4.tar.bz2;
            sha256 = "0mv4ilpqi5hpg182mzqn766frhi6rw48aba3xfbaj4m82v0lajqc";
          };
          nativeBuildInputs = [ pkgconfig ];
          buildInputs = [ dri2proto dri3proto renderproto libdrm openssl libX11 libXau libXaw libxcb xcbutil xcbutilwm xcbutilimage xcbutilkeysyms xcbutilrenderutil libXdmcp libXfixes libxkbfile libXmu libXpm libXrender libXres libXt ];
          meta.platforms = stdenv.lib.platforms.unix;
        } else if (args.abiCompat == "1.18") then {
            name = "xorg-server-1.18.4";
            builder = ./builder.sh;
            src = fetchurl {
              url = mirror://xorg/individual/xserver/xorg-server-1.18.4.tar.bz2;
              sha256 = "1j1i3n5xy1wawhk95kxqdc54h34kg7xp4nnramba2q8xqfr5k117";
            };
            nativeBuildInputs = [ pkgconfig ];
            buildInputs = [ dri2proto dri3proto renderproto libdrm openssl libX11 libXau libXaw libxcb xcbutil xcbutilwm xcbutilimage xcbutilkeysyms xcbutilrenderutil libXdmcp libXfixes libxkbfile libXmu libXpm libXrender libXres libXt ];
            meta.platforms = stdenv.lib.platforms.unix;
        } else throw "unsupported xorg abiCompat: ${args.abiCompat}";

    in attrs //
    (let
      version = (builtins.parseDrvName attrs.name).version;
      commonBuildInputs = attrs.buildInputs ++ [ xtrans ];
      commonPropagatedBuildInputs = [
        args.zlib args.mesa args.dbus
        xf86bigfontproto glproto xf86driproto
        compositeproto scrnsaverproto resourceproto
        xf86dgaproto
        dmxproto /*libdmx not used*/ xf86vidmodeproto
        recordproto libXext pixman libXfont libxshmfence args.libunwind
        damageproto xcmiscproto  bigreqsproto
        inputproto xextproto randrproto renderproto presentproto
        dri2proto dri3proto kbproto xineramaproto resourceproto scrnsaverproto videoproto
        libXfont2
      ];
      # fix_segfault: https://bugs.freedesktop.org/show_bug.cgi?id=91316
      commonPatches = [ ];
      # XQuartz requires two compilations: the first to get X / XQuartz,
      # and the second to get Xvfb, Xnest, etc.
      darwinOtherX = overrideDerivation xorgserver (oldAttrs: {
        configureFlags = oldAttrs.configureFlags ++ [
          "--disable-xquartz"
          "--enable-xorg"
          "--enable-xvfb"
          "--enable-xnest"
          "--enable-kdrive"
        ];
        postInstall = ":"; # prevent infinite recursion
      });
    in
      if (!isDarwin)
      then {
        outputs = [ "out" "dev" ];
        buildInputs = [ makeWrapper ] ++ commonBuildInputs;
        propagatedBuildInputs = [ libpciaccess args.epoxy ] ++ commonPropagatedBuildInputs ++ lib.optionals stdenv.isLinux [
          args.udev
        ];
        patches = commonPatches;
        configureFlags = [
          "--enable-kdrive"             # not built by default
          "--enable-xephyr"
          "--enable-xcsecurity"         # enable SECURITY extension
          "--with-default-font-path="   # there were only paths containing "${prefix}",
                                        # and there are no fonts in this package anyway
          "--with-xkb-bin-directory=${xorg.xkbcomp}/bin"
          "--with-xkb-path=${xorg.xkeyboardconfig}/share/X11/xkb"
          "--with-xkb-output=$out/share/X11/xkb/compiled"
          "--enable-glamor"
        ];
        postInstall = ''
          rm -fr $out/share/X11/xkb/compiled # otherwise X will try to write in it
          wrapProgram $out/bin/Xvfb \
            --set XORG_DRI_DRIVER_PATH ${args.mesa}/lib/dri
          ( # assert() keeps runtime reference xorgserver-dev in xf86-video-intel and others
            cd "$dev"
            for f in include/xorg/*.h; do
              sed "1i#line 1 \"${attrs.name}/$f\"" -i "$f"
            done
          )
        '';
        passthru.version = version; # needed by virtualbox guest additions
      } else {
        buildInputs = commonBuildInputs ++ [
          args.bootstrap_cmds args.automake args.autoconf
          args.apple_sdk.libs.Xplugin
          args.apple_sdk.frameworks.Carbon
          args.apple_sdk.frameworks.Cocoa
        ];
        propagatedBuildInputs = commonPropagatedBuildInputs ++ [
          libAppleWM applewmproto
        ];
        # Patches can be pulled from the server-*-apple branches of:
        # http://cgit.freedesktop.org/~jeremyhu/xserver/
        patches = commonPatches ++ [
          ./darwin/0002-sdksyms.sh-Use-CPPFLAGS-not-CFLAGS.patch
          ./darwin/0004-Use-old-miTrapezoids-and-miTriangles-routines.patch
          ./darwin/0006-fb-Revert-fb-changes-that-broke-XQuartz.patch
          ./darwin/private-extern.patch
          ./darwin/bundle_main.patch
          ./darwin/stub.patch
        ];
        configureFlags = [
          # note: --enable-xquartz is auto
          "CPPFLAGS=-I${./darwin/dri}"
          "--with-default-font-path="
          "--with-apple-application-name=XQuartz"
          "--with-apple-applications-dir=\${out}/Applications"
          "--with-bundle-id-prefix=org.nixos.xquartz"
          "--with-sha1=CommonCrypto"
        ];
        preConfigure = ''
          ensureDir $out/Applications
          export NIX_CFLAGS_COMPILE="$NIX_CFLAGS_COMPILE -Wno-error"
          substituteInPlace hw/xquartz/pbproxy/Makefile.in --replace -F/System -F${args.apple_sdk.frameworks.ApplicationServices}
        '';
        postInstall = ''
          rm -fr $out/share/X11/xkb/compiled

          cp -rT ${darwinOtherX}/bin $out/bin
          rm -f $out/bin/X
          ln -s Xquartz $out/bin/X

          cp ${darwinOtherX}/share/man -rT $out/share/man
        '' ;
        passthru.version = version;
      });

  lndir = attrs: attrs // {
    preConfigure = ''
      substituteInPlace lndir.c \
        --replace 'n_dirs--;' ""
    '';
  };

  twm = attrs: attrs // {
    nativeBuildInputs = attrs.nativeBuildInputs ++ [args.bison args.flex];
  };

  xcursorthemes = attrs: attrs // {
    buildInputs = attrs.buildInputs ++ [xorg.xcursorgen];
    configureFlags = "--with-cursordir=$(out)/share/icons";
  };

  xinit = attrs: attrs // {
    stdenv = if isDarwin then args.clangStdenv else stdenv;
    buildInputs = attrs.buildInputs ++ lib.optional isDarwin args.bootstrap_cmds;
    configureFlags = [
      "--with-xserver=${xorg.xorgserver.out}/bin/X"
    ] ++ lib.optionals isDarwin [
      "--with-bundle-id-prefix=org.nixos.xquartz"
      "--with-launchdaemons-dir=\${out}/LaunchDaemons"
      "--with-launchagents-dir=\${out}/LaunchAgents"
    ];
    propagatedBuildInputs = [ xorg.xauth ]
                         ++ lib.optionals isDarwin [ xorg.libX11 xorg.xproto ];
    prePatch = ''
      sed -i 's|^defaultserverargs="|&-logfile \"$HOME/.xorg.log\"|p' startx.cpp
    '';
  };

  xf86videointel = attrs: attrs // {
    # the update script only works with released tarballs :-/
    name = "xf86-video-intel-2017-10-19";
    src = args.fetchurl {
      url = "http://cgit.freedesktop.org/xorg/driver/xf86-video-intel/snapshot/"
          + "4798e18b2b2c8b0a05dc967e6140fd9962bc1a73.tar.gz";
      sha256 = "1zpgbibfpdassswfj68zwhhfpvd2p80rpxw92bis6lv81ssknwby";
    };
    buildInputs = attrs.buildInputs ++ [xorg.libXfixes xorg.libXScrnSaver xorg.pixman];
    nativeBuildInputs = attrs.nativeBuildInputs ++ [args.autoreconfHook xorg.utilmacros];
    configureFlags = "--with-default-dri=3 --enable-tools";
  };

  xf86videoxgi = attrs: attrs // {
    patches = [
      # fixes invalid open mode
      # https://cgit.freedesktop.org/xorg/driver/xf86-video-xgi/commit/?id=bd94c475035739b42294477cff108e0c5f15ef67
      (args.fetchpatch {
        url = "https://cgit.freedesktop.org/xorg/driver/xf86-video-xgi/patch/?id=bd94c475035739b42294477cff108e0c5f15ef67";
        sha256 = "0myfry07655adhrpypa9rqigd6rfx57pqagcwibxw7ab3wjay9f6";
      })
      (args.fetchpatch {
        url = "https://cgit.freedesktop.org/xorg/driver/xf86-video-xgi/patch/?id=78d1138dd6e214a200ca66fa9e439ee3c9270ec8";
        sha256 = "0z3643afgrync280zrp531ija0hqxc5mrwjif9nh9lcnzgnz2d6d";
      })
    ];
  };

  xwd = attrs: attrs // {
    buildInputs = with xorg; attrs.buildInputs ++ [libXt libxkbfile];
  };

  kbproto = attrs: attrs // {
    outputs = [ "out" "doc" ];
  };

  xextproto = attrs: attrs // {
    outputs = [ "out" "doc" ];
  };

  xproto = attrs: attrs // {
    outputs = [ "out" "doc" ];
  };

  xrdb = attrs: attrs // {
    configureFlags = "--with-cpp=${args.mcpp}/bin/mcpp";
  };

  sessreg = attrs: attrs // {
    preBuild = "sed -i 's|gcc -E|gcc -E -P|' man/Makefile";
  };

  xrandr = attrs: attrs // {
    postInstall = ''
      rm $out/bin/xkeystone
    '';
  };
}<|MERGE_RESOLUTION|>--- conflicted
+++ resolved
@@ -24,7 +24,10 @@
   compose = f: g: x: f (g x);
 in
 {
-<<<<<<< HEAD
+  bdftopcf = attrs: attrs // {
+    buildInputs = attrs.buildInputs ++ [ xorg.xproto xorg.fontsproto ];
+  };
+
   bitmap = attrs: attrs // {
     nativeBuildInputs = attrs.nativeBuildInputs ++ [ makeWrapper ];
     postInstall = ''
@@ -38,10 +41,6 @@
       makeWrapper "$out/bin/bitmap" "$out/bin/bitmap-color" \
         --suffix XFILESEARCHPATH : "$out/share/X11/%T/%N-color"
     '';
-=======
-  bdftopcf = attrs: attrs // {
-    buildInputs = attrs.buildInputs ++ [ xorg.xproto xorg.fontsproto ];
->>>>>>> 8b53b2ec
   };
 
   encodings = attrs: attrs // {
