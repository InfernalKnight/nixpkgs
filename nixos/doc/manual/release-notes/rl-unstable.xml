<section xmlns="http://docbook.org/ns/docbook"
         xmlns:xlink="http://www.w3.org/1999/xlink"
         xmlns:xi="http://www.w3.org/2001/XInclude"
         version="5.0"
         xml:id="sec-release-unstable">

<title>Unstable</title>

<para>When upgrading from a previous release, please be aware of the
<<<<<<< HEAD
  following incompatible changes:

  <itemizedlist>
    <listitem><para>
        <command>wmiiSnap</command> has been replaced with
        <command>wmii_hg</command>, but
        <command>services.xserver.windowManager.wmii.enable</command>
        has been updated respectively so this only affects you if you
        have explicitly installed <command>wmiiSnap</command>.
    </para></listitem>
    <listitem><para>
        <command>wmiimenu</command> is removed, as it has been removed by
        the developers upstream. Use <command>wimenu</command> from the
        <command>wmii-hg</command> package.
    </para></listitem>

    <listitem><para>Gitit! Is no longer automatically added to the module list in
      NixOS and as such there will not be any manual entries for it. You will need to
      add an import statement to your nixos configuration in order to use it. As
      an example adding:
      <programlisting><![CDATA[
      {
        imports = [ <nixos/modules/services/misc/gitit.nix> ];
      }
      ]]>
      </programlisting>
      Will include the gitit service configuration options.
    </para></listitem>
  </itemizedlist>
</para>
=======
following incompatible changes:</para>

<itemizedlist>
  <listitem>
    <para><command>wmiiSnap</command> has been replaced with
    <command>wmii_hg</command>, but
    <command>services.xserver.windowManager.wmii.enable</command> has
    been updated respectively so this only affects you if you have
    explicitly installed <command>wmiiSnap</command>.
    </para>
  </listitem>

  <listitem>
    <para><command>wmiimenu</command> is removed, as it has been
    removed by the developers upstream. Use <command>wimenu</command>
    from the <command>wmii-hg</command> package.</para>
  </listitem>

  <listitem>
    <para>Gitit is no longer automatically added to the module list in
    NixOS and as such there will not be any manual entries for it. You
    will need to add an import statement to your NixOS configuration
    in order to use it, e.g.

<programlisting><![CDATA[
{
  imports = [ <nixos/modules/services/misc/gitit.nix> ];
}
]]></programlisting>

    will include the Gitit service configuration options.</para>
  </listitem>

</itemizedlist>

>>>>>>> 5cfe893c
</section><|MERGE_RESOLUTION|>--- conflicted
+++ resolved
@@ -7,38 +7,6 @@
 <title>Unstable</title>
 
 <para>When upgrading from a previous release, please be aware of the
-<<<<<<< HEAD
-  following incompatible changes:
-
-  <itemizedlist>
-    <listitem><para>
-        <command>wmiiSnap</command> has been replaced with
-        <command>wmii_hg</command>, but
-        <command>services.xserver.windowManager.wmii.enable</command>
-        has been updated respectively so this only affects you if you
-        have explicitly installed <command>wmiiSnap</command>.
-    </para></listitem>
-    <listitem><para>
-        <command>wmiimenu</command> is removed, as it has been removed by
-        the developers upstream. Use <command>wimenu</command> from the
-        <command>wmii-hg</command> package.
-    </para></listitem>
-
-    <listitem><para>Gitit! Is no longer automatically added to the module list in
-      NixOS and as such there will not be any manual entries for it. You will need to
-      add an import statement to your nixos configuration in order to use it. As
-      an example adding:
-      <programlisting><![CDATA[
-      {
-        imports = [ <nixos/modules/services/misc/gitit.nix> ];
-      }
-      ]]>
-      </programlisting>
-      Will include the gitit service configuration options.
-    </para></listitem>
-  </itemizedlist>
-</para>
-=======
 following incompatible changes:</para>
 
 <itemizedlist>
@@ -74,5 +42,4 @@
 
 </itemizedlist>
 
->>>>>>> 5cfe893c
 </section>